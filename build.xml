<project name="all" xmlns:ivy="antlib:org.apache.ivy.ant">

<<<<<<< HEAD
	<!-- Load the environment variables first -->
	<property environment="env" />
	<!-- also, try a property file because some JVMs don't support env properly -->
	<property file="${user.home}/.OG-Build-common.properties" />

	<property file="build.properties" />
	<!-- Set where the OGDEV dir is. We do this outside build.properties so that
	     we can reference it in build.properties. -->
	<property file="${common.dir}/ogdev.properties"/>
	<condition property="ogdev.dir" value="${ogdev.dir.windows}" else="${ogdev.dir.posix}"><os family="windows" /></condition>
	<property file="${common.dir}/build.properties" />

	<condition property="env.IVY_SHARED_DEFAULT_ROOT_DEFAULT" value="${env.IVY_SHARED_DEFAULT_ROOT_WINDOWS}" else="${env.IVY_SHARED_DEFAULT_ROOT_NONWINDOWS}"><os family="windows" /></condition>
	<condition property="env.IVY_SHARED_DEFAULT_ROOT" value="${env.IVY_SHARED_DEFAULT_ROOT_DEFAULT}"><not><isset property="env.IVY_SHARED_DEFAULT_ROOT" /></not></condition>

	<property name="ivy.jar.dir" value="${user.home}/.ivy2/jars" />
	<property name="ivy.jar.file" value="${ivy.jar.dir}/ivy.jar" />
	<property name="ivy.install.version" value="2.1.0" />
	<property name="build.dir" value="build" />
	<property name="src.dir" value="src" />
    <property name="docs.dir" value="${build.dir}/docs" />

	<import file="git-macros.xml" />

	<available file="${ivy.jar.file}" property="skip.download"/>

	<import file="${common.dir}/common-ivy.xml"/>

	<target name="init" depends="get-build-projects-file-for-user"
		description="initialises the system config (user/pw required)" />

	<!-- get user-specific build-projects.xml file -->
	<target name="get-build-projects-file-for-user" depends="init-credentials">
		<get src="${opengamma.config.repository}/users/${opengamma.username}/${module.version.target}/ant/build-projects.xml" dest="${common.dir}/build-projects.xml" username="${opengamma.username}" password="${opengamma.password}"/>
		<get src="${opengamma.config.repository}/users/${opengamma.username}/${module.version.target}/config/tests.properties" dest="${common.dir}/tests.properties" username="${opengamma.username}" password="${opengamma.password}"/>
		<get src="${opengamma.config.repository}/users/${opengamma.username}/${module.version.target}/config/db.properties" dest="${common.dir}/db.properties" username="${opengamma.username}" password="${opengamma.password}"/>
	</target>

	<!-- dump the credentials established in dependant targets to a properties file for use by ivy -->
	<target name="init-credentials" depends="init-prompt,init-env">
		<echo file="${common.dir}/credentials.properties">opengamma.username=${opengamma.username}${line.separator}opengamma.password=${opengamma.password}</echo>
    </target>

	<!-- prompts the user for username and password if environemnt variables are not set -->
	<target name="init-prompt" depends="check-user-env-and-password-present" unless="og.user.and.password.set">
		<echo message="Please enter your credentials or use the defaults if you don't have an account"/>
		<input message="${line.separator}Username" defaultvalue="opengamma-public" addproperty="opengamma.username"/>
		<input message="Password" defaultvalue="opengamma" addproperty="opengamma.password"/>
		<!-- would like to use secure password handling, but it's going in a file and that only works on Ant 1.8 -->
	</target>

	<!-- copies the username and password properties from environment vairables if they're set -->
	<target name="init-env" depends="check-user-env-and-password-present" if="og.user.and.password.set">
		<property name="opengamma.username" value="${env.OG_USER}"/>
		<property name="opengamma.password" value="${env.OG_PASSWORD}"/>
	</target>

	<!-- this task sets the og.user.and.password.set property if the environment variables OG_USER and OG_PASSWORD are set -->
	<!-- which overrides the manual prompt so we can do automated builds from within Bamboo -->
	<target name="check-user-env-and-password-present">
		<condition property="og.user.and.password.set">
		  <and>
		  	<isset property="env.OG_USER"/>
		  	<isset property="env.OG_PASSWORD"/>
		  </and>
		</condition>
	</target>

	<target name="checkout-prompt" unless="git.branch">
		<echo message="Please enter the branch you with to 'git checkout' in each project"/>
		<input message="${line.separator}Branch name" defaultvalue="master" addproperty="git.branch"/>
	</target>
	
	<target name="buildlist" depends="load-ivy">
		<mkdir dir="projects" />
		<ivy:buildlist reference="build-path">
			<fileset dir="projects">
				<include name="*/build.xml" />
			</fileset>
		</ivy:buildlist>
	</target>

	<macrodef name="og-subant">
		<attribute name="target" />
		<attribute name="buildpathref" />
		<sequential>
			<echo message="Executing @{target} on sub-project @{buildpathref}"/>
			<subant target="@{target}" buildpathref="@{buildpathref}">
				<property name="og.build.invoked" value="true" />
			</subant>
		</sequential>
	</macrodef>

	<target name="publish-all" depends="buildlist"
		description="compile &amp; publish all projects to the shared repo">
		<og-subant target="publish" buildpathref="build-path" />
	</target>

	<target name="publish-all-local" depends="buildlist"
		description="compile &amp; publish all projects to the local repo">
		<og-subant target="publish-local" buildpathref="build-path" />
	</target>

	<target name="resolve-all" depends="buildlist"
		description="resolve all projects via ivy in the right order">
		<og-subant target="resolve" buildpathref="build-path" />
	</target>

	<target name="compile" depends="buildlist"
		description="compile all projects in the right order">
		<og-subant target="compile" buildpathref="build-path" />
	</target>
=======
  <!-- Load the environment variables first -->
  <property environment="env" />
  <!-- also, try a property file because some JVMs don't support env properly -->
  <property file="${user.home}/.OG-Build-common.properties" />

  <property file="build.properties" />
  <!-- Set where the OGDEV dir is. We do this outside build.properties so that
       we can reference it in build.properties. -->
  <property file="${common.dir}/ogdev.properties"/>
  <condition property="ogdev.dir" value="${ogdev.dir.windows}" else="${ogdev.dir.posix}">
    <os family="windows" />
  </condition>
  <property file="${common.dir}/build.properties" />

  <condition property="env.IVY_SHARED_DEFAULT_ROOT_DEFAULT" value="${env.IVY_SHARED_DEFAULT_ROOT_WINDOWS}" else="${env.IVY_SHARED_DEFAULT_ROOT_NONWINDOWS}">
    <os family="windows" />
  </condition>
  <condition property="env.IVY_SHARED_DEFAULT_ROOT" value="${env.IVY_SHARED_DEFAULT_ROOT_DEFAULT}">
    <not>
      <isset property="env.IVY_SHARED_DEFAULT_ROOT" />
    </not>
  </condition>

  <property name="ivy.jar.dir" value="${user.home}/.ivy2/jars" />
  <property name="ivy.jar.file" value="${ivy.jar.dir}/ivy.jar" />
  <property name="ivy.install.version" value="2.1.0" />
  <property name="build.dir" value="build" />
  <property name="src.dir" value="src" />
  <property name="docs.dir" value="${build.dir}/docs" />

  <import file="git-macros.xml" />

  <available file="${ivy.jar.file}" property="skip.download"/>

  <import file="${common.dir}/common-ivy.xml"/>

  <target name="init" depends="get-build-projects-file-for-user"
    description="initialises the system config (user/pw required)" />

  <!-- get user-specific build-projects.xml file -->
  <target name="get-build-projects-file-for-user" depends="init-credentials">
    <get src="${opengamma.config.repository}/users/${opengamma.username}/${module.version.target}/ant/build-projects.xml" dest="${common.dir}/build-projects.xml" username="${opengamma.username}" password="${opengamma.password}"/>
    <get src="${opengamma.config.repository}/users/${opengamma.username}/${module.version.target}/config/tests.properties" dest="${common.dir}/tests.properties" username="${opengamma.username}" password="${opengamma.password}"/>
    <get src="${opengamma.config.repository}/users/${opengamma.username}/${module.version.target}/config/db.properties" dest="${common.dir}/db.properties" username="${opengamma.username}" password="${opengamma.password}"/>
    <get src="${opengamma.config.repository}/users/${opengamma.username}/${module.version.target}/config/deploy.properties" dest="${common.dir}/deploy.properties" username="${opengamma.username}" password="${opengamma.password}"/>
  </target>

  <!-- dump the credentials established in dependant targets to a properties file for use by ivy -->
  <target name="init-credentials" depends="init-prompt,init-env">
    <echo file="${common.dir}/credentials.properties">opengamma.username=${opengamma.username}${line.separator}opengamma.password=${opengamma.password}</echo>
  </target>

  <!-- prompts the user for username and password if environemnt variables are not set -->
  <target name="init-prompt" depends="check-user-env-and-password-present" unless="og.user.and.password.set">
    <echo message="Please enter your credentials or use the defaults if you don't have an account"/>
    <input message="${line.separator}Username" defaultvalue="opengamma-public" addproperty="opengamma.username"/>
    <input message="Password" defaultvalue="opengamma" addproperty="opengamma.password"/>
    <!-- would like to use secure password handling, but it's going in a file and that only works on Ant 1.8 -->
  </target>

  <!-- copies the username and password properties from environment vairables if they're set -->
  <target name="init-env" depends="check-user-env-and-password-present" if="og.user.and.password.set">
    <property name="opengamma.username" value="${env.OG_USER}"/>
    <property name="opengamma.password" value="${env.OG_PASSWORD}"/>
  </target>

  <!-- this task sets the og.user.and.password.set property if the environment variables OG_USER and OG_PASSWORD are set -->
  <!-- which overrides the manual prompt so we can do automated builds from within Bamboo -->
  <target name="check-user-env-and-password-present">
    <condition property="og.user.and.password.set">
      <and>
        <isset property="env.OG_USER"/>
        <isset property="env.OG_PASSWORD"/>
      </and>
    </condition>
  </target>

  <target name="checkout-prompt" unless="git.branch">
    <echo message="Please enter the branch you with to 'git checkout' in each project"/>
    <input message="${line.separator}Branch name" defaultvalue="master" addproperty="git.branch"/>
  </target>

  <target name="buildlist" depends="load-ivy">
    <mkdir dir="projects" />
    <ivy:buildlist reference="build-path">
      <fileset dir="projects">
        <include name="*/build.xml" />
      </fileset>
    </ivy:buildlist>
  </target>

  <macrodef name="og-subant">
    <attribute name="target" />
    <attribute name="buildpathref" />
    <sequential>
      <echo message="Executing @{target} on sub-project @{buildpathref}"/>
      <subant target="@{target}" buildpathref="@{buildpathref}">
        <property name="og.build.invoked" value="true" />
      </subant>
    </sequential>
  </macrodef>

  <target name="publish-all" depends="buildlist">
    <og-subant target="publish" buildpathref="build-path" />
  </target>

  <target name="publish-all-local" depends="buildlist">
    <og-subant target="publish-local" buildpathref="build-path" />
  </target>

  <!-- 
      =================================================================== 
        Builds and publish all projects to local repo              
      =================================================================== 
  -->
  <target name="build" depends="check-build-projects-file-for-user" description="compile &amp; publish all projects to the local repo">
    <antcall target="publish-all-local">
    </antcall>
  </target>

  <target name="resolve-all" depends="buildlist"
    description="resolve all projects via ivy in the right order">
    <og-subant target="resolve" buildpathref="build-path" />
  </target>

  <!-- compile all projects in the right order -->
  <target name="compile" depends="buildlist">
    <og-subant target="compile" buildpathref="build-path" />
  </target>
>>>>>>> e331378f

  <!-- ================================================================== -->
  <target name="tarball" depends="buildlist">
    <og-subant target="tarball" buildpathref="build-path" />
  </target>

  <target name="zipfile" depends="buildlist">
    <og-subant target="src-zipfile" buildpathref="build-path" />
    <og-subant target="zipfile" buildpathref="build-path" />
  </target>

  <property name="dist.dir" value="dist" />
  <property name="dist.platform.name" value="platform" />
  <target name="dist-name">
    <property file="${common.dir}/credentials.properties" />
    <property name="dist.file.prefix" value="${opengamma.username}-" />
    <property name="dist.platform.prefix" value="${dist.file.prefix}${dist.platform.name}-" />
  </target>
  <target name="dist-targz">
    <mkdir dir="${dist.dir}" />
    <tar destfile="${dist.dir}/${dist.platform.prefix}${dist.target}-${module.version.target}.tar.gz" compression="gzip" longfile="gnu">
      <tarfileset uid="0" gid="0" dir="${projects.dir}/OG-Analytics/dist" includes="*/**" excludes="${dist.src.exclude} *" />
      <tarfileset uid="0" gid="0" dir="${projects.dir}/OG-Core/dist" includes="*/**" excludes="${dist.src.exclude} *" />
      <tarfileset uid="0" gid="0" dir="${projects.dir}/OG-Engine/dist" includes="*/**" excludes="${dist.src.exclude} *" />
      <tarfileset uid="0" gid="0" dir="${projects.dir}/OG-Examples/dist" includes="*/**" excludes="${dist.src.exclude} * **/*.sh" />
      <tarfileset uid="0" gid="0" dir="${projects.dir}/OG-Examples/dist" includes="**/*.sh" filemode="755" />
      <tarfileset uid="0" gid="0" dir="${projects.dir}/OG-Financial/dist" includes="*/**" excludes="${dist.src.exclude} *" />
      <tarfileset uid="0" gid="0" dir="${projects.dir}/OG-LiveData/dist" includes="*/**" excludes="${dist.src.exclude} *" />
      <tarfileset uid="0" gid="0" dir="${projects.dir}/OG-Master/dist" includes="*/**" excludes="${dist.src.exclude} *" />
      <tarfileset uid="0" gid="0" dir="${projects.dir}/OG-MasterDB/dist" includes="*/**" excludes="${dist.src.exclude} *" />
      <tarfileset uid="0" gid="0" dir="${projects.dir}/OG-Security/dist" includes="*/**" excludes="${dist.src.exclude} *" />
      <tarfileset uid="0" gid="0" dir="${projects.dir}/OG-Util/dist" includes="*/**" excludes="${dist.src.exclude} *" />
      <tarfileset uid="0" gid="0" dir="${projects.dir}/OG-Web/dist" includes="*/**" excludes="${dist.src.exclude} *" />
      <tarfileset uid="0" gid="0" dir="${projects.dir}/OG-Examples" includes="lib/jar/**/*" excludes="${dist.lib.exclude}lib/jar/com.opengamma/og-**/*" />
      <tarfileset uid="0" gid="0" dir="." includes="lib/.*" excludes="${dist.lib.exclude}${dist.src.exclude}" />
    </tar>
  </target>
  <target name="dist-zip">
    <mkdir dir="${dist.dir}" />
    <zip destfile="${dist.dir}/${dist.platform.prefix}${dist.target}-${module.version.target}.zip">
      <fileset dir="${projects.dir}/OG-Analytics/dist" includes="*/**" excludes="${dist.src.exclude} *" />
      <fileset dir="${projects.dir}/OG-Core/dist" includes="*/**" excludes="${dist.src.exclude} *" />
      <fileset dir="${projects.dir}/OG-Engine/dist" includes="*/**" excludes="${dist.src.exclude} *" />
      <fileset dir="${projects.dir}/OG-Examples/dist" includes="*/**" excludes="${dist.src.exclude} *" />
      <fileset dir="${projects.dir}/OG-Financial/dist" includes="*/**" excludes="${dist.src.exclude} *" />
      <fileset dir="${projects.dir}/OG-LiveData/dist" includes="*/**" excludes="${dist.src.exclude} *" />
      <fileset dir="${projects.dir}/OG-Master/dist" includes="*/**" excludes="${dist.src.exclude} *" />
      <fileset dir="${projects.dir}/OG-MasterDB/dist" includes="*/**" excludes="${dist.src.exclude} *" />
      <fileset dir="${projects.dir}/OG-Security/dist" includes="*/**" excludes="${dist.src.exclude} *" />
      <fileset dir="${projects.dir}/OG-Util/dist" includes="*/**" excludes="${dist.src.exclude} *" />
      <fileset dir="${projects.dir}/OG-Web/dist" includes="*/**" excludes="${dist.src.exclude} *" />
      <fileset dir="${projects.dir}/OG-Examples" includes="lib/jar/**/*" excludes="${dist.lib.exclude}lib/jar/com.opengamma/og-**/*" />
      <fileset dir="." includes="lib/.*" excludes="${dist.lib.exclude}${dist.src.exclude}" />
    </zip>
  </target>
  <target name="dist-archive" depends="dist-targz,dist-zip" />
  <target name="source-dist-dep">
    <ivy:resolve haltonfailure="false" />
    <ivy:retrieve  pattern="${wkspace.dir}/repository/[organization]/[module]/[revision]/[artifact]-[revision].[ext]"
        ivypattern="${wkspace.dir}/repository/[organization]/[module]/[revision]/ivy.xml"
        type="jar" />
  </target>
  <macrodef name="fetchJAR">
    <attribute name="conf" default="*" />
    <attribute name="org" />
    <attribute name="module" />
    <attribute name="revision" />
    <sequential>
      <ivy:resolve inline="true" keep="true" conf="@{conf}" organisation="@{org}" module="@{module}" revision="@{revision}" />
      <ivy:retrieve pattern="${wkspace.dir}/repository/[organization]/[module]/[revision]/[artifact]-[revision].[ext]" ivypattern="${wkspace.dir}/repository/[organization]/[module]/[revision]/ivy.xml" type="jar" />
    </sequential>
  </macrodef>
  <target name="source-dist-depivy">
    <replaceregexp file="${repository.filename}" match="^[^&lt;]*&lt;artifact.*type\s*=\s*&quot;([^j]|j[^a]|ja[^r]|jar[^&quot;])[^&gt;]*&gt;" replace="&lt;!-- \0 --&gt;" flags="m" byline="true" />
    <!-- Fix the unescaped ampersand in e.g. the mockito ivy.xml file -->
    <replaceregexp file="${repository.filename}" match="&amp; " replace="&amp;amp; " />
  </target>
  <target name="eclipse-readme">
    <property name="eclipse.readme.urlbase" value="http://docs.opengamma.com" />
    <property name="eclipse.readme" value="Setting-up-an-Eclipse-workspace.html" />
    <get src="${eclipse.readme.urlbase}/display/DOC/Setting+Up+An+Eclipse+Workspace" dest="${eclipse.readme}" />
    <replaceregexp file="${eclipse.readme}" match="^.*&lt;!-- wiki content --&gt;" replace="&lt;html&gt;&lt;body&gt;" flags="s" />
    <replaceregexp file="${eclipse.readme}" match="&lt;!--.*$" replace="&lt;body&gt;&lt;html&gt;" flags="s" />
    <replaceregexp file="${eclipse.readme}" match="&quot;/(display|images)" replace="&quot;${eclipse.readme.urlbase}/\1" flags="g" />
  </target>
  <target name="dist-source" depends="clone-or-pull,clean,dist-name,eclipse-readme"
      description="builds a single source distribution zipfile">
    <mkdir dir="${dist.dir}" />
    <tar destfile="${dist.dir}/${dist.platform.prefix}src-nodep-${module.version.target}.tar.gz" compression="gzip" longfile="gnu">
      <tarfileset uid="0" gid="0" dir="." prefix="OG-Platform">
        <include name="**/*" />
        <exclude name="**/.git/" />
        <exclude name="**/build/" />
        <exclude name="**/dist/" />
        <exclude name="repository/" />
        <exclude name="**/*.sh" />
      </tarfileset>
      <tarfileset uid="0" gid="0" dir="." prefix="OG-Platform" filemode="755">
        <include name="**/*.sh" />
      </tarfileset>
    </tar>
    <zip destfile="${dist.dir}/${dist.platform.prefix}src-nodep-${module.version.target}.zip">
      <zipfileset dir="." prefix="OG-Platform">
        <include name="**/*" />
        <exclude name="**/.git/" />
        <exclude name="**/build/" />
        <exclude name="**/dist/" />
        <exclude name="repository/" />
      </zipfileset>
    </zip>
    <subant genericantfile="${wkspace.dir}/build.xml" target="source-dist-dep" inheritall="true">
      <dirset dir="projects" includes="*" />
    </subant>
    <!-- Some packages request older versions while others use later ones which are downloaded.
         Need to manually fetch the older version into the cache so the resolve works correctly. -->
    <!-- TODO: probably don't need the jar, just the ivy.xml file for these ! -->
    <fetchJAR org="org.springframework" module="spring" revision="[2.5.3,3.0[" conf="core" />
    <fetchJAR org="org.antlr" module="antlr" revision="2.7.7" />
    <taskdef resource="net/sf/antcontrib/antcontrib.properties" />
    <foreach target="source-dist-depivy" param="repository.filename">
      <fileset dir="repository" includes="**/*.xml" />
    </foreach>
    <replaceregexp file="common/build.properties" match="^env\.IVY_SHARED_DEFAULT_ROOT=.*$" replace="" flags="mg" />
    <replaceregexp file="common/build.properties" match="^\n(env\.IVY_SHARED_DEFAULT_ROOT_.*)$" replace="env.IVY_SHARED_DEFAULT_ROOT=$${wkspace.dir}/repository${line.separator}\1" flags="mg" />
    <tar destfile="${dist.dir}/${dist.platform.prefix}src-${module.version.target}.tar.gz" compression="gzip" longfile="gnu">
      <tarfileset uid="0" gid="0" dir="." prefix="OG-Platform">
        <include name="**/*" />
        <exclude name="**/.git/" />
        <exclude name="**/dist/" />
        <exclude name="projects/*/lib/" />
        <exclude name="**/*.sh" />
      </tarfileset>
      <tarfileset uid="0" gid="0" dir="." prefix="OG-Platform" filemode="755">
        <include name="**/*.sh" />
      </tarfileset>
    </tar>
    <zip destfile="${dist.dir}/${dist.platform.prefix}src-${module.version.target}.zip">
      <zipfileset dir="." prefix="OG-Platform">
        <include name="**/*" />
        <exclude name="**/.git/" />
        <exclude name="**/dist/" />
        <exclude name="projects/*/lib/" />
      </zipfileset>
    </zip>
  </target>
  <target name="dist-binary" depends="clean-projects,publish-all-local,binary-dist-impl"
    description="builds a single binary distribution zipfile" />
  <target name="binary-dist-impl" depends="buildlist,dist-name">
    <og-subant target="dist-nodep" buildpathref="build-path" />
    <antcall target="dist-archive">
      <param name="dist.target" value="binary-nodep" />
      <param name="dist.lib.exclude" value="**/* " />
      <param name="dist.src.exclude" value="*/.project */.classpath" />
    </antcall>
    <antcall target="dist-archive">
      <param name="dist.target" value="binary" />
      <param name="dist.lib.exclude" value="" />
      <param name="dist.src.exclude" value="*/.project */.classpath" />
    </antcall>
  </target>

  <!-- og-examples-dist is probably more useful than binary-dist -->
  <target name="dist-og-examples" depends="clean-projects,publish-all-local,og-examples-dist-impl"/>

  <target name="og-examples-dist-impl" depends="buildlist,dist-name">
    <subant target="zipfile" buildpath="${projects.dir}/OG-Examples">
      <property name="og.build.invoked" value="true" />
      <property name="ivy.new.revision" value="${module.version.target}" />
    </subant>
    <subant target="tarball" buildpath="${projects.dir}/OG-Examples">
      <property name="og.build.invoked" value="true" />
      <property name="ivy.new.revision" value="${module.version.target}" />
    </subant>
    <copy todir="${dist.dir}">
      <fileset dir="${projects.dir}/OG-Examples/dist">
        <include name="og-examples-*.zip" />
        <include name="og-examples-*.tar.gz" />
      </fileset>
      <globmapper from="og-*" to="${dist.file.prefix}*" />
    </copy>
  </target>

  <!-- ================================================================== -->
  <target name="tests-individual-reports" depends="buildlist"
    description="run tests for all projects with separate reports">
    <og-subant target="tests" buildpathref="build-path" />
  </target>

  <target name="tests" depends="test-batch,junit-report"
    description="run tests for all projects with combined report"/>

  <target name="test-batch" depends="buildlist,test-batch-clean">
    <subant target="test-batch" buildpathref="build-path">
      <property name="tests.junit.dir" value="${basedir}/tests/output"/>
      <!--property name="tests.dir" value="${basedir}/tests"/-->
    </subant>
  </target>

  <target name="test-batch-clean">
    <delete dir="${tests.junit.dir}/junitreports" includeemptydirs="true" failonerror="false" />
    <delete dir="${tests.junit.dir}/xml" includeemptydirs="true" failonerror="false" />
    <delete dir="${tests.junit.dir}/html" includeemptydirs="true" failonerror="false" />
  </target>

  <target name="junit-report" depends="test-batch">
    <mkdir dir="${tests.junit.dir}/html" />
    <junitreport todir="${tests.junit.dir}/xml">
      <fileset dir="${tests.junit.dir}/xml" includes="TEST-*.xml" />
      <!-- this defaults to noframes because frames uses TONS more memory due to console logging, if you -->
      <!-- really want frames output you'll need to change ANT_OPTS to include something like -Xmx4096m -->
      <!-- you might also need to up the stack frame size with -Xms -->
      <report todir="${tests.junit.dir}/html" format="noframes" />
    </junitreport>
  </target>

  <!-- ================================================================== -->
  <target name="clean-ivy-cache" depends="load-ivy">
    <ivy:cleancache />
  </target>

  <target name="clean-projects" depends="buildlist">
    <og-subant target="clean" buildpathref="build-path" />
  </target>

  <target name="clean-lib">
    <delete includeemptydirs="true" dir="${lib.dir}" />
  </target>

  <target name="clean-lib-all" depends="buildlist">
    <og-subant target="clean-lib" buildpathref="build-path" />
  </target>

  <target name="clean-install">
    <delete dir="${install.dir}" failonerror="false" />
    <subant target="clean" buildpath="Installer" />
  </target>

  <!-- 
      ===================================================================================== 
        Clean all projects, delete repository, reload ivy and clean the ivy cache                   
      ===================================================================================== 
  -->
  <target name="clean-all" depends="clean, clean-ivy-cache" description="clean all projects, delete repository, reload ivy &amp; clean the ivy cache" />

  <target name="clean" depends="clean-install, clean-projects, clean-lib, load-ivy"
    description="clean all projects, delete repository &amp; reload ivy">
    <delete dir="${repository.dir}" />
    <delete dir="${docs.dir}" quiet="true" failonerror="false"/>
  </target>

  <!-- ================================================================== -->
  <target name="fudge-proto">
    <og-subant target="fudge-proto" buildpathref="build-path" />
  </target>

  <!-- builds the Joda-Bean files -->
  <target name="joda-bean" depends="buildlist">
    <og-subant target="joda-bean" buildpathref="build-path" />
  </target>

  <!-- ================================================================== -->
  <!-- this searches for @PublicAPI and @PublicSPI annotations and uses them -->
  <!-- to filter the output -->
  <target name="javadoc-public" depends="load-ivy, resolve">
    <mkdir dir="${docs.dir}" />
    <mkdir dir="${docs.dir}/javadoc-public" />
    <mkdir dir="${docs.dir}/temp-src" />
    <copy toDir="${docs.dir}/temp-src">
      <fileset dir="${projects.dir}/OG-Engine/src" includes="**/*.java **/package.html">
        <contains text="@PublicAPI" casesensitive="yes"/>
      </fileset>
      <fileset dir="${projects.dir}/OG-Engine/src" includes="**/*.java **/package.html">
        <contains text="@PublicSPI" casesensitive="yes"/>
      </fileset>
      <fileset dir="${projects.dir}/OG-Util/src" includes="**/*.java **/package.html">
        <contains text="@PublicAPI" casesensitive="yes"/>
      </fileset>
      <fileset dir="${projects.dir}/OG-Util/src" includes="**/*.java **/package.html">
        <contains text="@PublicSPI" casesensitive="yes"/>
      </fileset>
      <fileset dir="${projects.dir}/OG-Core/src" includes="**/*.java **/package.html">
        <contains text="@PublicAPI" casesensitive="yes"/>
      </fileset>
      <fileset dir="${projects.dir}/OG-Core/src" includes="**/*.java **/package.html">
        <contains text="@PublicSPI" casesensitive="yes"/>
      </fileset>
      <fileset dir="${projects.dir}/OG-Master/src" includes="**/*.java **/package.html">
        <contains text="@PublicAPI" casesensitive="yes"/>
      </fileset>
      <fileset dir="${projects.dir}/OG-Master/src" includes="**/*.java **/package.html">
        <contains text="@PublicSPI" casesensitive="yes"/>
      </fileset>
    </copy>
    <javadoc sourcepath="${docs.dir}/temp-src" destdir="${docs.dir}/javadoc-public"
      classpathref="lib.path.id" author="false" windowtitle="${javadocs.windowtitle}"
      doctitle="${javadocs.doctitle}" bottom="${javadocs.footer}">
      <link href="http://download.oracle.com/javase/6/docs/api/" />
      <link href="http://dist.fudgemsg.org/java/javadoc/0.2/" />
      <link href="http://threeten.sourceforge.net/apidocs/" />
      <link href="http://joda-beans.sourceforge.net/apidocs/" />
    </javadoc>
    <delete dir="${docs.dir}/temp-src"/>
  </target>

  <target name="test-docs-dir">
    <mkdir dir="${docs.dir}" />
    <mkdir dir="${docs.dir}/javadoc-all" />
  </target>

  <!-- 
      =================================================================== 
        Creates javadocs documentation for whole system                 
      =================================================================== 
  -->
  <target name="docs" depends="javadoc-all, javadoc-public-jar" description="javadoc &amp; archive for the whole system (requires > 2GB RAM and LaTeX)" />

  <target name="javadoc-all" depends="load-ivy, resolve">
    <mkdir dir="${docs.dir}" />
    <mkdir dir="${docs.dir}/javadoc-all" />
    <mkdir dir="${docs.dir}/temp-src" />
    <copy toDir="${docs.dir}/temp-src">
      <fileset dir="${projects.dir}/OG-Analytics/src" includes="**/*.java **/package.html"/>
      <fileset dir="${projects.dir}/OG-Core/src" includes="**/*.java **/package.html"/>
      <fileset dir="${projects.dir}/OG-Engine/src" includes="**/*.java **/package.html"/>
      <fileset dir="${projects.dir}/OG-Examples/src" includes="**/*.java **/package.html"/>
      <fileset dir="${projects.dir}/OG-Financial/src" includes="**/*.java **/package.html"/>
      <fileset dir="${projects.dir}/OG-LiveData/src" includes="**/*.java **/package.html"/>
      <fileset dir="${projects.dir}/OG-Master/src" includes="**/*.java **/package.html"/>
      <fileset dir="${projects.dir}/OG-MasterDB/src" includes="**/*.java **/package.html"/>
      <fileset dir="${projects.dir}/OG-Security/src" includes="**/*.java **/package.html"/>
      <fileset dir="${projects.dir}/OG-Util/src" includes="**/*.java **/package.html"/>
      <fileset dir="${projects.dir}/OG-Web/src" includes="**/*.java **/package.html"/>
    </copy>
    <javadoc sourcepath="${docs.dir}/temp-src" destdir="${docs.dir}/javadoc-all"
      classpathref="lib.path.id" author="false" windowtitle="${javadoc-all.windowtitle}"
      doctitle="${javadoc-all.doctitle}" bottom="${javadoc-all.bottom}"
      header="${javadoc-all.header}"
      maxmemory="2G">
      <taglet name="latexlet.InlineBlockLaTeXlet" path="${toString:lib.path.id}"/>
      <taglet name="latexlet.BlockLaTeXlet" path="${toString:lib.path.id}"/>
      <taglet name="latexlet.InlineLaTeXlet" path="${toString:lib.path.id}"/>
      <link href="http://download.oracle.com/javase/6/docs/api/" />
      <link href="http://dist.fudgemsg.org/java/javadoc/0.2/" />
      <link href="http://threeten.sourceforge.net/apidocs/" />
      <link href="http://joda-beans.sourceforge.net/apidocs/" />
    </javadoc>
    <delete dir="${docs.dir}/temp-src"/>
  </target>

  <!-- we might need to do something with versioning here (like depends on 'version' from common.xml) -->
  <!-- javadoc (public) built into a jar file -->
  <target name="javadoc-public-jar" depends="javadoc-public">
    <jar destfile="${javadocs.jar.file}" basedir="${docs.dir}/javadoc-public"
      compress="${jar.compress}" />
  </target>

  <!-- ================================================================== -->
  <!-- publishes common directory for Bamboo -->
  <target name="publish-common-dir" if="publish-common-dir" depends="init">
    <echo message="Syncing common files to ${publish-common-dir}" />
    <sync todir="${publish-common-dir}/">
      <fileset dir=".">
        <include name="common/**"/>
        <include name="LICENSE.txt"/>
        <include name="git-macros.xml"/>
        <include name="git-tasks.xml"/>
      </fileset>
    </sync>
  </target>

  <!-- 
      =================================================================== 
        Generate ivy dependency report                    
      =================================================================== 
  -->
  <target name="ivy-report" description="generate ivy dependency report" depends="load-ivy">
    <ivy:report organisation="com.opengamma" module="og-integration" conf="*" />
  </target>

  <import file="${common.dir}/clover-common.xml"/>
  <import file="${common.dir}/build-projects.xml" optional="true"/>

  <available property="build.projects.ok" file="${common.dir}/build-projects.xml" />

  <target name="clover-noload" if="build.projects.ok">
    <antcall target="projects.clover" />
  </target>

  <target name="clover-load" unless="build.projects.ok">
    <echo>Reloading build system ...</echo>
    <subant target="projects.clover" buildpath="${basedir}" antfile="build.xml" />
  </target>
  <target name="clover" depends="clover-noload,clover-load" />

  <target name="clone-or-pull-noload" if="build.projects.ok">
    <antcall target="projects.clone-or-pull" />
  </target>

  <target name="clone-or-pull-load" unless="build.projects.ok">
    <echo>Reloading build system ...</echo>
    <subant target="projects.clone-or-pull" buildpath="${basedir}" antfile="build.xml" />
  </target>

  <!-- 
      =================================================================== 
        Git sync all projects using clone/pull                  
      =================================================================== 
  -->
  <target name="clone-or-pull" depends="check-build-projects-file-for-user,clone-or-pull-noload,clone-or-pull-load" description="git sync all projects using clone/pull" />

  <target name="pull-noload" if="build.projects.ok">
    <antcall target="projects.pull" />
  </target>

  <target name="pull-load" unless="build.projects.ok">
    <echo>Reloading build system ...</echo>
    <subant target="projects.pull" buildpath="${basedir}" antfile="build.xml" />
  </target>

  <!-- 
      =================================================================== 
        Git sync all projects using pull                
      =================================================================== 
  -->
  <target name="pull" depends="pull-noload,pull-load" description="git sync all projects using pull" />

  <target name="status-noload" if="build.projects.ok">
    <antcall target="projects.status" />
  </target>

  <target name="status-load" unless="build.projects.ok">
    <echo>Reloading build system ...</echo>
    <subant target="projects.status" buildpath="${basedir}" antfile="build.xml" />
  </target>

  <target name="status" depends="status-noload,status-load" description="git status check" />

  <!--
      ===================================================================
        Set the properties related to credential.properties
      ===================================================================
    -->
  <property name="credentials.file" value="${common.dir}/credentials.properties" />

  <!-- 
         - - - - - - - - - - - - - - - - - 
            target: check-build-projects-file-for-user                      
         - - - - - - - - - - - - - - - - - 
  -->
  <target name="check-build-projects-file-for-user">
    <available property="credential.file.ok" file="${credentials.file}" />
    <antcall target="fetch-default-config" />
  </target>

  <macrodef name="get-build-projects-file">
    <attribute name="repository" />
    <attribute name="module" />
    <attribute name="user" />
    <attribute name="pass" />
    <sequential>
      <get src="@{repository}/users/@{user}/@{module}/ant/build-projects.xml" dest="${common.dir}/build-projects.xml" username="@{user}" password="@{pass}" />
      <get src="@{repository}/users/@{user}/@{module}/config/tests.properties" dest="${common.dir}/tests.properties" username="@{user}" password="@{pass}" />
      <get src="@{repository}/users/@{user}/@{module}/config/db.properties" dest="${common.dir}/db.properties" username="@{user}" password="@{pass}" />
      <get src="@{repository}/users/@{user}/@{module}/config/deploy.properties" dest="${common.dir}/deploy.properties" username="@{user}" password="@{pass}" />
    </sequential>
  </macrodef>

  <!-- 
         - - - - - - - - - - - - - - - - - 
            target: fetch-default-config                      
         - - - - - - - - - - - - - - - - - 
  -->
  <target name="fetch-default-config" unless="credential.file.ok">
    <property name="username" value="opengamma-public" />
    <property name="password" value="opengamma" />
    <echo file="${credentials.file}">opengamma.username=${username}${line.separator}opengamma.password=${password}</echo>
    <get-build-projects-file repository="${opengamma.config.repository}" module="${module.version.target}" user="${username}" pass="${password}" />
  </target>

  <!-- 
      =================================================================== 
        Installs Opengamma Engine              
      =================================================================== 
  -->
  <target name="install" depends="check-build-projects-file-for-user" description="install artifacts to directory specified by property (install.dir)">
    <fail message="You must set the property install.dir=/where/to/install" unless="install.dir"/>
    <antcall inheritAll="false" target="install-impl">
      <param name="install.dir" value="${install.dir}" />
    </antcall>
  </target>

  <target name="install-impl" depends="clean-install, clean-projects, clone-or-pull, publish-all-local">
    <mkdir dir="${install.dir}" />
    <property file="${common.dir}/deploy.properties"/>
    <subant target="install" antfile="build.xml">
      <path>
        <pathelement path="${project.deploy}" />
      </path>
      <property name="og.build.invoked" value="true" />
      <property name="ivy.new.revision" value="${module.version.target}" />
      <property name="install.dir" value="${install.dir}" />
    </subant>
  </target>
  
  <target name="clean-src"/>

</project>
<|MERGE_RESOLUTION|>--- conflicted
+++ resolved
@@ -1,119 +1,5 @@
 <project name="all" xmlns:ivy="antlib:org.apache.ivy.ant">
 
-<<<<<<< HEAD
-	<!-- Load the environment variables first -->
-	<property environment="env" />
-	<!-- also, try a property file because some JVMs don't support env properly -->
-	<property file="${user.home}/.OG-Build-common.properties" />
-
-	<property file="build.properties" />
-	<!-- Set where the OGDEV dir is. We do this outside build.properties so that
-	     we can reference it in build.properties. -->
-	<property file="${common.dir}/ogdev.properties"/>
-	<condition property="ogdev.dir" value="${ogdev.dir.windows}" else="${ogdev.dir.posix}"><os family="windows" /></condition>
-	<property file="${common.dir}/build.properties" />
-
-	<condition property="env.IVY_SHARED_DEFAULT_ROOT_DEFAULT" value="${env.IVY_SHARED_DEFAULT_ROOT_WINDOWS}" else="${env.IVY_SHARED_DEFAULT_ROOT_NONWINDOWS}"><os family="windows" /></condition>
-	<condition property="env.IVY_SHARED_DEFAULT_ROOT" value="${env.IVY_SHARED_DEFAULT_ROOT_DEFAULT}"><not><isset property="env.IVY_SHARED_DEFAULT_ROOT" /></not></condition>
-
-	<property name="ivy.jar.dir" value="${user.home}/.ivy2/jars" />
-	<property name="ivy.jar.file" value="${ivy.jar.dir}/ivy.jar" />
-	<property name="ivy.install.version" value="2.1.0" />
-	<property name="build.dir" value="build" />
-	<property name="src.dir" value="src" />
-    <property name="docs.dir" value="${build.dir}/docs" />
-
-	<import file="git-macros.xml" />
-
-	<available file="${ivy.jar.file}" property="skip.download"/>
-
-	<import file="${common.dir}/common-ivy.xml"/>
-
-	<target name="init" depends="get-build-projects-file-for-user"
-		description="initialises the system config (user/pw required)" />
-
-	<!-- get user-specific build-projects.xml file -->
-	<target name="get-build-projects-file-for-user" depends="init-credentials">
-		<get src="${opengamma.config.repository}/users/${opengamma.username}/${module.version.target}/ant/build-projects.xml" dest="${common.dir}/build-projects.xml" username="${opengamma.username}" password="${opengamma.password}"/>
-		<get src="${opengamma.config.repository}/users/${opengamma.username}/${module.version.target}/config/tests.properties" dest="${common.dir}/tests.properties" username="${opengamma.username}" password="${opengamma.password}"/>
-		<get src="${opengamma.config.repository}/users/${opengamma.username}/${module.version.target}/config/db.properties" dest="${common.dir}/db.properties" username="${opengamma.username}" password="${opengamma.password}"/>
-	</target>
-
-	<!-- dump the credentials established in dependant targets to a properties file for use by ivy -->
-	<target name="init-credentials" depends="init-prompt,init-env">
-		<echo file="${common.dir}/credentials.properties">opengamma.username=${opengamma.username}${line.separator}opengamma.password=${opengamma.password}</echo>
-    </target>
-
-	<!-- prompts the user for username and password if environemnt variables are not set -->
-	<target name="init-prompt" depends="check-user-env-and-password-present" unless="og.user.and.password.set">
-		<echo message="Please enter your credentials or use the defaults if you don't have an account"/>
-		<input message="${line.separator}Username" defaultvalue="opengamma-public" addproperty="opengamma.username"/>
-		<input message="Password" defaultvalue="opengamma" addproperty="opengamma.password"/>
-		<!-- would like to use secure password handling, but it's going in a file and that only works on Ant 1.8 -->
-	</target>
-
-	<!-- copies the username and password properties from environment vairables if they're set -->
-	<target name="init-env" depends="check-user-env-and-password-present" if="og.user.and.password.set">
-		<property name="opengamma.username" value="${env.OG_USER}"/>
-		<property name="opengamma.password" value="${env.OG_PASSWORD}"/>
-	</target>
-
-	<!-- this task sets the og.user.and.password.set property if the environment variables OG_USER and OG_PASSWORD are set -->
-	<!-- which overrides the manual prompt so we can do automated builds from within Bamboo -->
-	<target name="check-user-env-and-password-present">
-		<condition property="og.user.and.password.set">
-		  <and>
-		  	<isset property="env.OG_USER"/>
-		  	<isset property="env.OG_PASSWORD"/>
-		  </and>
-		</condition>
-	</target>
-
-	<target name="checkout-prompt" unless="git.branch">
-		<echo message="Please enter the branch you with to 'git checkout' in each project"/>
-		<input message="${line.separator}Branch name" defaultvalue="master" addproperty="git.branch"/>
-	</target>
-	
-	<target name="buildlist" depends="load-ivy">
-		<mkdir dir="projects" />
-		<ivy:buildlist reference="build-path">
-			<fileset dir="projects">
-				<include name="*/build.xml" />
-			</fileset>
-		</ivy:buildlist>
-	</target>
-
-	<macrodef name="og-subant">
-		<attribute name="target" />
-		<attribute name="buildpathref" />
-		<sequential>
-			<echo message="Executing @{target} on sub-project @{buildpathref}"/>
-			<subant target="@{target}" buildpathref="@{buildpathref}">
-				<property name="og.build.invoked" value="true" />
-			</subant>
-		</sequential>
-	</macrodef>
-
-	<target name="publish-all" depends="buildlist"
-		description="compile &amp; publish all projects to the shared repo">
-		<og-subant target="publish" buildpathref="build-path" />
-	</target>
-
-	<target name="publish-all-local" depends="buildlist"
-		description="compile &amp; publish all projects to the local repo">
-		<og-subant target="publish-local" buildpathref="build-path" />
-	</target>
-
-	<target name="resolve-all" depends="buildlist"
-		description="resolve all projects via ivy in the right order">
-		<og-subant target="resolve" buildpathref="build-path" />
-	</target>
-
-	<target name="compile" depends="buildlist"
-		description="compile all projects in the right order">
-		<og-subant target="compile" buildpathref="build-path" />
-	</target>
-=======
   <!-- Load the environment variables first -->
   <property environment="env" />
   <!-- also, try a property file because some JVMs don't support env properly -->
@@ -243,7 +129,6 @@
   <target name="compile" depends="buildlist">
     <og-subant target="compile" buildpathref="build-path" />
   </target>
->>>>>>> e331378f
 
   <!-- ================================================================== -->
   <target name="tarball" depends="buildlist">
