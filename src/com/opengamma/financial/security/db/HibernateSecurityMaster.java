package com.opengamma.financial.security.db;

import java.sql.SQLException;
import java.util.ArrayList;
import java.util.Collection;
import java.util.Date;
import java.util.HashSet;
import java.util.List;
import java.util.Set;
import java.util.concurrent.ConcurrentHashMap;
import java.util.concurrent.ConcurrentMap;

import org.hibernate.HibernateException;
import org.hibernate.Query;
import org.hibernate.Session;
import org.hibernate.SessionFactory;
import org.slf4j.Logger;
import org.slf4j.LoggerFactory;
import org.springframework.orm.hibernate3.HibernateCallback;
import org.springframework.orm.hibernate3.HibernateTemplate;

import com.opengamma.OpenGammaRuntimeException;
import com.opengamma.engine.security.DefaultSecurity;
import com.opengamma.engine.security.Security;
import com.opengamma.engine.security.SecurityKey;
import com.opengamma.engine.security.SecurityMaster;
import com.opengamma.financial.Currency;
import com.opengamma.id.DomainSpecificIdentifier;
import com.opengamma.id.IdentificationDomain;

//import com.opengamma.engine.security.Security;
//import com.opengamma.engine.security.SecurityKey;
//import com.opengamma.engine.security.SecurityMaster;

public class HibernateSecurityMaster implements SecurityMaster {
  private static final IdentificationDomain DEFAULT_DOMAIN = new IdentificationDomain("BLOOMBERG");
  private static final Set<String> SUPPORTED_SECURITY_TYPES = new HashSet<String>();
  private static final ConcurrentMap<Class<?>,BeanOperation<?,?>> BEAN_OPERATIONS_BY_SECURITY = new ConcurrentHashMap<Class<?>,BeanOperation<?,?>> ();
  private static final ConcurrentMap<Class<?>,BeanOperation<?,?>> BEAN_OPERATIONS_BY_BEAN = new ConcurrentHashMap<Class<?>,BeanOperation<?,?>> ();
  protected static final String MODIFIED_BY = "";
<<<<<<< HEAD
  static {
    SUPPORTED_SECURITY_TYPES.add("BOND");
    SUPPORTED_SECURITY_TYPES.add("EQUITY");
    SUPPORTED_SECURITY_TYPES.add("EQUITYOPTION");
  }
  @SuppressWarnings("unused")
  private Logger s_logger = LoggerFactory.getLogger(HibernateSecurityMaster.class);
  private HibernateTemplate _hibernateTemplate = null;
  
  public void setSessionFactory(SessionFactory sessionFactory) {
    _hibernateTemplate = new HibernateTemplate(sessionFactory);
  }
  
  // for unit testing
  /*package*/ HibernateTemplate getHibernateTemplate() {
    return _hibernateTemplate;
  }
  
  // UTILITY METHODS
  
  // implicit assumption here that either the session to which the currency bean is attached is still open or it is fully initialized.
  private Currency currencyBeanToCurrency(CurrencyBean currencyBean) {
    return Currency.getInstance(currencyBean.getName());
  }
  // same again
  private DomainSpecificIdentifier domainSpecificIdentifierBeanToDomainSpecificIdentifier(DomainSpecificIdentifierBean domainSpecificIdentifierBean) {
    return new DomainSpecificIdentifier(domainSpecificIdentifierBean.getDomain(), domainSpecificIdentifierBean.getIdentifier());
  }
  
  private Expiry dateToExpiry(Date date) {
    final Calendar c = Calendar.getInstance ();
    c.setTime (date);
    return new Expiry (ZonedDateTime.fromInstant (OffsetDateTime.midnight (c.get (Calendar.YEAR), c.get (Calendar.MONTH) + 1, c.get (Calendar.DAY_OF_MONTH), ZoneOffset.UTC), TimeZone.UTC));
=======
  private Logger s_logger = LoggerFactory.getLogger(HibernateSecurityMaster.class);
  private HibernateTemplate _hibernateTemplate = null;
  
  private static void loadBeanOperation (final BeanOperation<?,?> beanOperation) {
    SUPPORTED_SECURITY_TYPES.add (beanOperation.getSecurityType ());
    BEAN_OPERATIONS_BY_SECURITY.put (beanOperation.getSecurityClass (), beanOperation);
    BEAN_OPERATIONS_BY_BEAN.put (beanOperation.getBeanClass (), beanOperation);
>>>>>>> 03720b26
  }
  
  private static BeanOperation<?,?> getBeanOperation (final ConcurrentMap<Class<?>,BeanOperation<?,?>> map, final Class<?> clazz) {
    BeanOperation<?,?> beanOperation = map.get (clazz);
    if (beanOperation != null) return beanOperation;
    if (clazz.getSuperclass () == null) return null;
    beanOperation = getBeanOperation (map, clazz.getSuperclass ());
    if (beanOperation != null) {
      map.put (clazz, beanOperation);
    }
<<<<<<< HEAD
    return new Date (expiry.toInstant().toEpochMillisLong());
=======
    return beanOperation;
>>>>>>> 03720b26
  }
  
  @SuppressWarnings("unchecked")
  private static <T extends Security> BeanOperation<T,SecurityBean> getBeanOperation (final T security) {
    final BeanOperation<?,?> beanOperation = getBeanOperation (BEAN_OPERATIONS_BY_SECURITY, security.getClass ());
    if (beanOperation == null) throw new OpenGammaRuntimeException ("can't find BeanOperation for " + security);
    return (BeanOperation<T,SecurityBean>)beanOperation;
  }
  
  @SuppressWarnings("unchecked")
  private static <T extends SecurityBean> BeanOperation<Security,T> getBeanOperation (final T bean) {
    final BeanOperation<?,?> beanOperation = getBeanOperation (BEAN_OPERATIONS_BY_BEAN, bean.getClass ());
    if (beanOperation == null) throw new OpenGammaRuntimeException ("can't find BeanOperation for " + bean);
    return (BeanOperation<Security,T>)beanOperation;
  }

  static {
    loadBeanOperation (BondSecurityBeanOperation.INSTANCE);
    loadBeanOperation (EquitySecurityBeanOperation.INSTANCE);
    loadBeanOperation (EquityOptionSecurityBeanOperation.INSTANCE);
  }
  
  public void setSessionFactory(SessionFactory sessionFactory) {
    _hibernateTemplate = new HibernateTemplate(sessionFactory);
  }
  
  // for unit testing
  /*package*/ HibernateTemplate getHibernateTemplate() {
    return _hibernateTemplate;
  }
  
  // PUBLIC API
  
  @SuppressWarnings("unchecked")
  public Security getSecurity(final Date now, final DomainSpecificIdentifier identifier, final boolean populateWithOtherIdentifiers) {
    return (Security)_hibernateTemplate.execute(new HibernateCallback() {
      @Override
      public Object doInHibernate(Session session) throws HibernateException,
          SQLException {
        HibernateSecurityMasterSession secMasterSession = new HibernateSecurityMasterSession(session);
        SecurityBean security = secMasterSession.getSecurityBean(now, identifier);
        // we use the DefaultSecurity interface because we need access to setIdentifiers
        if (security != null) {
          final DefaultSecurity result = (DefaultSecurity)getBeanOperation (security).createSecurity (identifier, security);
          final List<DomainSpecificIdentifier> identifiers = new ArrayList<DomainSpecificIdentifier>();
          if (populateWithOtherIdentifiers) {
            System.err.println("First version security id = "+security.getFirstVersion().getId());
            Query identifierQuery = session.getNamedQuery("DomainSpecificIdentifierAssociationBean.many.byDateSecurity");
            identifierQuery.setParameter("security", security.getFirstVersion());
            identifierQuery.setDate("now", now);
            List<DomainSpecificIdentifierAssociationBean> otherIdentifiers = identifierQuery.list();
            for (DomainSpecificIdentifierAssociationBean associationBean : otherIdentifiers) {
              identifiers.add(Converters.domainSpecificIdentifierBeanToDomainSpecificIdentifier(associationBean.getDomainSpecificIdentifier()));
            }
          } else {
            identifiers.add(identifier);
          }
          result.setIdentifiers(identifiers);
          return result;
        }
        return null;
      }
    });
  }
  
  public void persistSecurity (final Date now, final Security security) {
    _hibernateTemplate.execute (new HibernateCallback () {
      @Override
      public Object doInHibernate (final Session session) throws HibernateException, SQLException {
        HibernateSecurityMasterSession secMasterSession = new HibernateSecurityMasterSession(session);
        BeanOperation<Security,SecurityBean> beanOperation = getBeanOperation (security);
        SecurityBean bean = secMasterSession.getSecurityBean(now, security.getIdentifiers());
        if (bean == null) {
          bean = secMasterSession.createSecurityBean (beanOperation, now, false, now, null, null, security);
          for (DomainSpecificIdentifier identifier : security.getIdentifiers ()) {
            secMasterSession.associateOrUpdateDomainSpecificIdentifierWithSecurity (now, identifier, bean);
          }
        } else if (beanOperation.getBeanClass ().isAssignableFrom (bean.getClass ())) {
          if (beanOperation.beanEquals (bean, security)) {
            // security is the same as the one in the database - no action
          } else {
            // create a new version of the object in the database
            secMasterSession.createSecurityBean (beanOperation, now, false, now, MODIFIED_BY, bean, security);
          }
        } else {
          throw new OpenGammaRuntimeException ("SecurityBean of unexpected type " + bean);
        }
        return null;
      }
    });
  }
  
  @SuppressWarnings("unchecked")
  public List<String> getExchanges() {
    return (List<String>) _hibernateTemplate.executeFind(new HibernateCallback() {
      @Override
      public Object doInHibernate(Session session) throws HibernateException,
          SQLException {
        HibernateSecurityMasterSession secMasterSession = new HibernateSecurityMasterSession(session);
        List<ExchangeBean> exchangeBeans = secMasterSession.getExchangeBeans();
        List<String> exchanges = new ArrayList<String>();
        if (exchangeBeans != null) {
          for (ExchangeBean exchangeBean : exchangeBeans) {
            exchanges.add(exchangeBean.getName());
          }
        }
        return exchanges;
      } 
    });
  }

  @SuppressWarnings("unchecked")
  public List<Currency> getCurrencies() {
    return (List<Currency>) _hibernateTemplate.execute(new HibernateCallback() {
      @Override
      public Object doInHibernate(Session session) throws HibernateException,
          SQLException {
        HibernateSecurityMasterSession secMasterSession = new HibernateSecurityMasterSession(session);
        List<CurrencyBean> currencyBeans = secMasterSession.getCurrencyBeans();
        List<Currency> currencies = new ArrayList<Currency>();
        if (currencyBeans != null) {
          for (CurrencyBean currencyBean : currencyBeans) {
            currencies.add(Converters.currencyBeanToCurrency(currencyBean));
          }
        }
        return currencies;      
      }
    });

  }
  
  @Override
  public Set<String> getAllSecurityTypes() {
    return SUPPORTED_SECURITY_TYPES;
  }

  // TODO: consider if this needs to take a date
  @Override
  public Collection<Security> getSecurities(SecurityKey secKey) {
    Collection<DomainSpecificIdentifier> identifiers = secKey.getIdentifiers();
    Collection<Security> results = new HashSet<Security>();
    for (DomainSpecificIdentifier dsi : identifiers) {
      Security security = getSecurity(new Date(), dsi, true);
      if (security != null) {
        results.add(security);
      }
    }
    return results;
  }

  // TODO: consider if this needs to take a date
  @Override
  public Security getSecurity(SecurityKey secKey) {
    Collection<DomainSpecificIdentifier> identifiers = secKey.getIdentifiers();
    for (DomainSpecificIdentifier dsi : identifiers) {
      Security security = getSecurity(new Date(), dsi, true);
      if (security != null) {
        return security;
      }
    }
    return null;
  }
  
  // TODO: remove this once we've got rid of the string Bloomberg only identities floating around.
  @Override
  public Security getSecurity(String identityKey) {
    return getSecurity(new Date(), new DomainSpecificIdentifier(DEFAULT_DOMAIN, identityKey), true);
  }

}
 <|MERGE_RESOLUTION|>--- conflicted
+++ resolved
@@ -38,41 +38,8 @@
   private static final ConcurrentMap<Class<?>,BeanOperation<?,?>> BEAN_OPERATIONS_BY_SECURITY = new ConcurrentHashMap<Class<?>,BeanOperation<?,?>> ();
   private static final ConcurrentMap<Class<?>,BeanOperation<?,?>> BEAN_OPERATIONS_BY_BEAN = new ConcurrentHashMap<Class<?>,BeanOperation<?,?>> ();
   protected static final String MODIFIED_BY = "";
-<<<<<<< HEAD
-  static {
-    SUPPORTED_SECURITY_TYPES.add("BOND");
-    SUPPORTED_SECURITY_TYPES.add("EQUITY");
-    SUPPORTED_SECURITY_TYPES.add("EQUITYOPTION");
-  }
+
   @SuppressWarnings("unused")
-  private Logger s_logger = LoggerFactory.getLogger(HibernateSecurityMaster.class);
-  private HibernateTemplate _hibernateTemplate = null;
-  
-  public void setSessionFactory(SessionFactory sessionFactory) {
-    _hibernateTemplate = new HibernateTemplate(sessionFactory);
-  }
-  
-  // for unit testing
-  /*package*/ HibernateTemplate getHibernateTemplate() {
-    return _hibernateTemplate;
-  }
-  
-  // UTILITY METHODS
-  
-  // implicit assumption here that either the session to which the currency bean is attached is still open or it is fully initialized.
-  private Currency currencyBeanToCurrency(CurrencyBean currencyBean) {
-    return Currency.getInstance(currencyBean.getName());
-  }
-  // same again
-  private DomainSpecificIdentifier domainSpecificIdentifierBeanToDomainSpecificIdentifier(DomainSpecificIdentifierBean domainSpecificIdentifierBean) {
-    return new DomainSpecificIdentifier(domainSpecificIdentifierBean.getDomain(), domainSpecificIdentifierBean.getIdentifier());
-  }
-  
-  private Expiry dateToExpiry(Date date) {
-    final Calendar c = Calendar.getInstance ();
-    c.setTime (date);
-    return new Expiry (ZonedDateTime.fromInstant (OffsetDateTime.midnight (c.get (Calendar.YEAR), c.get (Calendar.MONTH) + 1, c.get (Calendar.DAY_OF_MONTH), ZoneOffset.UTC), TimeZone.UTC));
-=======
   private Logger s_logger = LoggerFactory.getLogger(HibernateSecurityMaster.class);
   private HibernateTemplate _hibernateTemplate = null;
   
@@ -80,7 +47,6 @@
     SUPPORTED_SECURITY_TYPES.add (beanOperation.getSecurityType ());
     BEAN_OPERATIONS_BY_SECURITY.put (beanOperation.getSecurityClass (), beanOperation);
     BEAN_OPERATIONS_BY_BEAN.put (beanOperation.getBeanClass (), beanOperation);
->>>>>>> 03720b26
   }
   
   private static BeanOperation<?,?> getBeanOperation (final ConcurrentMap<Class<?>,BeanOperation<?,?>> map, final Class<?> clazz) {
@@ -91,11 +57,7 @@
     if (beanOperation != null) {
       map.put (clazz, beanOperation);
     }
-<<<<<<< HEAD
-    return new Date (expiry.toInstant().toEpochMillisLong());
-=======
     return beanOperation;
->>>>>>> 03720b26
   }
   
   @SuppressWarnings("unchecked")
