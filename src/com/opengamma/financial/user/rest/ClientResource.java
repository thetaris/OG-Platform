--- conflicted
+++ resolved
@@ -51,13 +51,8 @@
   public static final String LIVEDATA_PATH = "livedata";
   
   private final ClientsResource _clientsResource;
-<<<<<<< HEAD
-  private final ManageablePositionMaster _positionMaster;
+  private final PositionMaster _positionMaster;
   private final MasterSecuritySource _securityMaster;
-=======
-  private final PositionMaster _positionMaster;
-  private final ManageableSecurityMaster _securityMaster;
->>>>>>> bf6590fe
   private final ManageableViewDefinitionRepository _viewDefinitionRepository;
   private final InMemoryUserSnapshotProvider _liveData;
   private final FudgeContext _fudgeContext;
@@ -65,13 +60,8 @@
   public ClientResource(ClientsResource clientsResource, String clientName, FudgeContext fudgeContext) {
     _clientsResource = clientsResource;
     final String username = clientsResource.getUserResource().getUserName();
-<<<<<<< HEAD
-    _positionMaster = new InMemoryManageablePositionMaster(getTemplate(username, clientName, PORTFOLIOS_PATH));
+    _positionMaster = new InMemoryPositionMaster(new UniqueIdentifierSupplier("UserPos:" + username + ":" + clientName));
     _securityMaster = new MasterSecuritySource(new InMemorySecurityMaster(getTemplate(username, clientName, SECURITIES_PATH).createSupplier()));
-=======
-    _positionMaster = new InMemoryPositionMaster(new UniqueIdentifierSupplier("UserPos:" + username + ":" + clientName));
-    _securityMaster = new InMemoryManageableSecurityMaster(getTemplate(username, clientName, SECURITIES_PATH));
->>>>>>> bf6590fe
     _liveData = new InMemoryUserSnapshotProvider(getTemplate(username, clientName, LIVEDATA_PATH));
     _viewDefinitionRepository = new InMemoryViewDefinitionRepository();
     _fudgeContext = fudgeContext;
@@ -81,7 +71,6 @@
     UserResourceDetails resourceDetails = new UserResourceDetails(username, clientName, resourceType);
     return UserUniqueIdentifierUtils.getTemplate(resourceDetails);
   }
-<<<<<<< HEAD
   
   public MasterSecuritySource getSecurityMaster() {
     return _securityMaster;
@@ -90,8 +79,6 @@
   public FudgeContext getFudgeContext() {
     return _fudgeContext;
   }
-=======
->>>>>>> bf6590fe
 
   /**
    * Gets the URI info.
