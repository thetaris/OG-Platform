/**
 * Copyright (C) 2009 - 2010 by OpenGamma Inc.
 *
 * Please see distribution for license.
 */
package com.opengamma.financial.analytics.ircurve;

import java.io.Serializable;

import org.apache.commons.lang.ObjectUtils;
import org.apache.commons.lang.Validate;
import org.apache.commons.lang.builder.ToStringBuilder;
import org.apache.commons.lang.builder.ToStringStyle;

<<<<<<< HEAD
import com.opengamma.util.time.Tenor;
=======
import com.opengamma.engine.ComputationTargetSpecification;
import com.opengamma.engine.ComputationTargetType;
import com.opengamma.financial.convention.businessday.BusinessDayConvention;
import com.opengamma.financial.convention.businessday.BusinessDayConventionFactory;
import com.opengamma.financial.convention.daycount.DayCount;
import com.opengamma.financial.convention.daycount.DayCountFactory;
import com.opengamma.id.UniqueIdentifier;
import com.opengamma.util.ArgumentChecker;
>>>>>>> 448cc67e

/**
 * A fixed income strip.
 */
public class FixedIncomeStrip implements Serializable {
  private final StripInstrumentType _instrumentType;
  private final Tenor _curveNodePointTime;
  private final String _conventionName;
  private int _nthFutureFromTenor = 0;

  /**
   * Creates a strip for non-future instruments
   * @param instrumentType the instrument type
   * @param curveNodePointTime the time of the curve node point
   * @param conventionName the name of the convention to use to resolve the strip into a security
   */
  public FixedIncomeStrip(StripInstrumentType instrumentType, Tenor curveNodePointTime, String conventionName) {
    Validate.notNull(instrumentType, "InstrumentType");
    Validate.isTrue(instrumentType != StripInstrumentType.FUTURE);
    Validate.notNull(curveNodePointTime, "Tenor");
    Validate.notNull(conventionName, "ConventionName");
    _instrumentType = instrumentType;
    _curveNodePointTime = curveNodePointTime;
    _conventionName = conventionName;
  }
  
  /**
   * Creates a future strip
   * @param instrumentType the instrument type
   * @param curveNodePointTime the time of the curve node point
   * @param conventionName the name of the convention to use to resolve the strip into a security
   */
  public FixedIncomeStrip(StripInstrumentType instrumentType, Tenor curveNodePointTime, int nthFutureFromTenor, String conventionName) {
    Validate.isTrue(instrumentType == StripInstrumentType.FUTURE);
    Validate.notNull(curveNodePointTime, "Tenor");
    Validate.isTrue(nthFutureFromTenor > 0);
    Validate.notNull(conventionName, "ConventionName");
    _instrumentType = instrumentType;
    _curveNodePointTime = curveNodePointTime;
    _nthFutureFromTenor = nthFutureFromTenor;
    _conventionName = conventionName;
  }
  
  
  /**
   * @return an enum describing the instrument type used to construct this strip
   */
  public StripInstrumentType getInstrumentType() {
    return _instrumentType;
  }
  
  /**
   * @return a tenor representing the time of the curve node point
   */
  public Tenor getCurveNodePointTime() {
    return _curveNodePointTime;
  }
  
  /**
   * Get the number of the quarterly IR futures after the tenor to choose.  
   * NOTE: THIS DOESN'T REFER TO A GENERIC FUTURE
   * @return number of futures after the tenor
   * @throws IllegalStateException if called on a non-future strip
   */
  public int getNumberOfFuturesAfterTenor() {
    if (_instrumentType != StripInstrumentType.FUTURE) {
      throw new IllegalStateException("Cannot get number of futures after tenor for a non future strip "+toString());
    }
    return _nthFutureFromTenor;
  }
  
  /**
   * @return the name of the convention used to resolve this strip definition into a security
   */
  public String getConventionName() {
    return _conventionName;
  }
  
  @Override
  public boolean equals(Object obj) {
    if (this == obj) {
      return true;
    }
    if (obj instanceof FixedIncomeStrip) {
      FixedIncomeStrip other = (FixedIncomeStrip) obj;
      return ObjectUtils.equals(_curveNodePointTime, other._curveNodePointTime) &&
             ObjectUtils.equals(_conventionName, other._conventionName) &&
             _instrumentType == other._instrumentType;
    }
    return false;
  }

  @Override
  public int hashCode() {
    return _curveNodePointTime.hashCode();
  }

  @Override
  public String toString() {
    return ToStringBuilder.reflectionToString(this, ToStringStyle.SHORT_PREFIX_STYLE);
  }

}<|MERGE_RESOLUTION|>--- conflicted
+++ resolved
@@ -12,18 +12,7 @@
 import org.apache.commons.lang.builder.ToStringBuilder;
 import org.apache.commons.lang.builder.ToStringStyle;
 
-<<<<<<< HEAD
 import com.opengamma.util.time.Tenor;
-=======
-import com.opengamma.engine.ComputationTargetSpecification;
-import com.opengamma.engine.ComputationTargetType;
-import com.opengamma.financial.convention.businessday.BusinessDayConvention;
-import com.opengamma.financial.convention.businessday.BusinessDayConventionFactory;
-import com.opengamma.financial.convention.daycount.DayCount;
-import com.opengamma.financial.convention.daycount.DayCountFactory;
-import com.opengamma.id.UniqueIdentifier;
-import com.opengamma.util.ArgumentChecker;
->>>>>>> 448cc67e
 
 /**
  * A fixed income strip.
@@ -55,6 +44,9 @@
    * @param instrumentType the instrument type
    * @param curveNodePointTime the time of the curve node point
    * @param conventionName the name of the convention to use to resolve the strip into a security
+   * @param nthFutureFromTenor how many futures to step through from the curveDate + the tenor. 1-based, must be >0.
+   *   e.g. 3 (tenor = 1YR) => 3rd quarterly future after curveDate +  1YR.
+   *   
    */
   public FixedIncomeStrip(StripInstrumentType instrumentType, Tenor curveNodePointTime, int nthFutureFromTenor, String conventionName) {
     Validate.isTrue(instrumentType == StripInstrumentType.FUTURE);
