--- conflicted
+++ resolved
@@ -16,11 +16,8 @@
 import org.fudgemsg.mapping.FudgeDeserializationContext;
 import org.fudgemsg.mapping.FudgeSerializationContext;
 
-<<<<<<< HEAD
 import com.opengamma.engine.view.DeltaDefinition;
-=======
 import com.opengamma.engine.view.ResultModelDefinition;
->>>>>>> 7c628a20
 import com.opengamma.engine.view.ViewCalculationConfiguration;
 import com.opengamma.engine.view.ViewDefinition;
 import com.opengamma.id.UniqueIdentifier;
@@ -31,12 +28,12 @@
  */
 public class ViewDefinitionBuilder implements FudgeBuilder<ViewDefinition> {
 
-<<<<<<< HEAD
   private static final String NAME_FIELD = "name";
   private static final String IDENTIFIER_FIELD = "identifier";
   private static final String USER_FIELD = "user";
   private static final String DELTA_RECALC_PERIOD_FIELD = "deltaRecalcPeriod";
   private static final String FULL_RECALC_PERIOD_FIELD = "fullRecalcPeriod";
+  private static final String RESULT_MODEL_DEFINITION_FIELD = "resultModelDefinition";
   private static final String CALCULATION_CONFIGURATION_FIELD = "calculationConfiguration";
   private static final String PORTFOLIO_REQUIREMENTS_BY_SECURITY_TYPE_FIELD = "portfolioRequirementsBySecurityType";
   private static final String SPECIFIC_REQUIREMENTS_FIELD = "specificRequirements";
@@ -50,24 +47,7 @@
     message.add(NAME_FIELD, null, viewDefinition.getName());
     context.objectToFudgeMsg(message, IDENTIFIER_FIELD, null, viewDefinition.getPortfolioId());
     context.objectToFudgeMsg(message, USER_FIELD, null, viewDefinition.getLiveDataUser());
-=======
-  private static final String FIELD_NAME = "name";
-  private static final String FIELD_IDENTIFIER = "identifier";
-  private static final String FIELD_USER = "user";
-  private static final String FIELD_DELTA_RECALC_PERIOD = "deltaRecalcPeriod";
-  private static final String FIELD_FULL_RECALC_PERIOD = "fullRecalcPeriod";
-  private static final String FIELD_CALCULATIONCONFIGURATION = "calculationConfiguration";
-  private static final String FIELD_VALUEREQUIREMENTS = "valueRequirements";
-  private static final String FIELD_RESULT_MODEL_DEFINITION = "resultModelDefinition";
-
-  @Override
-  public MutableFudgeFieldContainer buildMessage(FudgeSerializationContext context, ViewDefinition viewDefinition) {
-    final MutableFudgeFieldContainer message = context.newMessage();
-    message.add(FIELD_NAME, null, viewDefinition.getName());
-    context.objectToFudgeMsg(message, FIELD_IDENTIFIER, null, viewDefinition.getPortfolioId());
-    context.objectToFudgeMsg(message, FIELD_USER, null, viewDefinition.getLiveDataUser());
-    context.objectToFudgeMsg(message, FIELD_RESULT_MODEL_DEFINITION, null, viewDefinition.getResultModelDefinition());
->>>>>>> 7c628a20
+    context.objectToFudgeMsg(message, RESULT_MODEL_DEFINITION_FIELD, null, viewDefinition.getResultModelDefinition());
     if (viewDefinition.getDeltaRecalculationPeriod() != null) {
       message.add(DELTA_RECALC_PERIOD_FIELD, null, viewDefinition.getDeltaRecalculationPeriod());
     }
@@ -91,31 +71,18 @@
   @SuppressWarnings("unchecked")
   @Override
   public ViewDefinition buildObject(FudgeDeserializationContext context, FudgeFieldContainer message) {
-<<<<<<< HEAD
     ViewDefinition viewDefinition = new ViewDefinition(
         message.getFieldValue(String.class, message.getByName(NAME_FIELD)),
         context.fieldValueToObject(UniqueIdentifier.class, message.getByName(IDENTIFIER_FIELD)),
-        context.fieldValueToObject(UserPrincipal.class, message.getByName(USER_FIELD)));
+        context.fieldValueToObject(UserPrincipal.class, message.getByName(USER_FIELD)),
+        context.fieldValueToObject(ResultModelDefinition.class, message.getByName(RESULT_MODEL_DEFINITION_FIELD))));
     if (message.hasField(DELTA_RECALC_PERIOD_FIELD)) {
       viewDefinition.setDeltaRecalculationPeriod(message.getLong(DELTA_RECALC_PERIOD_FIELD));
-=======
-    final ViewDefinition viewDefinition = new ViewDefinition(
-        message.getFieldValue(String.class, message.getByName(FIELD_NAME)),
-        context.fieldValueToObject(UniqueIdentifier.class, message.getByName(FIELD_IDENTIFIER)),
-        context.fieldValueToObject(UserPrincipal.class, message.getByName(FIELD_USER)),
-        context.fieldValueToObject(ResultModelDefinition.class, message.getByName(FIELD_RESULT_MODEL_DEFINITION)));
-    if (message.hasField(FIELD_DELTA_RECALC_PERIOD)) {
-      viewDefinition.setDeltaRecalculationPeriod(message.getLong(FIELD_DELTA_RECALC_PERIOD));
->>>>>>> 7c628a20
     }
     if (message.hasField(FULL_RECALC_PERIOD_FIELD)) {
       viewDefinition.setFullRecalculationPeriod(message.getLong(FULL_RECALC_PERIOD_FIELD));
     }
-<<<<<<< HEAD
     List<FudgeField> calcConfigs = message.getAllByName(CALCULATION_CONFIGURATION_FIELD);
-=======
-    final List<FudgeField> calcConfigs = message.getAllByName(FIELD_CALCULATIONCONFIGURATION);
->>>>>>> 7c628a20
     for (FudgeField calcConfigField : calcConfigs) {
       FudgeFieldContainer calcConfigMsg = message.getFieldValue(FudgeFieldContainer.class, calcConfigField);
       ViewCalculationConfiguration calcConfig = new ViewCalculationConfiguration(viewDefinition, message.getFieldValue(String.class, calcConfigMsg.getByName(NAME_FIELD)));
