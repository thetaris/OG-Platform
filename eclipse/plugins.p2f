<?xml version='1.0' encoding='UTF-8'?>
<?p2f version='1.0.0'?>
<p2f version='1.0.0'>
  <ius size='14'>
    <iu id='org.apache.ivy.feature.feature.group' name='Apache Ivy' version='2.2.0.final_20100923230623'>
      <repositories size='1'>
        <repository location='http://www.apache.org/dist/ant/ivyde/updatesite'/>
      </repositories>
    </iu>
    <iu id='org.apache.ivyde.feature.feature.group' name='Apache IvyDE' version='2.1.0.201008101807-RELEASE'>
      <repositories size='1'>
        <repository location='http://www.apache.org/dist/ant/ivyde/updatesite'/>
      </repositories>
    </iu>
    <iu id='net.sf.eclipsecs.feature.group' name='Eclipse Checkstyle Plug-in' version='5.5.0.201111092104'>
      <repositories size='1'>
        <repository location='http://eclipse-cs.sf.net/update/'/>
      </repositories>
    </iu>
<<<<<<< HEAD
    <iu id='net.sf.eclipsecs.migration.feature.group' name='Eclipse Checkstyle Plug-in 4.4.x -&gt; 5.0.0 Migration (Optional)' version='5.5.0.201111092104'>
      <repositories size='1'>
        <repository location='http://eclipse-cs.sf.net/update/'/>
      </repositories>
    </iu>
    <iu id='org.eclipse.egit.feature.group' name='Eclipse EGit' version='1.1.0.201109151100-r'>
      <repositories size='3'>
        <repository location='http://download.eclipse.org/releases/indigo'/>
        <repository location='http://download.eclipse.org/egit/updates'/>
        <repository location='http://download.eclipse.org/releases/indigo/201202240900'/>
      </repositories>
    </iu>
    <iu id='org.eclipse.egit.source.feature.group' name='Eclipse EGit - Source' version='1.1.0.201109151100-r'>
      <repositories size='1'>
        <repository location='http://download.eclipse.org/egit/updates'/>
      </repositories>
    </iu>
    <iu id='org.eclipse.jgit.feature.group' name='Eclipse JGit' version='1.1.0.201109151100-r'>
      <repositories size='3'>
        <repository location='http://download.eclipse.org/releases/indigo'/>
        <repository location='http://download.eclipse.org/egit/updates'/>
        <repository location='http://download.eclipse.org/releases/indigo/201202240900'/>
      </repositories>
    </iu>
    <iu id='org.eclipse.jgit.source.feature.group' name='Eclipse JGit - Source' version='1.1.0.201109151100-r'>
      <repositories size='1'>
        <repository location='http://download.eclipse.org/egit/updates'/>
      </repositories>
    </iu>
    <iu id='org.mj.eclipse.reporting.classpath.feature.group' name='Eclipse Project Dependencies Viewer' version='1.1.0'>
      <repositories size='1'>
        <repository location='http://epdv.googlecode.com/svn/trunk/UpdateSite'/>
      </repositories>
    </iu>
    <iu id='org.eclipse.sdk.ide' name='Eclipse SDK' version='3.7.1.M20110909-1335'>
      <repositories size='3'>
        <repository location='http://download.eclipse.org/eclipse/updates/3.7'/>
        <repository location='http://download.eclipse.org/releases/indigo'/>
        <repository location='http://download.eclipse.org/releases/indigo/201202240900'/>
      </repositories>
    </iu>
    <iu id='com.github.sevntu.checkstyle.checks.feature.feature.group' name='EclipseCS SevNTU plugin feature' version='1.0.4'>
      <repositories size='1'>
        <repository location='http://eclipse-cs.sf.net/update/'/>
      </repositories>
    </iu>
    <iu id='org.testng.eclipse.feature.group' name='TestNG' version='6.7.0.20120825_1316'>
=======
    <iu id='org.testng.eclipse.feature.group' name='TestNG' version='6.8.0.20121120_1820'>
>>>>>>> 5d954552
      <repositories size='1'>
        <repository location='http://beust.com/eclipse'/>
      </repositories>
    </iu>
  </ius>
</p2f><|MERGE_RESOLUTION|>--- conflicted
+++ resolved
@@ -17,57 +17,7 @@
         <repository location='http://eclipse-cs.sf.net/update/'/>
       </repositories>
     </iu>
-<<<<<<< HEAD
-    <iu id='net.sf.eclipsecs.migration.feature.group' name='Eclipse Checkstyle Plug-in 4.4.x -&gt; 5.0.0 Migration (Optional)' version='5.5.0.201111092104'>
-      <repositories size='1'>
-        <repository location='http://eclipse-cs.sf.net/update/'/>
-      </repositories>
-    </iu>
-    <iu id='org.eclipse.egit.feature.group' name='Eclipse EGit' version='1.1.0.201109151100-r'>
-      <repositories size='3'>
-        <repository location='http://download.eclipse.org/releases/indigo'/>
-        <repository location='http://download.eclipse.org/egit/updates'/>
-        <repository location='http://download.eclipse.org/releases/indigo/201202240900'/>
-      </repositories>
-    </iu>
-    <iu id='org.eclipse.egit.source.feature.group' name='Eclipse EGit - Source' version='1.1.0.201109151100-r'>
-      <repositories size='1'>
-        <repository location='http://download.eclipse.org/egit/updates'/>
-      </repositories>
-    </iu>
-    <iu id='org.eclipse.jgit.feature.group' name='Eclipse JGit' version='1.1.0.201109151100-r'>
-      <repositories size='3'>
-        <repository location='http://download.eclipse.org/releases/indigo'/>
-        <repository location='http://download.eclipse.org/egit/updates'/>
-        <repository location='http://download.eclipse.org/releases/indigo/201202240900'/>
-      </repositories>
-    </iu>
-    <iu id='org.eclipse.jgit.source.feature.group' name='Eclipse JGit - Source' version='1.1.0.201109151100-r'>
-      <repositories size='1'>
-        <repository location='http://download.eclipse.org/egit/updates'/>
-      </repositories>
-    </iu>
-    <iu id='org.mj.eclipse.reporting.classpath.feature.group' name='Eclipse Project Dependencies Viewer' version='1.1.0'>
-      <repositories size='1'>
-        <repository location='http://epdv.googlecode.com/svn/trunk/UpdateSite'/>
-      </repositories>
-    </iu>
-    <iu id='org.eclipse.sdk.ide' name='Eclipse SDK' version='3.7.1.M20110909-1335'>
-      <repositories size='3'>
-        <repository location='http://download.eclipse.org/eclipse/updates/3.7'/>
-        <repository location='http://download.eclipse.org/releases/indigo'/>
-        <repository location='http://download.eclipse.org/releases/indigo/201202240900'/>
-      </repositories>
-    </iu>
-    <iu id='com.github.sevntu.checkstyle.checks.feature.feature.group' name='EclipseCS SevNTU plugin feature' version='1.0.4'>
-      <repositories size='1'>
-        <repository location='http://eclipse-cs.sf.net/update/'/>
-      </repositories>
-    </iu>
-    <iu id='org.testng.eclipse.feature.group' name='TestNG' version='6.7.0.20120825_1316'>
-=======
     <iu id='org.testng.eclipse.feature.group' name='TestNG' version='6.8.0.20121120_1820'>
->>>>>>> 5d954552
       <repositories size='1'>
         <repository location='http://beust.com/eclipse'/>
       </repositories>
