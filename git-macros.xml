<project name="git-macros" xmlns:ivy="antlib:org.apache.ivy.ant">

  <macrodef name="git">
    <attribute name="command" />
    <attribute name="dir" default="" />
    <element name="args" optional="true" />
    <sequential>
      <echo message="git @{command}" />
      <exec executable="git" dir="@{dir}" osfamily="unix" failonerror="true">
        <arg value="@{command}" />
        <args />
      </exec>
      <!-- On Windows, you want to execute git.cmd, not git.exe.  -->
      <exec executable="cmd" dir="@{dir}" osfamily="windows">
        <arg value="/c" />
        <arg value="git" />
        <arg value="@{command}" />
        <args />
      </exec>
    </sequential>
  </macrodef>

  <macrodef name="git-clone">
    <attribute name="repository" />
    <attribute name="dest" />
    <sequential>
      <git command="clone">
        <args>
          <arg value="@{repository}" />
          <arg value="@{dest}" />
        </args>
      </git>
    </sequential>
  </macrodef>

<<<<<<< HEAD
        <macrodef name="git-pull">
		<attribute name="dest" />
		<sequential>
			<echo message="pulling @{dest} ------------------------------" />
			<git command="pull" dir="@{dest}">
			</git>
		</sequential>
        </macrodef>
=======
  <macrodef name="git-pull">
    <attribute name="dest" />
    <element name="args" optional="true" implicit="yes" />
    <sequential>
      <echo message="pulling @{dest} ------------------------------" />
      <git command="pull" dir="@{dest}">
        <args />
      </git>
    </sequential>
  </macrodef>
>>>>>>> 7b909a15

  <macrodef name="git-clone-pull">
    <attribute name="repository" />
    <attribute name="dest" />
    <sequential>
      <echo message="git clone-or-pull @{repository}" />
      <subant antfile="git-tasks.xml" failonerror="true" target="git-repo" buildpath="${basedir}">
        <property name="repository" value="@{repository}" />
        <property name="dest" value="@{dest}" />
      </subant>
    </sequential>
  </macrodef>


  <macrodef name="git-status">
    <attribute name="dest" />
    <attribute name="displayName" />
    <sequential>
      <echo message="getting status for @{displayName} ---------------------------" />
      <git command="status" dir="@{dest}"/>
    </sequential>
  </macrodef>

  <macrodef name="git-fetch">
      <attribute name="dest" />
      <sequential>
          <echo message="fetching @{dest} ------------------------------" />
          <git command="fetch" dir="@{dest}"/>
      </sequential>
  </macrodef>


  <macrodef name="git-checkout">
    <attribute name="dest" />
    <attribute name="branch" />
    <attribute name="displayname" />
    <sequential>
      <echo message="Checking out @{branch} for @{displayname} --------------------------" />
      <git command="checkout" dir="@{dest}">
        <args>
          <arg value="@{branch}"/>
        </args>
      </git>
    </sequential>
  </macrodef>

  <macrodef name="git-branch-and-checkout">
    <attribute name="dest" />
    <attribute name="branch" />
    <attribute name="displayname" />
    <sequential>
      <echo message="Checking out @{branch} for @{displayname} --------------------------" />
      <git command="checkout" dir="@{dest}">
        <args>
          <arg value="-b"/>
          <arg value="@{branch}"/>
        </args>
      </git>
    </sequential>
  </macrodef>
</project><|MERGE_RESOLUTION|>--- conflicted
+++ resolved
@@ -33,16 +33,6 @@
     </sequential>
   </macrodef>
 
-<<<<<<< HEAD
-        <macrodef name="git-pull">
-		<attribute name="dest" />
-		<sequential>
-			<echo message="pulling @{dest} ------------------------------" />
-			<git command="pull" dir="@{dest}">
-			</git>
-		</sequential>
-        </macrodef>
-=======
   <macrodef name="git-pull">
     <attribute name="dest" />
     <element name="args" optional="true" implicit="yes" />
@@ -53,7 +43,6 @@
       </git>
     </sequential>
   </macrodef>
->>>>>>> 7b909a15
 
   <macrodef name="git-clone-pull">
     <attribute name="repository" />
