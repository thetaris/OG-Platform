<project name="common" xmlns:ivy="antlib:org.apache.ivy.ant">

	<!-- Load the environment variables first -->
	<property environment="env" />
	<!-- also, try a property file because some JVMs don't support env properly -->
	<property file="${user.home}/.OG-Build-common.properties" />

	<!-- Set where the OGDEV dir is. We do this outside build.properties so that
	     we can reference it in build.properties. -->
	<property file="${common.dir}/ogdev.properties"/>
	<condition property="ogdev.dir" value="${ogdev.dir.windows}" else="${ogdev.dir.posix}">
		<os family="windows" />
	</condition>

	<!-- project defaults -->
	<property file="${common.dir}/build.properties" />

    <!-- location of test properties can be overridden with TEST_PROPERTIES_DIR, defaults to OG-Platform/config
         this should probably be replaced using the "ant init" mechanism to keep the file location the same and
         overwrite with different versions -->
    <condition property="test.properties.dir" value="${env.TEST_PROPERTIES_DIR}" else="${basedir}/../../config">
        <isset property="env.TEST_PROPERTIES_DIR"/>
    </condition>
    <condition property="test.properties" value="${env.TEST_PROPERTIES}" else="tests.properties">
        <isset property="env.TEST_PROPERTIES"/>
    </condition>

	<!-- REVIEW kirk 2010-04-29 - I believe this can be changed to reference ogdev.dir, but I don't want to
	     break everybody's settings. -->
	<condition property="env.IVY_SHARED_DEFAULT_ROOT_DEFAULT" value="${env.IVY_SHARED_DEFAULT_ROOT_WINDOWS}" else="${env.IVY_SHARED_DEFAULT_ROOT_NONWINDOWS}">
		<os family="windows" />
	</condition>
	<condition property="env.IVY_SHARED_DEFAULT_ROOT" value="${env.IVY_SHARED_DEFAULT_ROOT_DEFAULT}">
		<not>
			<isset property="env.IVY_SHARED_DEFAULT_ROOT" />
		</not>
	</condition>

	<property name="ivy.jar.dir" value="${user.home}/.ivy2/jars" />
	<property name="ivy.jar.file" value="${ivy.jar.dir}/ivy.jar" />
	<available file="${ivy.jar.file}" property="skip.download"/>

	<!-- Use the DSA SSH private key if found, otherwise use the RSA key.
		 If your private key is not in ~/.ssh, or is named in a non-standard way, you
		 will need to set the ssh.private.key property manually in build.properties. -->
	<available file="${user.home}/.ssh/id_rsa" property="ssh.private.key" value="${user.home}/.ssh/id_rsa"/>
	<available file="${user.home}/.ssh/id_dsa" property="ssh.private.key" value="${user.home}/.ssh/id_dsa"/>

	<import file="common-ivy.xml"/>

	<target name="report" depends="resolve"
		description="--> generates a report of dependencies">
		<ivy:report todir="${build.dir}" />
	</target>

	<target name="compile" depends="compile-src,compile-tests"
		description="--> compile all source code" />

	<target name="fudge-proto-present" depends="resolve">
		<available classname="org.fudgemsg.proto.AntTask" classpathref="lib.path.id" property="fudge.proto.present" />
	</target>

	<target name="fudge-proto-compile" if="fudge.proto.present" depends="fudge-proto-present">
		<taskdef name="fudgeproto" classname="org.fudgemsg.proto.AntTask" classpathref="lib.path.id" />
		<fudgeproto
			srcdir="${src.dir}"
			destdir="${src.dir}"
			searchdir="${toString:lib.path.id}"
			equals="${fudge.proto.equals}"
			toString="${fudge.proto.toString}"
			hashCode="${fudge.proto.hashCode}"
			verbose="${build.verbose}"
			fudgeContext="${fudge.proto.fudgeContext}"
			rebuildAll="${fudge.proto.rebuildAll}">
			<fileHeader>///CLOVER:OFF
// CSOFF: Generated File</fileHeader>
			<fileFooter>///CLOVER:ON
// CSON: Generated File</fileFooter>
		</fudgeproto>
	</target>

	<target name="fudge-proto" depends="fudge-proto-compile" 
		description="--> compile any Fudge .proto files">
	</target>

	<target name="joda-bean-present">
		<available classname="org.joda.beans.gen.BeanCodeGen" classpathref="lib.path.id" property="joda.bean.present" />
	</target>

	<target name="joda-bean" depends="joda-bean-present" if="joda.bean.present">
		<java classname="org.joda.beans.gen.BeanCodeGen" classpathref="lib.path.id" fork="true" failonerror="true">
			<arg value="-R" />
			<arg value="-indent=2" />
			<arg value="-prefix=_" />
			<arg value="${src.dir}" />
		</java>
	</target>

	<target name="compile-src" depends="fudge-proto"
		description="--> compile the main project files">
		<mkdir dir="${classes.dir}" />

		<javac srcdir="${src.dir}" destdir="${classes.dir}"
			classpath="${lib.path.jar.file}" debug="${build.debug}" optimize="${build.optimize}"
			memoryMaximumSize="512M" fork="true"
			verbose="${build.verbose}" listfiles="${build.listfiles}" />
		<copy todir="${classes.dir}">
			<fileset dir="${src.dir}">
				<exclude name="**/*.java" />
			</fileset>
		</copy>
	</target>

	<target name="javadoc" depends="load-ivy" description="--> build Javadocs for the project">
		<mkdir dir="${docs.dir}" />
		<mkdir dir="${docs.dir}/javadoc" />
		<javadoc sourcepath="${src.dir}" destdir="${docs.dir}/javadoc"
			classpathref="lib.path.id" author="false" windowtitle="${javadocs.windowtitle}"
			doctitle="${javadocs.doctitle}" bottom="${javadocs.footer}">
			<link href="http://download.oracle.com/javase/6/docs/api/" />
			<link href="http://dist.fudgemsg.org/java/javadoc/0.2/" />
			<link href="http://threeten.sourceforge.net/apidocs/" />
			<link href="http://joda-beans.sourceforge.net/apidocs/" />
		</javadoc>
	</target>

	<target name="javadoc-copyup" depends="load-ivy" description="copies appropriate files up to top level"/>


	<target name="javadoc-public" depends="load-ivy" description="--> build Javadocs for public APIs and SPIs of the project">
		<mkdir dir="${docs.dir}" />
		<mkdir dir="${docs.dir}/javadoc-public" />
		<mkdir dir="${docs.dir}/temp-src" />
		<copy toDir="${docs.dir}/temp-src">
			<fileset dir="${src.dir}" includes="**/*.java">
				<contains text="@PublicAPI" casesensitive="yes"/>
			</fileset>
			<fileset dir="${src.dir}" includes="**/*.java">
				<contains text="@PublicSPI" casesensitive="yes"/>
			</fileset>
		</copy>
		<javadoc sourcepath="${docs.dir}/temp-src" destdir="${docs.dir}/javadoc-public"
			classpathref="lib.path.id" author="false" windowtitle="${javadocs.windowtitle}"
			doctitle="${javadocs.doctitle}" bottom="${javadocs.footer}">
		</javadoc>
	</target>

	<target name="compile-tests-mkdir">
		<mkdir dir="${tests.classes.dir}" />
		<path id="tests.build.classpath.id">
			<pathelement path="${lib.path.jar.file}" />
			<pathelement path="${classes.dir}" />
		</path>
	</target>

	<target name="compile-tests-main" depends="compile-tests-mkdir">
		<javac srcdir="${tests.src.dir}" destdir="${tests.classes.dir}"
			classpathref="tests.build.classpath.id" debug="${build.debug}"
			memoryMaximumSize="512M" fork="true"
			optimize="${build.optimize}" verbose="${build.verbose}" listfiles="${build.listfiles}" />
	</target>

	<available property="tests.interop" file="${tests.dir}/interop" />
	<target name="compile-tests-interop" depends="compile-tests-mkdir" if="tests.interop">
		<javac srcdir="${tests.dir}/interop" destdir="${tests.classes.dir}"
			classpathref="tests.build.classpath.id" debug="${build.debug}"
			memoryMaximumSize="512M" fork="true"
			optimize="${build.optimize}" verbose="${build.verbose}" listfiles="${build.listfiles}" />
	</target>

	<target name="compile-tests" depends="compile-tests-main,compile-tests-interop" description="--> compile the tests">
		<copy todir="${tests.classes.dir}">
			<fileset dir="${tests.src.dir}">
				<exclude name="**/*.java" />
			</fileset>
			<fileset dir="${tests.dir}/interop" erroronmissingdir="false">
				<exclude name="**/*.java" />
			</fileset>
		</copy>
	</target>

	<!-- ================================================================ -->
	<property name="test.database.type" value="all"/>
	<!-- hsqldb, postgres, all. -->
	<property name="test.database.previousVersions" value="1"/>
	<!-- number of previous versions to test upgrade scripts from -->

	<target name="tests" depends="junit-batch,junit-report,testng-batch" description="--> run unit tests and generate report"/>

	<target name="junit-batch" depends="compile-tests" unless="testng">
		<mkdir dir="${tests.junit.dir}/xml" />
		<!-- if junit.logback defines a class, use that as an arg to the JVM for logging. Otherwise, create a dummy arg (-Dcom.opengamma.ogbuild=0) -->
		<condition property="junit.logback.jvmarg" value="-Dlogback.configurationFile=${junit.logback}">
			<isset property="junit.logback" />
		</condition>
		<property name="junit.logback.jvmarg" value="-Dcom.opengamma.ogbuild=0" />
		<junit printSummary="true" fork="true" forkmode="once" maxmemory="${junit.maxheap}" dir="${basedir}">
			<classpath>
				<path refid="lib.path.id" />
				<!-- pathelement path="${lib.path.jar.file}" /-->
				<pathelement path="${classes.dir}" />
				<pathelement path="${tests.classes.dir}" />
				<pathelement path="${config.dir}" />
				<pathelement path="${clover.jar.file}" />
			</classpath>
			<jvmarg value="${junit.logback.jvmarg}" />
			<assertions>
				<enable />
			</assertions>
			<formatter type="xml" />
			<batchtest todir="${tests.junit.dir}/xml">
				<fileset dir="${tests.src.dir}" includes="**/*Test.java" excludes="**/Abstract*" />
				<fileset dir="${tests.dir}/interop" includes="**/*Test.java" erroronmissingdir="false" />
			</batchtest>
			<sysproperty key="user.name" value="${user.name}" />
<<<<<<< HEAD

            <sysproperty key="test.properties" value="${test.properties.dir}/${test.properties}"/> <!-- Read in TestProperties.java -->
			<sysproperty key="test.database.type" value="${test.database.type}"/> <!-- Read in DBTest.java -->
			<sysproperty key="test.database.previousVersions" value="${test.database.previousVersions}"/> <!-- Read in DBTest.java -->
=======
			<sysproperty key="test.properties" value="${basedir}/tests.properties"/>
			<!-- Read in TestProperties.java -->
			<sysproperty key="test.database.type" value="${test.database.type}"/>
			<!-- Read in DBTest.java -->
			<sysproperty key="test.database.previousVersions" value="${test.database.previousVersions}"/>
			<!-- Read in DBTest.java -->
>>>>>>> cee1f3e4
			<sysproperty key="disable.instrumentation.sensitive" value="${clover.installed}" />
		</junit>
	</target>

	<target name="junit-report" depends="junit-batch" unless="testng">
		<mkdir dir="${tests.junit.dir}/html" />
		<mkdir dir="${tests.junit.dir}/xml" />
		<junitreport todir="${tests.junit.dir}/xml">
			<fileset dir="${tests.junit.dir}/xml" includes="TEST-*.xml" />
			<report todir="${tests.junit.dir}/html" />
		</junitreport>
	</target>

<<<<<<< HEAD
    <target name="testng-batch" depends="compile-tests" if="testng">
        <taskdef resource="testngtasks" classpathref="lib.path.id"/>
        <delete dir="${tests.junit.dir}/junitreports" includeemptydirs="true" failonerror="false" />
        <delete dir="${tests.junit.dir}/xml" includeemptydirs="true" failonerror="false" />
        <delete dir="${tests.junit.dir}/html" includeemptydirs="true" failonerror="false" />
        
        <!-- if junit.logback defines a class, use that as an arg to the JVM for logging. Otherwise, create a dummy arg (-Dcom.opengamma.ogbuild=0) -->
        <condition property="junit.logback.jvmarg" value="-Dlogback.configurationFile=${junit.logback}"><isset property="junit.logback" /></condition>
        <property name="junit.logback.jvmarg" value="-Dcom.opengamma.ogbuild=0" />
        <testng suitename="Ant tests for ${ant.project.name}" outputdir="tests/output" workingDir="${basedir}">
            <classpath>
                <path refid="lib.path.id" />
                <fileset dir="${lib.dir}/jar/org.apache.ant/ant" includes="*.jar" />
                <!-- pathelement path="${lib.path.jar.file}" /-->
                <pathelement path="${classes.dir}" />
                <pathelement path="${tests.classes.dir}" />
                <pathelement path="${config.dir}" />
                <pathelement path="${clover.jar.file}" />
            </classpath>
            <classfileset dir="${tests.classes.dir}" includes="**/*Test.class" excludes="**/Abstract*" />
            <jvmarg value="${junit.logback.jvmarg}" />
            <jvmarg value="-Xmx${junit.maxheap}" />
            <sysproperty key="user.name" value="${user.name}" />
            <sysproperty key="test.properties" value="${test.properties.dir}/${test.properties}"/> <!-- Read in TestProperties.java -->
            <sysproperty key="test.database.type" value="${test.database.type}"/> <!-- Read in DBTest.java -->
            <sysproperty key="test.database.previousVersions" value="${test.database.previousVersions}"/> <!-- Read in DBTest.java -->
            <sysproperty key="disable.instrumentation.sensitive" value="${clover.installed}" />
        </testng>
        <move file="${tests.junit.dir}/junitreports" tofile="${tests.junit.dir}/xml" />
    	<mkdir dir="${tests.junit.dir}/html" />
        <junitreport todir="${tests.junit.dir}/xml">
            <fileset dir="${tests.junit.dir}/xml" includes="TEST-*.xml" />
            <report todir="${tests.junit.dir}/html" />
        </junitreport>
    </target>

    <!-- ================================================================ -->
=======
	<target name="testng-batch" depends="compile-tests" if="testng">
		<taskdef resource="testngtasks" classpathref="lib.path.id"/>
		<delete dir="${tests.junit.dir}/junitreports" includeemptydirs="true" failonerror="false" />
		<delete dir="${tests.junit.dir}/xml" includeemptydirs="true" failonerror="false" />
		<delete dir="${tests.junit.dir}/html" includeemptydirs="true" failonerror="false" />

		<!-- if junit.logback defines a class, use that as an arg to the JVM for logging. Otherwise, create a dummy arg (-Dcom.opengamma.ogbuild=0) -->
		<condition property="junit.logback.jvmarg" value="-Dlogback.configurationFile=${junit.logback}">
			<isset property="junit.logback" />
		</condition>
		<property name="junit.logback.jvmarg" value="-Dcom.opengamma.ogbuild=0" />
		<testng suitename="Ant tests for ${ant.project.name}" outputdir="tests/output" workingDir="${basedir}">
			<classpath>
				<path refid="lib.path.id" />
				<fileset dir="${lib.dir}/jar/org.apache.ant/ant" includes="*.jar" />
				<!-- pathelement path="${lib.path.jar.file}" /-->
				<pathelement path="${classes.dir}" />
				<pathelement path="${tests.classes.dir}" />
				<pathelement path="${config.dir}" />
				<pathelement path="${clover.jar.file}" />
			</classpath>
			<classfileset dir="${tests.classes.dir}" includes="**/*Test.class" excludes="**/Abstract*" />
			<jvmarg value="${junit.logback.jvmarg}" />
			<jvmarg value="-Xmx${junit.maxheap}" />
			<sysproperty key="user.name" value="${user.name}" />
			<sysproperty key="test.properties" value="${basedir}/tests.properties"/>
			<!-- Read in TestProperties.java -->
			<sysproperty key="test.database.type" value="${test.database.type}"/>
			<!-- Read in DBTest.java -->
			<sysproperty key="test.database.previousVersions" value="${test.database.previousVersions}"/>
			<!-- Read in DBTest.java -->
			<sysproperty key="disable.instrumentation.sensitive" value="${clover.installed}" />
		</testng>
		<move file="${tests.junit.dir}/junitreports" tofile="${tests.junit.dir}/xml" />
		<mkdir dir="${tests.junit.dir}/html" />
		<junitreport todir="${tests.junit.dir}/xml">
			<fileset dir="${tests.junit.dir}/xml" includes="TEST-*.xml" />
			<report todir="${tests.junit.dir}/html" />
		</junitreport>
	</target>

	<!-- ================================================================ -->
>>>>>>> cee1f3e4
	<target name="run" depends="version, compile" description="--> compile and run the project">
		<java classpathref="run.path.id" classname="${main.class.name}" />
	</target>

	<target name="ivy-new-version" depends="load-ivy" unless="ivy.new.revision">
		<!-- default module version prefix value -->
		<property name="module.version.prefix" value="${module.version.target}-dev-b" />

		<!-- asks to ivy an available version number -->
		<ivy:info file="${ivy.file}" />
		<ivy:buildnumber organisation="${ivy.organisation}"
			module="${ivy.module}" revision="${module.version.prefix}"
			defaultBuildNumber="1" revSep="" />
	</target>

	<target name="local-version">
		<tstamp>
			<format property="now" pattern="yyyyMMddHHmmss" />
		</tstamp>
		<property name="ivy.new.revision" value="${module.version.target}-local-${now}" />
	</target>

	<target name="version" depends="ivy-new-version">
		<!-- create version file in classpath for later inclusion in jar -->
		<mkdir dir="${classes.dir}" />
		<echo message="version=${ivy.new.revision}" file="${classes.dir}/${ant.project.name}.properties"
			append="false" />

		<!-- load generated version properties file -->
		<property file="${classes.dir}/${ant.project.name}.properties" />
	</target>

	<target name="manifest" depends="version">
		<manifest file="${basedir}/MANIFEST.MF" mode="update">
			<attribute name="Built-By" value="${user.name}" />
			<attribute name="Build-Version" value="${version}" />
			<attribute name="Main-Class" value="${main.class.name}" />
		</manifest>
	</target>

	<target name="jar" depends="manifest, compile"
		description="--> make a jar file for this project">
		<jar destfile="${jar.file}" manifest="${basedir}/MANIFEST.MF">
			<fileset dir="${classes.dir}" />
		</jar>
	</target>

	<target name="src-jar" depends="version"
		description="--> make a source jar file for this project">
		<jar destfile="${src.jar.file}" compress="${jar.compress}">
			<fileset dir="${src.dir}" excludes="**/*.class" />
			<manifest>
				<attribute name="Built-By" value="${user.name}" />
				<attribute name="Build-Version" value="${version}" />
			</manifest>
		</jar>
	</target>

	<target name="javadoc-jar" depends="version, javadoc"
		description="--> make a javadoc jar file for this project">
		<jar destfile="${javadocs.jar.file}" basedir="${docs.dir}/javadoc"
			compress="${jar.compress}" />
	</target>

	<target name="javadoc-public-jar" depends="version, javadoc-public"
		description="--> make a javadoc jar file for this project">
		<jar destfile="${javadocs.jar.file}" basedir="${docs.dir}/javadoc-public"
			compress="${jar.compress}" />
	</target>

	<target name="publish" depends="clean-build, jar"
		description="--> publish this project in the ivy repository">
		<ivy:publish artifactspattern="${build.dir}/[artifact].[ext]"
			resolver="shared" pubrevision="${version}" status="release" />
		<echo message="project ${ant.project.name} released with version ${version}" />
	</target>

	<target name="publish-local" depends="local-version, jar"
		description="--> publish this project in the local ivy repository">
		<ivy:publish artifactspattern="${build.dir}/[artifact].[ext]"
			resolver="local" pubrevision="${version}" pubdate="${now}" status="integration"
			forcedeliver="true" />
		<echo
			message="project ${ant.project.name} published locally with version ${version}" />
	</target>

	<target name="dist" depends="clean,publish-local">
		<mkdir dir="${dist.dir}" />
		<copy todir="${dist.dir}/${dist.name}" file="${basedir}/LICENSE.txt" failonerror="false"/>
		<copy todir="${dist.dir}/${dist.name}" file="${basedir}/README.txt" failonerror="false"/>
		<copy todir="${dist.dir}/${dist.name}" file="${jar.file}" />
		<copy todir="${dist.dir}/${dist.name}/config" failonerror="false">
			<fileset dir="${basedir}/config"/>
		</copy>
		<copy todir="${dist.dir}/${dist.name}/scripts" failonerror="false">
			<fileset dir="${basedir}/scripts"/>
		</copy>
		<copy todir="${dist.dir}/${dist.name}/web-engine" failonerror="false">
			<fileset dir="${projects.dir}/OG-Web/web-engine"/>
		</copy>
		<copy todir="${dist.dir}/${dist.name}/web-marketdata" failonerror="false">
			<fileset dir="${projects.dir}/OG-Web/web-marketdata"/>
		</copy>
		<fixcrlf srcdir="${dist.dir}/${dist.name}" includes="**/*.properties" eol="lf" eof="remove" />
		<fixcrlf srcdir="${dist.dir}/${dist.name}" includes="**/*.xml" eol="lf" eof="remove" />
		<fixcrlf srcdir="${dist.dir}/${dist.name}" includes="**/*.sh" eol="lf" eof="remove" />
		<fixcrlf srcdir="${dist.dir}/${dist.name}" includes="LICENSE.txt" eol="lf" eof="remove" />
		<fixcrlf srcdir="${dist.dir}/${dist.name}" includes="README.txt" eol="lf" eof="remove" />
		<mkdir dir="${dist.dir}/${dist.name}/lib" />
		<ivy:retrieve type="jar" pattern="${dist.dir}/${dist.name}/lib/[organization]-[module]-[artifact]-[revision].[ext]" />
	</target>

	<target name="tarball" depends="dist" description="--> generate a tarball for distribution">
		<tar destfile="${dist.dir}/${dist.name}-${version}.tar" basedir="${dist.dir}">
			<include name="${dist.name}/**/*" />
		</tar>
		<bzip2 src="${dist.dir}/${dist.name}-${version}.tar" destfile="${dist.dir}/${dist.name}-${version}.tar.bz2" />
	</target>

	<target name="zipfile" depends="dist" description="--> generate a zip file for distribution">
		<zip destfile="${dist.dir}/${dist.name}-${version}.zip" basedir="${dist.dir}">
			<include name="${dist.name}/**/*" />
		</zip>
	</target>

	<target name="clean-local" depends="load-ivy"
		description="--> cleans the local repository for the current module">
		<ivy:info file="${ivy.file}" />
		<delete dir="${ivy.local.default.root}/${ivy.organisation}/${ivy.module}" />
		<delete includeemptydirs="true" failonerror="false" dir="${bootstrap.dir}"/>
	</target>

	<target name="clean-lib"
		description="--> clean the project libraries directory (dependencies)">
		<delete includeemptydirs="true" dir="${lib.dir}" />
	</target>

	<target name="clean-build" description="--> clean the project build files">
		<mkdir dir="${build.dir}" />
		<delete includeemptydirs="true">
			<fileset dir="${build.dir}" includes="**/*" excludes="bootstrap/*" />
		</delete>
		<delete includeemptydirs="true" dir="${tests.classes.dir}" />
		<delete includeemptydirs="true" dir="${temp.dir}" />
	</target>

	<target name="clean-dist" description="--> clean the project distribution files">
		<delete includeemptydirs="true" dir="${dist.dir}" />
	</target>

	<target name="clean-src" description="--> clean the project auto-generated source files (.gitignore'd ones)">
		<subant genericantfile="${common.dir}/gitignore.xml">
			<dirset dir="${src.dir}" />
		</subant>
		<delete file="${fudge.proto.gitIgnoreFlag}" />
	</target>

	<target name="clean-tests" description="--> clean all test generated files">
		<delete includeemptydirs="true" failonerror="false" dir="${tests.junit.dir}"/>
	</target>

	<target name="clean" depends="clean-build, clean-lib, clean-dist, clean-src, clean-tests"
		description="--> clean the project" />

	<target name="run-hbm2ddl" depends="load-ivy,compile"
		description="--> Generate Hibernate schema from mapping files">
		<taskdef name="hibernatetool" classname="org.hibernate.tool.ant.HibernateToolTask"
			classpath="${lib.path.jar.file}" />
		<mkdir dir="${dbscript.dir}" />
		<taskdef name="dbtool" classname="com.opengamma.util.test.DBTool" classpath="${lib.path.jar.file}" />
		<dbtool dbServerHost="${jdbc.url}"
			    user="${hibernate.connection.username}"
				password="${hibernate.connection.password}"
				create="true"
			    catalog="blank"
				basedir="${basedir}"/>
		<hibernatetool destdir="${dbscript.dir}" >
			<classpath>
				<path location="${classes.dir}" />
				<path location="${tests.classes.dir}" />
			</classpath>
			<configuration configurationfile="hibernate.cfg.xml"  propertyfile="build.properties"/>
			<hbm2ddl format="true" outputfilename="hbm2ddl-create-db.sql" />
		</hibernatetool>
	</target>

	<!-- CLOVER -->
	<import file="${common.dir}/clover-common.xml"/>

	<target name="clover-setup" depends="taskdef-clover, guard-noclover">
		<clover-setup
			initstring="${clover.db.dir}"
		>
			<!--<fileset dir="${src.dir}"/>-->
		</clover-setup>
	</target>

	<target name="clover-html-report" depends="taskdef-clover, guard-noclover">
		<clover-html-report
			initstring="${clover.db.dir}"
			outdir="${clover.html.report.dir}"
			numThreads="1"
		>
		</clover-html-report>
		<clover-report
			initstring="${clover.db.dir}"
			>
			<current outfile="${clover.xml.report.file}">
				<format type="xml"/>
			</current>
		</clover-report>
	</target>

	<target name="tests-with-clover" description="--> Build and run all tests with local Clover reports generated"
		depends="clean, clover-setup, compile, tests, clover-html-report">
	</target>

	<target name="upload-dev" depends="zipfile" description="--> release the code to the dev server">
		<taskdef resource="net/sf/antcontrib/antcontrib.properties"/>

		<!-- If you get a FileNotFoundException complaining about ssh.private.key, make sure your
			 SSH private key is in the standard location (see the ssh.private.key 'available' commands above). -->

		<!-- If you get an authentication failure, check that your SSH public key has been added to 
		     the dev server ~/.ssh/authorized_keys2 file, where ~ is the home directory of ${dev.server.user}. -->

		<scp file="${dist.dir}/${dist.name}-${version}.zip"
	        	todir="${dev.server.user}@${dev.server.host}:${dev.server.dir}"
			keyfile="${ssh.private.key}"
			passphrase=""
			verbose="true"
			trust="true" />

		<!-- Get the PID of the /bin/sh process (.sh file) that launched a java subprocess -->
		<sshexec host="${dev.server.host}" 
			username="${dev.server.user}" 
			keyfile="${ssh.private.key}"
			command="ps -ef | grep -v grep | grep ${dev.server.startup.script} | awk '{ print $2 }'"
			outputproperty="pid.command.output"
			trust="true" />
		<propertyregex property="process.id.of.script" override="true" input="${pid.command.output}" regexp="(\d+)\s*$$" select="\1" />
		<if>
			<equals arg1="${process.id.of.script}" arg2="$${process.id.of.script}" />
			<then>
				<echo>Process not already running</echo>
			</then>
			<else>
				<echo>Killing process ${process.id.of.script}</echo>
				<!-- Kill the java subprocess. This will automatically kill the bin/sh process as well. -->
				<sshexec host="${dev.server.host}" 
						username="${dev.server.user}"
						keyfile="${ssh.private.key}"
						command="ps -ef | awk '$3 == '${process.id.of.script}' { print $2 }' | xargs kill"
						trust="true"/>
			</else>
		</if>

		<sshexec host="${dev.server.host}" username="${dev.server.user}" keyfile="${ssh.private.key}"
	        command="rm -r ${dev.server.dir}/${dist.name}" failonerror="false" trust="true" />
		<sshexec host="${dev.server.host}" username="${dev.server.user}" keyfile="${ssh.private.key}"
	        command="unzip ${dev.server.dir}/${dist.name}-${version}.zip -d ${dev.server.dir}" trust="true" />
		<sshexec host="${dev.server.host}" username="${dev.server.user}" keyfile="${ssh.private.key}"
	        command="chmod +x ${dev.server.dir}/${dist.name}/scripts/*.sh" trust="true" />

		<sshexec host="${dev.server.host}" 
				username="${dev.server.user}" 
				keyfile="${ssh.private.key}"
				command="nohup ${dev.server.dir}/${dist.name}/scripts/${dev.server.startup.script} &gt;${dev.server.dir}/${dist.name}/nohup.log 2&gt;&amp;1 &amp;"
				trust="true" />
	</target>

	<macrodef name="new-hsqldb-db">
		<attribute name="path" />
		<attribute name="scriptDir" />
		<attribute name="catalog" />
		<sequential>
			<taskdef name="dbtool" classname="com.opengamma.util.test.DBTool" classpathref="lib.path.id" />
			<dbtool 
	        jdbcUrl="jdbc:hsqldb:file:@{path}" 
	        catalog="@{catalog}" 
	        user="" 
	        password="" 
	        drop="true" 
	        create="true" 
	        createTables="true" 
	        dbScriptDir="@{scriptDir}" />
		</sequential>
	</macrodef>

</project><|MERGE_RESOLUTION|>--- conflicted
+++ resolved
@@ -14,16 +14,6 @@
 
 	<!-- project defaults -->
 	<property file="${common.dir}/build.properties" />
-
-    <!-- location of test properties can be overridden with TEST_PROPERTIES_DIR, defaults to OG-Platform/config
-         this should probably be replaced using the "ant init" mechanism to keep the file location the same and
-         overwrite with different versions -->
-    <condition property="test.properties.dir" value="${env.TEST_PROPERTIES_DIR}" else="${basedir}/../../config">
-        <isset property="env.TEST_PROPERTIES_DIR"/>
-    </condition>
-    <condition property="test.properties" value="${env.TEST_PROPERTIES}" else="tests.properties">
-        <isset property="env.TEST_PROPERTIES"/>
-    </condition>
 
 	<!-- REVIEW kirk 2010-04-29 - I believe this can be changed to reference ogdev.dir, but I don't want to
 	     break everybody's settings. -->
@@ -213,19 +203,12 @@
 				<fileset dir="${tests.dir}/interop" includes="**/*Test.java" erroronmissingdir="false" />
 			</batchtest>
 			<sysproperty key="user.name" value="${user.name}" />
-<<<<<<< HEAD
-
-            <sysproperty key="test.properties" value="${test.properties.dir}/${test.properties}"/> <!-- Read in TestProperties.java -->
-			<sysproperty key="test.database.type" value="${test.database.type}"/> <!-- Read in DBTest.java -->
-			<sysproperty key="test.database.previousVersions" value="${test.database.previousVersions}"/> <!-- Read in DBTest.java -->
-=======
 			<sysproperty key="test.properties" value="${basedir}/tests.properties"/>
 			<!-- Read in TestProperties.java -->
 			<sysproperty key="test.database.type" value="${test.database.type}"/>
 			<!-- Read in DBTest.java -->
 			<sysproperty key="test.database.previousVersions" value="${test.database.previousVersions}"/>
 			<!-- Read in DBTest.java -->
->>>>>>> cee1f3e4
 			<sysproperty key="disable.instrumentation.sensitive" value="${clover.installed}" />
 		</junit>
 	</target>
@@ -239,45 +222,6 @@
 		</junitreport>
 	</target>
 
-<<<<<<< HEAD
-    <target name="testng-batch" depends="compile-tests" if="testng">
-        <taskdef resource="testngtasks" classpathref="lib.path.id"/>
-        <delete dir="${tests.junit.dir}/junitreports" includeemptydirs="true" failonerror="false" />
-        <delete dir="${tests.junit.dir}/xml" includeemptydirs="true" failonerror="false" />
-        <delete dir="${tests.junit.dir}/html" includeemptydirs="true" failonerror="false" />
-        
-        <!-- if junit.logback defines a class, use that as an arg to the JVM for logging. Otherwise, create a dummy arg (-Dcom.opengamma.ogbuild=0) -->
-        <condition property="junit.logback.jvmarg" value="-Dlogback.configurationFile=${junit.logback}"><isset property="junit.logback" /></condition>
-        <property name="junit.logback.jvmarg" value="-Dcom.opengamma.ogbuild=0" />
-        <testng suitename="Ant tests for ${ant.project.name}" outputdir="tests/output" workingDir="${basedir}">
-            <classpath>
-                <path refid="lib.path.id" />
-                <fileset dir="${lib.dir}/jar/org.apache.ant/ant" includes="*.jar" />
-                <!-- pathelement path="${lib.path.jar.file}" /-->
-                <pathelement path="${classes.dir}" />
-                <pathelement path="${tests.classes.dir}" />
-                <pathelement path="${config.dir}" />
-                <pathelement path="${clover.jar.file}" />
-            </classpath>
-            <classfileset dir="${tests.classes.dir}" includes="**/*Test.class" excludes="**/Abstract*" />
-            <jvmarg value="${junit.logback.jvmarg}" />
-            <jvmarg value="-Xmx${junit.maxheap}" />
-            <sysproperty key="user.name" value="${user.name}" />
-            <sysproperty key="test.properties" value="${test.properties.dir}/${test.properties}"/> <!-- Read in TestProperties.java -->
-            <sysproperty key="test.database.type" value="${test.database.type}"/> <!-- Read in DBTest.java -->
-            <sysproperty key="test.database.previousVersions" value="${test.database.previousVersions}"/> <!-- Read in DBTest.java -->
-            <sysproperty key="disable.instrumentation.sensitive" value="${clover.installed}" />
-        </testng>
-        <move file="${tests.junit.dir}/junitreports" tofile="${tests.junit.dir}/xml" />
-    	<mkdir dir="${tests.junit.dir}/html" />
-        <junitreport todir="${tests.junit.dir}/xml">
-            <fileset dir="${tests.junit.dir}/xml" includes="TEST-*.xml" />
-            <report todir="${tests.junit.dir}/html" />
-        </junitreport>
-    </target>
-
-    <!-- ================================================================ -->
-=======
 	<target name="testng-batch" depends="compile-tests" if="testng">
 		<taskdef resource="testngtasks" classpathref="lib.path.id"/>
 		<delete dir="${tests.junit.dir}/junitreports" includeemptydirs="true" failonerror="false" />
@@ -320,7 +264,6 @@
 	</target>
 
 	<!-- ================================================================ -->
->>>>>>> cee1f3e4
 	<target name="run" depends="version, compile" description="--> compile and run the project">
 		<java classpathref="run.path.id" classname="${main.class.name}" />
 	</target>
