/* IMPORTANT:
 *
 * This file was generated by concatenating the three other .sql files together. It can be used
 * for testing, but the separate SQL sequences will be necessary if the Security Master and
 * Position Master need to be installed in different databases.
 *
 * Do not modify it - modify the originals and recreate this. Better still add its construction
 * to the Ant tasks and take it out of the repository.
 */

<<<<<<< HEAD
    create table currency (
        id bigint not null,
        name varchar(255) not null unique,
        primary key (id)
    );

    create table commodityfuturetype (
        id bigint not null,
        name varchar(255) not null unique,
        primary key (id)
    );

    create table bondfuturetype (
        id bigint not null,
        name varchar(255) not null unique,
        primary key (id)
    );

    create table cashrate (
        id bigint not null,
        name varchar(255) not null unique,
        primary key (id)
    );

    create table unit (
        id bigint not null,
        name varchar(255) not null unique,
        primary key (id)
    );

    create table domain_specific_identifier_association (
        id bigint not null,
        security_discriminator varchar(255),
        security_id bigint,
        domain varchar(255) not null,
        identifier varchar(255) not null,
        validStartDate date,
        validEndDate date,
        primary key (id),
        unique (domain, identifier, validStartDate, validEndDate)
    );

    create table exchange (
        id bigint not null,
        name varchar(255) not null unique,
        description varchar(255),
        primary key (id)
    );

    create table gics (
      id bigint not null,
      name varchar(8) not null unique,
      description varchar(255),
      primary key (id)
    );

    create table equity (
        id bigint not null,
        effectiveDateTime date not null,
        deleted smallint not null,
        lastModifiedDateTime date not null,
        lastModifiedBy varchar(255),
        displayName varchar(255) not null,
        first_version_descriminator varchar(255),
        first_version_id bigint,
        exchange_id bigint not null,
        companyName varchar(255) not null,
        currency_id bigint not null,
        gicscode_id bigint,
        primary key (id),
      	constraint fk_equity2currency foreign key (currency_id) references currency(id),
      	constraint fk_equity2exchange foreign key (exchange_id) references exchange(id),
        constraint fk_equity2gics foreign key (gicscode_id) references gics(id)
    );
    
    create table optionsec (
        id bigint not null,
        effectiveDateTime date not null,
        deleted smallint not null,
        lastModifiedDateTime date not null,
        lastModifiedBy varchar(255),
        displayName varchar(255) not null,
        first_version_descriminator varchar(255),
        first_version_id bigint,
        option_security_type varchar(32) not null,
        option_type varchar(32) not null,
        strike double precision not null,
        expiry date not null,
        underlyingIdentityKey varchar(255),
        currency1_id bigint not null,
        currency2_id bigint,
        currency3_id bigint,
        exchange_id bigint,
        counterparty varchar(255),
        power double,
        margined smallint,
        primary key (id),
        constraint fk_option2currency1 foreign key (currency1_id) references currency (id),
        constraint fk_option2currency2 foreign key (currency2_id) references currency (id),
        constraint fk_option2currency3 foreign key (currency3_id) references currency (id),
        constraint fk_option2exchange foreign key (exchange_id) references exchange (id)
    );
    
    create table frequency (
        id bigint not null,
        name varchar(255) not null unique,
        primary key (id)
    );
    
    create table daycount (
        id bigint not null,
        name varchar(255) not null unique,
        primary key (id)
    );
    
    create table businessdayconvention (
        id bigint not null,
        name varchar(255) not null unique,
        primary key (id)
    );
    
    create table issuertype (
        id bigint not null,
        name varchar(255) not null unique,
        primary key (id)
     );
    
    create table market (
        id bigint not null,
        name varchar(255) not null unique,
        primary key (id)
     );
    
    create table yieldconvention (
        id bigint not null,
        name varchar(255) not null unique,
        primary key (id)
     );
    
    create table guaranteetype (
        id bigint not null,
        name varchar(255) not null unique,
        primary key (id)
     );
    
    create table coupontype (
        id bigint not null,
        name varchar(255) not null unique,
        primary key (id)
     );
    
    create table bond (
        id bigint not null,
        effectiveDateTime date not null,
        deleted smallint not null,
        lastModifiedDateTime date not null,
        lastModifiedBy varchar(255),
        displayName varchar(255) not null,
        first_version_descriminator varchar(255),
        first_version_id bigint,
        bond_type varchar(32) not null,
        issuername varchar(255) not null,
        issuertype_id bigint not null,
        issuerdomicile varchar(255) not null,
        market_id bigint not null,
        currency_id bigint not null,
        yieldconvention_id bigint not null,
        guaranteetype_id bigint not null,
        maturity date not null,
        coupontype_id bigint not null,
        couponrate double not null,
        couponfrequency_id bigint not null,
        daycountconvention_id bigint not null,
        businessdayconvention_id bigint not null,
        announcementdate date not null,
        interestaccrualdate date not null,
        settlementdate date not null,
        firstcoupondate date not null,
        issuanceprice double not null,
        totalamountissued double not null,
        minimumamount double not null,
        minimumincrement double not null,
        paramount double not null,
        redemptionvalue double not null,
        primary key (id),
        constraint fk_bond2issuertype foreign key (issuertype_id) references issuertype (id),
        constraint fk_bond2market foreign key (market_id) references market (id),
        constraint fk_bond2currency foreign key (currency_id) references currency (id),
        constraint fk_bond2yieldconvention foreign key (yieldconvention_id) references yieldconvention (id),
        constraint fk_bond2guaranteetype foreign key (guaranteetype_id) references guaranteetype (id),
        constraint fk_bond2coupontype foreign key (coupontype_id) references coupontype (id),
        constraint fk_bond2frequency foreign key (couponfrequency_id) references frequency (id),
        constraint fk_bond2daycount foreign key (daycountconvention_id) references daycount (id),
        constraint fk_bond2businessdayconvention foreign key (businessdayconvention_id) references businessdayconvention (id)
    );

    create table future (
        id bigint not null,
        effectiveDateTime date not null,
        deleted smallint not null,
        lastModifiedDateTime date not null,
        lastModifiedBy varchar(255),
        displayName varchar(255) not null,
        first_version_descriminator varchar(255),
        first_version_id bigint,
        future_type varchar(32) not null,
        expiry date not null,
        tradingexchange_id bigint not null,
        settlementexchange_id bigint not null,
        currency1_id bigint,
        currency2_id bigint,
        currency3_id bigint,
        bondtype_id bigint,
        commoditytype_id bigint,
        cashratetype_id bigint,
        unitname_id bigint,
        unitnumber double precision, 
        primary key (id),
        constraint fk_future2exchange1 foreign key (tradingexchange_id) references exchange (id),
        constraint fk_future2exchange2 foreign key (settlementexchange_id) references exchange (id),
        constraint fk_future2currency1 foreign key (currency1_id) references currency (id),
        constraint fk_future2currency2 foreign key (currency2_id) references currency (id),
        constraint fk_future2currency3 foreign key (currency3_id) references currency (id),
        constraint fk_future2bondfuturetype foreign key (bondtype_id) references bondfuturetype (id),
        constraint fk_future2commodityfuturetype foreign key (commoditytype_id) references commodityfuturetype (id),
        constraint fk_future2cashrate foreign key (cashratetype_id) references cashrate (id),
        constraint fk_future2unit foreign key (unitname_id) references unit (id)
    );
    
    create table future_basket (
        id bigint not null,
        future_id bigint not null,
        domain varchar(255) not null,
        identifier varchar(255) not null,
        primary key (id),
        constraint fk_future_basket2future foreign key (future_id) references future (id),
        unique (future_id, domain, identifier)
    );
    
    create table hibernate_sequence (
         next_val bigint 
    );

    insert into hibernate_sequence values ( 1 );
=======

/* Security Master */

/* requires create-db-common.sql */

create table currency (
    id bigint not null,
    name varchar(255) not null unique,
    primary key (id)
);

create table commodityfuturetype (
    id bigint not null,
    name varchar(255) not null unique,
    primary key (id)
);

create table bondfuturetype (
    id bigint not null,
    name varchar(255) not null unique,
    primary key (id)
);

create table cashrate (
    id bigint not null,
    name varchar(255) not null unique,
    primary key (id)
);

create table unit (
    id bigint not null,
    name varchar(255) not null unique,
    primary key (id)
);

create table domain_specific_identifier_association (
    id bigint not null,
    security_discriminator varchar(255),
    security_id bigint,
    domain varchar(255) not null,
    identifier varchar(255) not null,
    validStartDate date,
    validEndDate date,
    primary key (id),
    unique (domain, identifier, validStartDate, validEndDate)
);

create table exchange (
    id bigint not null,
    name varchar(255) not null unique,
    description varchar(255),
    primary key (id)
);

create table gics (
  id bigint not null,
  name varchar(8) not null unique,
  description varchar(255),
  primary key (id)
);

create table equity (
    id bigint not null,
    effectiveDateTime date not null,
    deleted smallint not null,
    lastModifiedDateTime date not null,
    lastModifiedBy varchar(255),
    displayName varchar(255) not null,
    first_version_descriminator varchar(255),
    first_version_id bigint,
    exchange_id bigint not null,
    companyName varchar(255) not null,
    currency_id bigint not null,
    gicscode_id bigint not null,
    primary key (id),
  	constraint fk_equity2currency foreign key (currency_id) references currency(id),
  	constraint fk_equity2exchange foreign key (exchange_id) references exchange(id),
    constraint fk_equity2gics foreign key (gicscode_id) references gics(id)
);

create table optionsec (
    id bigint not null,
    effectiveDateTime date not null,
    deleted smallint not null,
    lastModifiedDateTime date not null,
    lastModifiedBy varchar(255),
    displayName varchar(255) not null,
    first_version_descriminator varchar(255),
    first_version_id bigint,
    option_security_type varchar(32) not null,
    option_type varchar(32) not null,
    strike double precision not null,
    expiry date not null,
    underlyingIdentityKey varchar(255),
    currency1_id bigint not null,
    currency2_id bigint,
    currency3_id bigint,
    exchange_id bigint,
    counterparty varchar(255),
    power double,
    margined smallint,
    primary key (id),
    constraint fk_option2currency1 foreign key (currency1_id) references currency (id),
    constraint fk_option2currency2 foreign key (currency2_id) references currency (id),
    constraint fk_option2currency3 foreign key (currency3_id) references currency (id),
    constraint fk_option2exchange foreign key (exchange_id) references exchange (id)
);

create table frequency (
    id bigint not null,
    name varchar(255) not null unique,
    primary key (id)
);

create table daycount (
    id bigint not null,
    name varchar(255) not null unique,
    primary key (id)
);

create table businessdayconvention (
    id bigint not null,
    name varchar(255) not null unique,
    primary key (id)
);

create table issuertype (
    id bigint not null,
    name varchar(255) not null unique,
    primary key (id)
 );

create table market (
    id bigint not null,
    name varchar(255) not null unique,
    primary key (id)
 );

create table yieldconvention (
    id bigint not null,
    name varchar(255) not null unique,
    primary key (id)
 );

create table guaranteetype (
    id bigint not null,
    name varchar(255) not null unique,
    primary key (id)
 );

create table coupontype (
    id bigint not null,
    name varchar(255) not null unique,
    primary key (id)
 );

create table bond (
    id bigint not null,
    effectiveDateTime date not null,
    deleted smallint not null,
    lastModifiedDateTime date not null,
    lastModifiedBy varchar(255),
    displayName varchar(255) not null,
    first_version_descriminator varchar(255),
    first_version_id bigint,
    bond_type varchar(32) not null,
    issuername varchar(255) not null,
    issuertype_id bigint not null,
    issuerdomicile varchar(255) not null,
    market_id bigint not null,
    currency_id bigint not null,
    yieldconvention_id bigint not null,
    guaranteetype_id bigint not null,
    maturity date not null,
    coupontype_id bigint not null,
    couponrate double not null,
    couponfrequency_id bigint not null,
    daycountconvention_id bigint not null,
    businessdayconvention_id bigint not null,
    announcementdate date not null,
    interestaccrualdate date not null,
    settlementdate date not null,
    firstcoupondate date not null,
    issuanceprice double not null,
    totalamountissued double not null,
    minimumamount double not null,
    minimumincrement double not null,
    paramount double not null,
    redemptionvalue double not null,
    primary key (id),
    constraint fk_bond2issuertype foreign key (issuertype_id) references issuertype (id),
    constraint fk_bond2market foreign key (market_id) references market (id),
    constraint fk_bond2currency foreign key (currency_id) references currency (id),
    constraint fk_bond2yieldconvention foreign key (yieldconvention_id) references yieldconvention (id),
    constraint fk_bond2guaranteetype foreign key (guaranteetype_id) references guaranteetype (id),
    constraint fk_bond2coupontype foreign key (coupontype_id) references coupontype (id),
    constraint fk_bond2frequency foreign key (couponfrequency_id) references frequency (id),
    constraint fk_bond2daycount foreign key (daycountconvention_id) references daycount (id),
    constraint fk_bond2businessdayconvention foreign key (businessdayconvention_id) references businessdayconvention (id)
);

create table future (
    id bigint not null,
    effectiveDateTime date not null,
    deleted smallint not null,
    lastModifiedDateTime date not null,
    lastModifiedBy varchar(255),
    displayName varchar(255) not null,
    first_version_descriminator varchar(255),
    first_version_id bigint,
    future_type varchar(32) not null,
    expiry date not null,
    tradingexchange_id bigint not null,
    settlementexchange_id bigint not null,
    currency1_id bigint,
    currency2_id bigint,
    currency3_id bigint,
    bondtype_id bigint,
    commoditytype_id bigint,
    cashratetype_id bigint,
    unitname_id bigint,
    unitnumber double precision, 
    primary key (id),
    constraint fk_future2exchange1 foreign key (tradingexchange_id) references exchange (id),
    constraint fk_future2exchange2 foreign key (settlementexchange_id) references exchange (id),
    constraint fk_future2currency1 foreign key (currency1_id) references currency (id),
    constraint fk_future2currency2 foreign key (currency2_id) references currency (id),
    constraint fk_future2currency3 foreign key (currency3_id) references currency (id),
    constraint fk_future2bondfuturetype foreign key (bondtype_id) references bondfuturetype (id),
    constraint fk_future2commodityfuturetype foreign key (commoditytype_id) references commodityfuturetype (id),
    constraint fk_future2cashrate foreign key (cashratetype_id) references cashrate (id),
    constraint fk_future2unit foreign key (unitname_id) references unit (id)
);

create table future_basket (
    id bigint not null,
    future_id bigint not null,
    domain varchar(255) not null,
    identifier varchar(255) not null,
    primary key (id),
    constraint fk_future_basket2future foreign key (future_id) references future (id),
    unique (future_id, domain, identifier)
);/* Position Master */

/* requires create-db-common.sql */
  
create table pos_position (
    id bigint not null,
    identifier varchar(255) not null,
    startDate date,
    endDate date,
    quantity decimal not null,
    counterparty varchar(255),
    trader varchar(255),
    primary key (id),
    unique (identifier, startDate, endDate)
);

create table pos_domainspecificidentifierassociation (
    id bigint not null,
    startDate date,
    endDate date,
    position_id bigint not null,
    domain varchar(255) not null,
    identifier varchar(255) not null,
    primary key (id),
    constraint pos_fk_domainspecificidentifierassocation2position foreign key (position_id) references pos_position (id),
    unique (position_id, domain, identifier, startDate, endDate)
);

create table pos_portfolionode (
    id bigint not null,
    identifier varchar(255) not null,
    startDate date,
    endDate date,
    name varchar(255),
    ancestor_id bigint,
    primary key (id),
    constraint pos_fk_portfolionode2portfolionode foreign key (ancestor_id) references pos_portfolionode (id),
    unique (identifier, startDate, endDate)
);

create table pos_nodehierarchy (
    ancestor_id bigint not null,
    descendant_id bigint not null,
    primary key (ancestor_id, descendant_id),
    constraint pos_fk_nodehierarchy2portfolionode1 foreign key (ancestor_id) references pos_portfolionode (id),
    constraint pos_fk_nodehierarchy2portfolionode2 foreign key (descendant_id) references pos_portfolionode (id)
);
create index pos_ix_nodehierarchy on pos_nodehierarchy (descendant_id);

create table pos_nodeinclusion (
    position_id bigint not null,
    node_id bigint not null,
    primary key (position_id, node_id),
    constraint fk_nodeinclusion2position foreign key (position_id) references pos_position (id),
    constraint fk_nodeinclusion2portfolionode foreign key (node_id) references pos_portfolionode (id)
);
create index pos_ix_nodeinclusion on pos_nodeinclusion (node_id);

create table pos_portfolio (
    id bigint not null,
    identifier varchar(255) not null,
    startDate date,
    endDate date,
    name varchar(255) not null,
    root_id bigint not null,
    primary key (id),
    constraint fk_portfolio2portfolionode foreign key (root_id) references pos_portfolionode (id),
    unique (identifier, startDate, endDate)
);
/* Standard Hibernate */
  
create table hibernate_sequence (
     next_val bigint 
);

insert into hibernate_sequence values ( 1 );
>>>>>>> 5e2b83ef
<|MERGE_RESOLUTION|>--- conflicted
+++ resolved
@@ -8,253 +8,6 @@
  * to the Ant tasks and take it out of the repository.
  */
 
-<<<<<<< HEAD
-    create table currency (
-        id bigint not null,
-        name varchar(255) not null unique,
-        primary key (id)
-    );
-
-    create table commodityfuturetype (
-        id bigint not null,
-        name varchar(255) not null unique,
-        primary key (id)
-    );
-
-    create table bondfuturetype (
-        id bigint not null,
-        name varchar(255) not null unique,
-        primary key (id)
-    );
-
-    create table cashrate (
-        id bigint not null,
-        name varchar(255) not null unique,
-        primary key (id)
-    );
-
-    create table unit (
-        id bigint not null,
-        name varchar(255) not null unique,
-        primary key (id)
-    );
-
-    create table domain_specific_identifier_association (
-        id bigint not null,
-        security_discriminator varchar(255),
-        security_id bigint,
-        domain varchar(255) not null,
-        identifier varchar(255) not null,
-        validStartDate date,
-        validEndDate date,
-        primary key (id),
-        unique (domain, identifier, validStartDate, validEndDate)
-    );
-
-    create table exchange (
-        id bigint not null,
-        name varchar(255) not null unique,
-        description varchar(255),
-        primary key (id)
-    );
-
-    create table gics (
-      id bigint not null,
-      name varchar(8) not null unique,
-      description varchar(255),
-      primary key (id)
-    );
-
-    create table equity (
-        id bigint not null,
-        effectiveDateTime date not null,
-        deleted smallint not null,
-        lastModifiedDateTime date not null,
-        lastModifiedBy varchar(255),
-        displayName varchar(255) not null,
-        first_version_descriminator varchar(255),
-        first_version_id bigint,
-        exchange_id bigint not null,
-        companyName varchar(255) not null,
-        currency_id bigint not null,
-        gicscode_id bigint,
-        primary key (id),
-      	constraint fk_equity2currency foreign key (currency_id) references currency(id),
-      	constraint fk_equity2exchange foreign key (exchange_id) references exchange(id),
-        constraint fk_equity2gics foreign key (gicscode_id) references gics(id)
-    );
-    
-    create table optionsec (
-        id bigint not null,
-        effectiveDateTime date not null,
-        deleted smallint not null,
-        lastModifiedDateTime date not null,
-        lastModifiedBy varchar(255),
-        displayName varchar(255) not null,
-        first_version_descriminator varchar(255),
-        first_version_id bigint,
-        option_security_type varchar(32) not null,
-        option_type varchar(32) not null,
-        strike double precision not null,
-        expiry date not null,
-        underlyingIdentityKey varchar(255),
-        currency1_id bigint not null,
-        currency2_id bigint,
-        currency3_id bigint,
-        exchange_id bigint,
-        counterparty varchar(255),
-        power double,
-        margined smallint,
-        primary key (id),
-        constraint fk_option2currency1 foreign key (currency1_id) references currency (id),
-        constraint fk_option2currency2 foreign key (currency2_id) references currency (id),
-        constraint fk_option2currency3 foreign key (currency3_id) references currency (id),
-        constraint fk_option2exchange foreign key (exchange_id) references exchange (id)
-    );
-    
-    create table frequency (
-        id bigint not null,
-        name varchar(255) not null unique,
-        primary key (id)
-    );
-    
-    create table daycount (
-        id bigint not null,
-        name varchar(255) not null unique,
-        primary key (id)
-    );
-    
-    create table businessdayconvention (
-        id bigint not null,
-        name varchar(255) not null unique,
-        primary key (id)
-    );
-    
-    create table issuertype (
-        id bigint not null,
-        name varchar(255) not null unique,
-        primary key (id)
-     );
-    
-    create table market (
-        id bigint not null,
-        name varchar(255) not null unique,
-        primary key (id)
-     );
-    
-    create table yieldconvention (
-        id bigint not null,
-        name varchar(255) not null unique,
-        primary key (id)
-     );
-    
-    create table guaranteetype (
-        id bigint not null,
-        name varchar(255) not null unique,
-        primary key (id)
-     );
-    
-    create table coupontype (
-        id bigint not null,
-        name varchar(255) not null unique,
-        primary key (id)
-     );
-    
-    create table bond (
-        id bigint not null,
-        effectiveDateTime date not null,
-        deleted smallint not null,
-        lastModifiedDateTime date not null,
-        lastModifiedBy varchar(255),
-        displayName varchar(255) not null,
-        first_version_descriminator varchar(255),
-        first_version_id bigint,
-        bond_type varchar(32) not null,
-        issuername varchar(255) not null,
-        issuertype_id bigint not null,
-        issuerdomicile varchar(255) not null,
-        market_id bigint not null,
-        currency_id bigint not null,
-        yieldconvention_id bigint not null,
-        guaranteetype_id bigint not null,
-        maturity date not null,
-        coupontype_id bigint not null,
-        couponrate double not null,
-        couponfrequency_id bigint not null,
-        daycountconvention_id bigint not null,
-        businessdayconvention_id bigint not null,
-        announcementdate date not null,
-        interestaccrualdate date not null,
-        settlementdate date not null,
-        firstcoupondate date not null,
-        issuanceprice double not null,
-        totalamountissued double not null,
-        minimumamount double not null,
-        minimumincrement double not null,
-        paramount double not null,
-        redemptionvalue double not null,
-        primary key (id),
-        constraint fk_bond2issuertype foreign key (issuertype_id) references issuertype (id),
-        constraint fk_bond2market foreign key (market_id) references market (id),
-        constraint fk_bond2currency foreign key (currency_id) references currency (id),
-        constraint fk_bond2yieldconvention foreign key (yieldconvention_id) references yieldconvention (id),
-        constraint fk_bond2guaranteetype foreign key (guaranteetype_id) references guaranteetype (id),
-        constraint fk_bond2coupontype foreign key (coupontype_id) references coupontype (id),
-        constraint fk_bond2frequency foreign key (couponfrequency_id) references frequency (id),
-        constraint fk_bond2daycount foreign key (daycountconvention_id) references daycount (id),
-        constraint fk_bond2businessdayconvention foreign key (businessdayconvention_id) references businessdayconvention (id)
-    );
-
-    create table future (
-        id bigint not null,
-        effectiveDateTime date not null,
-        deleted smallint not null,
-        lastModifiedDateTime date not null,
-        lastModifiedBy varchar(255),
-        displayName varchar(255) not null,
-        first_version_descriminator varchar(255),
-        first_version_id bigint,
-        future_type varchar(32) not null,
-        expiry date not null,
-        tradingexchange_id bigint not null,
-        settlementexchange_id bigint not null,
-        currency1_id bigint,
-        currency2_id bigint,
-        currency3_id bigint,
-        bondtype_id bigint,
-        commoditytype_id bigint,
-        cashratetype_id bigint,
-        unitname_id bigint,
-        unitnumber double precision, 
-        primary key (id),
-        constraint fk_future2exchange1 foreign key (tradingexchange_id) references exchange (id),
-        constraint fk_future2exchange2 foreign key (settlementexchange_id) references exchange (id),
-        constraint fk_future2currency1 foreign key (currency1_id) references currency (id),
-        constraint fk_future2currency2 foreign key (currency2_id) references currency (id),
-        constraint fk_future2currency3 foreign key (currency3_id) references currency (id),
-        constraint fk_future2bondfuturetype foreign key (bondtype_id) references bondfuturetype (id),
-        constraint fk_future2commodityfuturetype foreign key (commoditytype_id) references commodityfuturetype (id),
-        constraint fk_future2cashrate foreign key (cashratetype_id) references cashrate (id),
-        constraint fk_future2unit foreign key (unitname_id) references unit (id)
-    );
-    
-    create table future_basket (
-        id bigint not null,
-        future_id bigint not null,
-        domain varchar(255) not null,
-        identifier varchar(255) not null,
-        primary key (id),
-        constraint fk_future_basket2future foreign key (future_id) references future (id),
-        unique (future_id, domain, identifier)
-    );
-    
-    create table hibernate_sequence (
-         next_val bigint 
-    );
-
-    insert into hibernate_sequence values ( 1 );
-=======
-
 /* Security Master */
 
 /* requires create-db-common.sql */
@@ -309,10 +62,10 @@
 );
 
 create table gics (
-  id bigint not null,
-  name varchar(8) not null unique,
-  description varchar(255),
-  primary key (id)
+    id bigint not null,
+    name varchar(8) not null unique,
+    description varchar(255),
+    primary key (id)
 );
 
 create table equity (
@@ -327,10 +80,10 @@
     exchange_id bigint not null,
     companyName varchar(255) not null,
     currency_id bigint not null,
-    gicscode_id bigint not null,
-    primary key (id),
-  	constraint fk_equity2currency foreign key (currency_id) references currency(id),
-  	constraint fk_equity2exchange foreign key (exchange_id) references exchange(id),
+    gicscode_id bigint,
+    primary key (id),
+    constraint fk_equity2currency foreign key (currency_id) references currency(id),
+    constraint fk_equity2exchange foreign key (exchange_id) references exchange(id),
     constraint fk_equity2gics foreign key (gicscode_id) references gics(id)
 );
 
@@ -496,7 +249,8 @@
     primary key (id),
     constraint fk_future_basket2future foreign key (future_id) references future (id),
     unique (future_id, domain, identifier)
-);/* Position Master */
+);
+/* Position Master */
 
 /* requires create-db-common.sql */
   
@@ -571,5 +325,4 @@
      next_val bigint 
 );
 
-insert into hibernate_sequence values ( 1 );
->>>>>>> 5e2b83ef
+insert into hibernate_sequence values ( 1 );