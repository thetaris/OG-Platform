<project name="installer-servers-core">

  <!-- market data providers -->

  <available property="enable.og.activ" file="${install.dir}/og-activ.jar" />
  <condition property="disable.og.activ">
    <isset property="disable.marketdata" />
  </condition>
  <target name="enable-og-activ" depends="disable-og-activ" if="enable.og.activ" unless="disable.og.activ">
    <ai-enable feature-id="og_activ" />
    <property name="at.least.one.feature" value="true" />
    <antcall target="build-og-activ" inheritall="true" inheritrefs="true" />
  </target>
  <target name="disable-og-activ" unless="enable.og.activ">
    <ai-disable feature-id="og_activ" />
  </target>
  <target name="build-og-activ" if="ai.present">
    <ai-set-version file="og-activ.aip" version="${module.version.msi}.${module.build.number}" />
    <ai-build file="og-activ.aip" build-id="DefaultBuild" />
  </target>
  <available property="enable.og.bloomberg" file="${install.dir}/og-bloomberg.jar" />
  <condition property="disable.og.bloomerg">
    <isset property="disable.marketdata" />
  </condition>
  <target name="enable-og-bloomberg" depends="disable-og-bloomberg" if="enable.og.bloomberg" unless="disable.og.bloomberg">
    <ai-enable feature-id="og_bloomberg" />
    <property name="at.least.one.feature" value="true" />
    <antcall target="build-og-bloomberg" inheritall="true" inheritrefs="true" />
  </target>
  <target name="disable-og-bloomberg" unless="enable.og.bloomberg">
    <ai-disable feature-id="og_bloomberg" />
  </target>
  <target name="build-og-bloomberg" if="ai.present">
    <ai-set-version file="og-bloomberg.aip" version="${module.version.msi}.${module.build.number}" />
    <ai-build file="og-bloomberg.aip" build-id="DefaultBuild" />
  </target>
  <available property="enable.og.reuters" file="${install.dir}/og-reuters.jar" />
  <condition property="disable.og.reuters">
    <isset property="disable.marketdata" />
  </condition>
  <target name="enable-og-reuters" depends="disable-og-reuters" if="enable.og.reuters" unless="disable.og.reuters">
    <ai-enable feature-id="og_reuters" />
    <property name="at.least.one.feature" value="true" />
    <antcall target="build-og-reuters" inheritall="true" inheritrefs="true" />
  </target>
  <target name="disable-og-reuters" unless="enable.og.reuters">
    <ai-disable feature-id="og_reuters" />
  </target>
  <target name="build-og-reuters" if="ai.present">
    <ai-set-version file="og-reuters.aip" version="${module.version.msi}.${module.build.number}" />
    <ai-build file="og-reuters.aip" build-id="DefaultBuild" />
  </target>
  <available property="enable.og.tullettprebon" file="${install.dir}/og-tullettprebon.jar" />
  <condition property="disable.og.tullettprebon">
    <isset property="disable.marketdata" />
  </condition>
  <target name="enable-og-tullettprebon" depends="disable-og-tullettprebon" if="enable.og.tullettprebon" unless="disable.og.tullettprebon">
    <ai-enable feature-id="og_tullettprebon" />
    <property name="at.least.one.feature" value="true" />
    <antcall target="build-og-tullettprebon" inheritall="true" inheritrefs="true" />
  </target>
  <target name="disable-og-tullettprebon" unless="enable.og.tullettprebon">
    <ai-disable feature-id="og_tullettprebon" />
  </target>
  <target name="build-og-tullettprebon" if="ai.present">
    <ai-set-version file="og-tullettprebon.aip" version="${module.version.msi}.${module.build.number}" />
    <ai-build file="og-tullettprebon.aip" build-id="DefaultBuild" />
  </target>
  <target name="enable-marketdata" depends="enable-og-activ,enable-og-bloomberg,enable-og-reuters,enable-og-tullettprebon" />

  <!-- engine deployments -->

  <available property="enable.og.examples" file="${install.dir}/og-examples.jar" />
  <condition property="disable.og.examples">
    <isset property="disable.engine" />
  </condition>
  <target name="enable-og-examples" depends="disable-og-examples" if="enable.og.examples" unless="disable.og.examples">
    <ai-enable feature-id="og_examples" />
    <property name="at.least.one.feature" value="true" />
    <antcall target="build-og-examples" inheritall="true" inheritrefs="true" />
  </target>
  <target name="disable-og-examples" unless="enable.og.examples">
    <ai-disable feature-id="og_examples" />
  </target>
  <target name="build-og-examples" if="ai.present">
    <ai-set-version file="og-examples.aip" version="${module.version.msi}.${module.build.number}" />
    <ai-build file="og-examples.aip" build-id="DefaultBuild" />
  </target>
  <available property="enable.og.bloombergexample" file="${install.dir}/og-bloombergexample.jar" />
  <condition property="disable.og.bloombergexample">
    <isset property="disable.engine" />
  </condition>
  <target name="enable-og-bloombergexample" depends="disable-og-bloombergexample" if="enable.og.bloombergexample" unless="disable.og.bloombergexample">
    <ai-enable feature-id="og_bloombergexample" />
    <property name="at.least.one.feature" value="true" />
    <antcall target="build-og-bloombergexample" inheritall="true" inheritrefs="true" />
  </target>
  <target name="disable-og-bloombergexample" unless="enable.og.bloombergexample">
    <ai-disable feature-id="og_bloombergexample" />
  </target>
  <target name="build-og-bloombergexample" if="ai.present">
    <ai-set-version file="og-bloombergexample.aip" version="${module.version.msi}.${module.build.number}" />
    <ai-build file="og-bloombergexample.aip" build-id="DefaultBuild" />
  </target>
  <available property="enable.og.integration" file="${install.dir}/og.integration.jar" />
  <condition property="disable.og.integration">
    <isset property="disable.engine" />
  </condition>
  <target name="enable-og-integration" depends="disable-og-integration" if="enable.og.integration" unless="disable.og.integration">
    <mkdir dir="${install.dir}/install" /> <!-- OG-Integration doesn't produce an "install" folder -->
    <ai-enable feature-id="og_integration" />
    <property name="at.least.one.feature" value="true" />
    <antcall target="build-og-integration" inheritall="true" inheritrefs="true" />
<<<<<<< HEAD
  </target>
  <target name="disable-og-integration" unless="enable.og.integration">
    <ai-disable feature-id="og_integration" />
  </target>
=======
  </target>
  <target name="disable-og-integration" unless="enable.og.integration">
    <ai-disable feature-id="og_integration" />
  </target>
>>>>>>> 5d954552
  <target name="build-og-integration" if="ai.present">
    <ai-set-version file="og-integration.aip" version="${module.version.msi}.${module.build.number}" />
    <ai-build file="og-integration.aip" build-id="DefaultBuild" />
  </target>
  <available property="enable.www" file="${install.dir}/web-engine/favicon.ico" />
  <condition property="disable.www">
    <isset property="disable.engine" />
  </condition>
  <target name="enable-www" if="enable.www" unless="disable.www">
    <ai-enable feature-id="www" />
    <property name="at.least.one.feature" value="true" />
    <antcall target="build-www" inheritall="true" inheritrefs="true" />
  </target>
  <target name="build-www" if="ai.present">
    <ai-set-version file="www.aip" version="${module.version.msi}.${module.build.number}" />
    <ai-build file="www.aip" build-id="DefaultBuild" />
  </target>
  <target name="enable-engine" depends="enable-og-examples,enable-og-bloombergexample,enable-og-integration,enable-www" />

  <!-- general tasks -->

  <target name="build-common" if="ai.present">
    <!-- None of the servers copy this JAR to the install folder because they don't depend directly on it -->
    <copy file="${project.dir}/projects/OG-Install/build/og-install.jar" tofile="${install.dir}/lib/com.opengamma-og-install-og-install.jar" />
    <ai-set-version file="common.aip" version="${module.version.msi}.${module.build.number}" />
    <ai-build file="common.aip" build-id="DefaultBuild" />
    <ai-set-version file="common32.aip" version="${module.version.msi}.${module.build.number}" />
    <ai-build file="common32.aip" build-id="DefaultBuild" />
    <ai-set-version file="common64.aip" version="${module.version.msi}.${module.build.number}" />
    <ai-build file="common64.aip" build-id="DefaultBuild" />
  </target>

  <target name="enable-servers" depends="build-common,enable-engine,enable-marketdata">
    <!-- OG-Install doesn't get published by any of the main server projects, but is needed to run during and after install -->
    <copy file="${project.dir}/projects/OG-Install/build/og-install.jar" tofile="${install.dir}/lib/com.opengamma-og-install-og-install.jar" />
  </target>

</project><|MERGE_RESOLUTION|>--- conflicted
+++ resolved
@@ -111,17 +111,10 @@
     <ai-enable feature-id="og_integration" />
     <property name="at.least.one.feature" value="true" />
     <antcall target="build-og-integration" inheritall="true" inheritrefs="true" />
-<<<<<<< HEAD
   </target>
   <target name="disable-og-integration" unless="enable.og.integration">
     <ai-disable feature-id="og_integration" />
   </target>
-=======
-  </target>
-  <target name="disable-og-integration" unless="enable.og.integration">
-    <ai-disable feature-id="og_integration" />
-  </target>
->>>>>>> 5d954552
   <target name="build-og-integration" if="ai.present">
     <ai-set-version file="og-integration.aip" version="${module.version.msi}.${module.build.number}" />
     <ai-build file="og-integration.aip" build-id="DefaultBuild" />
@@ -154,9 +147,6 @@
     <ai-build file="common64.aip" build-id="DefaultBuild" />
   </target>
 
-  <target name="enable-servers" depends="build-common,enable-engine,enable-marketdata">
-    <!-- OG-Install doesn't get published by any of the main server projects, but is needed to run during and after install -->
-    <copy file="${project.dir}/projects/OG-Install/build/og-install.jar" tofile="${install.dir}/lib/com.opengamma-og-install-og-install.jar" />
-  </target>
+  <target name="enable-servers" depends="build-common,enable-engine,enable-marketdata" />
 
 </project>