/**
 * Copyright (C) 2009 - 2010 by OpenGamma Inc.
 * 
 * Please see distribution for license.
 */
package com.opengamma.math.rootfinding;

import static org.junit.Assert.assertEquals;

import java.util.ArrayList;
import java.util.Arrays;
import java.util.List;

import org.junit.Test;
import org.slf4j.Logger;
import org.slf4j.LoggerFactory;

import cern.jet.random.engine.MersenneTwister64;
import cern.jet.random.engine.RandomEngine;

import com.opengamma.financial.interestrate.InterestRateDerivative;
import com.opengamma.financial.interestrate.cash.definition.Cash;
import com.opengamma.financial.interestrate.fra.definition.ForwardRateAgreement;
import com.opengamma.financial.interestrate.libor.Libor;
import com.opengamma.financial.interestrate.swap.SingleCurveFinder;
import com.opengamma.financial.interestrate.swap.SingleCurveJacobian;
import com.opengamma.financial.interestrate.swap.SwapRateCalculator;
import com.opengamma.financial.interestrate.swap.definition.Swap;
import com.opengamma.financial.model.interestrate.curve.InterpolatedYieldCurve;
import com.opengamma.financial.model.interestrate.curve.YieldAndDiscountCurve;
import com.opengamma.math.function.Function1D;
import com.opengamma.math.interpolation.CubicSplineInterpolatorWithSensitivities1D;
import com.opengamma.math.interpolation.InterpolationResult;
import com.opengamma.math.interpolation.Interpolator1D;
import com.opengamma.math.interpolation.Interpolator1DCubicSplineDataBundle;
import com.opengamma.math.interpolation.Interpolator1DCubicSplineWithSensitivitiesDataBundle;
import com.opengamma.math.interpolation.Interpolator1DWithSensitivities;
import com.opengamma.math.interpolation.NaturalCubicSplineInterpolator1D;
import com.opengamma.math.matrix.DoubleMatrix1D;
import com.opengamma.math.matrix.DoubleMatrix2D;
import com.opengamma.math.rootfinding.newton.BroydenVectorRootFinder;
import com.opengamma.math.rootfinding.newton.FiniteDifferenceJacobianCalculator;
import com.opengamma.math.rootfinding.newton.JacobianCalculator;
import com.opengamma.math.rootfinding.newton.NewtonDefaultVectorRootFinder;
import com.opengamma.math.rootfinding.newton.ShermanMorrisonVectorRootFinder;
import com.opengamma.util.monitor.OperationTimer;

/**
 * 
 */
public class MultiInstrumentSingleCurveBootStrap {

  private static final Logger s_logger = LoggerFactory.getLogger(YieldCurveBootStrapTest.class);
  private static final int HOTSPOT_WARMUP_CYCLES = 0;
  private static final int BENCHMARK_CYCLES = 1;
  private static final RandomEngine RANDOM = new MersenneTwister64(MersenneTwister64.DEFAULT_SEED);

  private static final Interpolator1D<Interpolator1DCubicSplineDataBundle, InterpolationResult> CUBIC = new NaturalCubicSplineInterpolator1D();
  private static final Interpolator1DWithSensitivities<Interpolator1DCubicSplineWithSensitivitiesDataBundle> CUBIC_WITH_SENSITIVITY = new CubicSplineInterpolatorWithSensitivities1D();
  private static List<InterestRateDerivative> INSTRUMENTS;
  private static double[] MARKET_VALUES;
  private static YieldAndDiscountCurve CURVE;

  private static final double[] NODE_TIMES;

  private static final double SPOT_RATE;
  private static final double EPS = 1e-8;
  private static final int STEPS = 100;
  private static final DoubleMatrix1D X0;

  private static final SwapRateCalculator SWAP_RATE_CALCULATOR = new SwapRateCalculator();
  private static final Function1D<DoubleMatrix1D, DoubleMatrix1D> SINGLE_CURVE_FINDER;
  private static final JacobianCalculator SINGLE_CURVE_JACOBIAN;

  protected static final Function1D<Double, Double> DUMMY_CURVE = new Function1D<Double, Double>() {

    private static final double a = -0.0325;
    private static final double b = 0.021;
    private static final double c = 0.52;
    private static final double d = 0.055;

    @Override
    public Double evaluate(final Double x) {
      return (a + b * x) * Math.exp(-c * x) + d;
    }
  };

  static {

    INSTRUMENTS = new ArrayList<InterestRateDerivative>();

    double[] liborMaturities = new double[] {3. / 12.};// note using 1m and 2m LIBOR tenors for what should be the 3m-libor curve is probably wrong
    double[] fraMaturities = new double[] {0.5, 0.75, 1.0, 1.25, 1.5, 1.75, 2.0};
    double[] cashMaturities = new double[] {1 / 365.25, 7 / 365.25, 1.0 / 12.0};
    int[] swapSemiannualGrid = new int[] {4, 6, 8, 10, 12, 14, 16, 18, 20, 30, 40, 50, 60};
    // int[] swapSemiannualGrid = new int[] {1, 2, 3, 4, 6, 8, 10, 14, 20, 30, 40, 50, 60};

    int nNodes = liborMaturities.length + fraMaturities.length + cashMaturities.length + swapSemiannualGrid.length;

    NODE_TIMES = new double[nNodes];
    int index = 0;

    InterestRateDerivative ird;

    for (double t : liborMaturities) {
      ird = new Libor(t);
      INSTRUMENTS.add(ird);
      NODE_TIMES[index++] = t;
    }
    for (double t : fraMaturities) {
      ird = new ForwardRateAgreement(t - 0.25, t);
      INSTRUMENTS.add(ird);
      NODE_TIMES[index++] = t;
    }

    for (double t : cashMaturities) {
      ird = new Cash(t);
      INSTRUMENTS.add(ird);
      NODE_TIMES[index++] = t;
    }

    for (int element : swapSemiannualGrid) {
      Swap swap = setupSwap(element);
      INSTRUMENTS.add(swap);
      double t = swap.getFloatingPaymentTimes()[swap.getNumberOfFloatingPayments() - 1]
          + Math.max(0.0, swap.getDeltaEnd()[swap.getNumberOfFloatingPayments() - 1]);
      NODE_TIMES[index++] = t;
    }

    if (INSTRUMENTS.size() != (nNodes)) {
      throw new IllegalArgumentException("number of instruments not equal to number of nodes");
    }

    Arrays.sort(NODE_TIMES);

    // set up curve to obtain "market" prices
    double[] yields = new double[nNodes];

    for (int i = 0; i < nNodes; i++) {
      yields[i] = DUMMY_CURVE.evaluate(NODE_TIMES[i]);
    }

    SPOT_RATE = DUMMY_CURVE.evaluate(0.0);

    CURVE = makeYieldCurve(yields, NODE_TIMES, CUBIC);

    // now get market prices
    MARKET_VALUES = new double[nNodes];
    final double[] rates = new double[nNodes];

    for (int i = 0; i < nNodes; i++) {
      MARKET_VALUES[i] = SWAP_RATE_CALCULATOR.getRate(CURVE, CURVE, INSTRUMENTS.get(i));
      rates[i] = 0.05;
    }
    X0 = new DoubleMatrix1D(rates);

    SINGLE_CURVE_FINDER = new SingleCurveFinder(INSTRUMENTS, MARKET_VALUES, SPOT_RATE, NODE_TIMES, CUBIC);
    SINGLE_CURVE_JACOBIAN = new SingleCurveJacobian<Interpolator1DCubicSplineWithSensitivitiesDataBundle>(INSTRUMENTS,
        SPOT_RATE, NODE_TIMES, CUBIC_WITH_SENSITIVITY);

  }

  @Test
  public void testNewton() {
<<<<<<< HEAD
    VectorRootFinder rootFinder = new NewtonDefaultVectorRootFinder(EPS, EPS, STEPS, SINGLE_CURVE_JACOBIAN);
=======

    // VectorRootFinder rootFinder = new NewtonDefaultVectorRootFinder(EPS, EPS, STEPS);
    // doHotSpot(rootFinder, "default Newton FD , double curve", DOUBLE_CURVE_FINDER);
    VectorRootFinder rootFinder = new NewtonDefaultVectorRootFinder(EPS, EPS, STEPS, SINGLE_CURVE_JACOBIAN,
        new SVDecompositionCommons());
>>>>>>> 3edc14d9
    doHotSpot(rootFinder, "default Newton, single curve", SINGLE_CURVE_FINDER);
  }

  @Test
  public void testBroyden() {
    VectorRootFinder rootFinder = new BroydenVectorRootFinder(EPS, EPS, STEPS, SINGLE_CURVE_JACOBIAN);
    doHotSpot(rootFinder, "Broyden, single curve", SINGLE_CURVE_FINDER);
  }

  @Test
  public void testShermanMorrison() {
    VectorRootFinder rootFinder = new ShermanMorrisonVectorRootFinder(EPS, EPS, STEPS, SINGLE_CURVE_JACOBIAN);
    doHotSpot(rootFinder, "Broyden, single curve", SINGLE_CURVE_FINDER);
  }

  @Test
  public void testSingleJacobian() {
    final JacobianCalculator jacobianFD = new FiniteDifferenceJacobianCalculator(1e-8);
    final DoubleMatrix2D jacExact = SINGLE_CURVE_JACOBIAN.evaluate(X0, SINGLE_CURVE_FINDER);
    final DoubleMatrix2D jacFD = jacobianFD.evaluate(X0, SINGLE_CURVE_FINDER);
    //System.out.println("exact: " + jacExact.toString());
    //System.out.println("FD: " + jacFD.toString());

    // assertMatrixEquals(jacExact, jacFD, 1e-7);
  }

  private void doHotSpot(final VectorRootFinder rootFinder, final String name,
      final Function1D<DoubleMatrix1D, DoubleMatrix1D> functor) {
    for (int i = 0; i < HOTSPOT_WARMUP_CYCLES; i++) {
      doTest(rootFinder, (SingleCurveFinder) functor);
    }
    if (BENCHMARK_CYCLES > 0) {
      final OperationTimer timer = new OperationTimer(s_logger, "processing {} cycles on " + name, BENCHMARK_CYCLES);
      for (int i = 0; i < BENCHMARK_CYCLES; i++) {
        doTest(rootFinder, (SingleCurveFinder) functor);
      }
      timer.finished();
    }
  }

  private void doTest(final VectorRootFinder rootFinder, final SingleCurveFinder functor) {
    final DoubleMatrix1D yieldCurveNodes = rootFinder.getRoot(functor, X0);
    final YieldAndDiscountCurve curve = makeYieldCurve(yieldCurveNodes.getData(), NODE_TIMES, CUBIC);
    for (int i = 0; i < MARKET_VALUES.length; i++) {
      assertEquals(MARKET_VALUES[i], SWAP_RATE_CALCULATOR.getRate(curve, curve, INSTRUMENTS.get(i)), EPS);
    }
  }

  private static YieldAndDiscountCurve makeYieldCurve(final double[] yields, final double[] times,
      final Interpolator1D<? extends Interpolator1DCubicSplineDataBundle, InterpolationResult> interpolator) {
    final int n = yields.length;
    if (n != times.length) {
      throw new IllegalArgumentException("rates and times different lengths");
    }
    final double[] t = new double[n + 1];
    final double[] y = new double[n + 1];
    t[0] = 0;
    y[0] = SPOT_RATE;
    for (int i = 0; i < n; i++) {
      t[i + 1] = times[i];
      y[i + 1] = yields[i];
    }
    return new InterpolatedYieldCurve(t, y, interpolator);
  }

  private static Swap setupSwap(final int payments) {
    final double[] fixed = new double[payments];
    final double[] floating = new double[2 * payments];
    final double[] deltaStart = new double[2 * payments];
    final double[] deltaEnd = new double[2 * payments];
    for (int i = 0; i < payments; i++) {
      floating[2 * i + 1] = fixed[i] = 0.5 * (1 + i) + 0.02 * (RANDOM.nextDouble() - 0.5);
    }
    for (int i = 0; i < 2 * payments; i++) {
      if (i % 2 == 0) {
        floating[i] = 0.25 * (1 + i) + 0.02 * (RANDOM.nextDouble() - 0.5);
      }
      deltaStart[i] = 0.02 * (i == 0 ? RANDOM.nextDouble() : (RANDOM.nextDouble() - 0.5));
      deltaEnd[i] = 0.02 * (RANDOM.nextDouble() - 0.5);
    }
    return new Swap(fixed, floating, deltaStart, deltaEnd);
  }

}<|MERGE_RESOLUTION|>--- conflicted
+++ resolved
@@ -122,8 +122,7 @@
     for (int element : swapSemiannualGrid) {
       Swap swap = setupSwap(element);
       INSTRUMENTS.add(swap);
-      double t = swap.getFloatingPaymentTimes()[swap.getNumberOfFloatingPayments() - 1]
-          + Math.max(0.0, swap.getDeltaEnd()[swap.getNumberOfFloatingPayments() - 1]);
+      double t = swap.getFloatingPaymentTimes()[swap.getNumberOfFloatingPayments() - 1] + Math.max(0.0, swap.getDeltaEnd()[swap.getNumberOfFloatingPayments() - 1]);
       NODE_TIMES[index++] = t;
     }
 
@@ -155,22 +154,13 @@
     X0 = new DoubleMatrix1D(rates);
 
     SINGLE_CURVE_FINDER = new SingleCurveFinder(INSTRUMENTS, MARKET_VALUES, SPOT_RATE, NODE_TIMES, CUBIC);
-    SINGLE_CURVE_JACOBIAN = new SingleCurveJacobian<Interpolator1DCubicSplineWithSensitivitiesDataBundle>(INSTRUMENTS,
-        SPOT_RATE, NODE_TIMES, CUBIC_WITH_SENSITIVITY);
+    SINGLE_CURVE_JACOBIAN = new SingleCurveJacobian<Interpolator1DCubicSplineWithSensitivitiesDataBundle>(INSTRUMENTS, SPOT_RATE, NODE_TIMES, CUBIC_WITH_SENSITIVITY);
 
   }
 
   @Test
   public void testNewton() {
-<<<<<<< HEAD
     VectorRootFinder rootFinder = new NewtonDefaultVectorRootFinder(EPS, EPS, STEPS, SINGLE_CURVE_JACOBIAN);
-=======
-
-    // VectorRootFinder rootFinder = new NewtonDefaultVectorRootFinder(EPS, EPS, STEPS);
-    // doHotSpot(rootFinder, "default Newton FD , double curve", DOUBLE_CURVE_FINDER);
-    VectorRootFinder rootFinder = new NewtonDefaultVectorRootFinder(EPS, EPS, STEPS, SINGLE_CURVE_JACOBIAN,
-        new SVDecompositionCommons());
->>>>>>> 3edc14d9
     doHotSpot(rootFinder, "default Newton, single curve", SINGLE_CURVE_FINDER);
   }
 
@@ -191,14 +181,13 @@
     final JacobianCalculator jacobianFD = new FiniteDifferenceJacobianCalculator(1e-8);
     final DoubleMatrix2D jacExact = SINGLE_CURVE_JACOBIAN.evaluate(X0, SINGLE_CURVE_FINDER);
     final DoubleMatrix2D jacFD = jacobianFD.evaluate(X0, SINGLE_CURVE_FINDER);
-    //System.out.println("exact: " + jacExact.toString());
-    //System.out.println("FD: " + jacFD.toString());
+    // System.out.println("exact: " + jacExact.toString());
+    // System.out.println("FD: " + jacFD.toString());
 
     // assertMatrixEquals(jacExact, jacFD, 1e-7);
   }
 
-  private void doHotSpot(final VectorRootFinder rootFinder, final String name,
-      final Function1D<DoubleMatrix1D, DoubleMatrix1D> functor) {
+  private void doHotSpot(final VectorRootFinder rootFinder, final String name, final Function1D<DoubleMatrix1D, DoubleMatrix1D> functor) {
     for (int i = 0; i < HOTSPOT_WARMUP_CYCLES; i++) {
       doTest(rootFinder, (SingleCurveFinder) functor);
     }
@@ -219,8 +208,7 @@
     }
   }
 
-  private static YieldAndDiscountCurve makeYieldCurve(final double[] yields, final double[] times,
-      final Interpolator1D<? extends Interpolator1DCubicSplineDataBundle, InterpolationResult> interpolator) {
+  private static YieldAndDiscountCurve makeYieldCurve(final double[] yields, final double[] times, final Interpolator1D<? extends Interpolator1DCubicSplineDataBundle, InterpolationResult> interpolator) {
     final int n = yields.length;
     if (n != times.length) {
       throw new IllegalArgumentException("rates and times different lengths");
