/**
 * Copyright (C) 2009 - present by OpenGamma Inc. and the OpenGamma group of companies
 * 
 * Please see distribution for license.
 */
package com.opengamma.financial.user.rest;

import java.net.URI;

import javax.ws.rs.core.UriBuilder;

import org.fudgemsg.FudgeContext;

import com.opengamma.financial.analytics.ircurve.InterpolatedYieldCurveDefinitionMaster;
import com.opengamma.financial.analytics.ircurve.rest.RemoteInterpolatedYieldCurveDefinitionMaster;
import com.opengamma.financial.convention.ConventionBundleMaster;
import com.opengamma.financial.convention.InMemoryConventionBundleMaster;
import com.opengamma.financial.view.ManageableViewDefinitionRepository;
import com.opengamma.financial.view.rest.RemoteManageableViewDefinitionRepository;
import com.opengamma.master.historicaltimeseries.HistoricalTimeSeriesMaster;
import com.opengamma.master.historicaltimeseries.impl.RemoteHistoricalTimeSeriesMaster;
import com.opengamma.master.marketdatasnapshot.MarketDataSnapshotMaster;
import com.opengamma.master.marketdatasnapshot.impl.RemoteMarketDataSnapshotMaster;
import com.opengamma.master.portfolio.PortfolioMaster;
import com.opengamma.master.portfolio.impl.RemotePortfolioMaster;
import com.opengamma.master.position.PositionMaster;
import com.opengamma.master.position.impl.RemotePositionMaster;
import com.opengamma.master.security.SecurityMaster;
import com.opengamma.master.security.impl.RemoteSecurityMaster;
import com.opengamma.util.ArgumentChecker;
import com.opengamma.util.GUIDGenerator;
import com.opengamma.util.rest.FudgeRestClient;

/**
 * Provides access to a remote representation of a "client". A client is defined as a set of coherent
 * and related masters. These might be the set of masters corresponding to the "shared" data used by
 * all users of an OpenGamma instance, or the masters containing data specific to a single user or
 * perhaps a group of users.
 */
public class RemoteClient {

  /**
   * Source of targets for the entities this client will connect to.
   */
  public abstract static class TargetProvider {

    protected <T> T notImplemented(final String what) {
      throw new UnsupportedOperationException("The '" + what + "' is not available for this client");
    }

    public URI getPortfolioMaster() {
      return notImplemented("portfolioMaster");
    }

    public URI getPositionMaster() {
      return notImplemented("positionMaster");
    }

    public URI getSecurityMaster() {
      return notImplemented("securityMaster");
    }

    public URI getViewDefinitionRepository() {
      return notImplemented("viewDefinitionRepository");
    }

    public URI getInterpolatedYieldCurveDefinitionMaster() {
      return notImplemented("interpolatedYieldCurveDefinitionMaster");
    }

    public URI getHeartbeat() {
      return notImplemented("heartbeat");
    }

    public URI getMarketDataSnapshotMaster() {
      return notImplemented("marketDataSnapshotMaster");
    }

    public URI getHistoricalTimeSeriesMaster() {
      return notImplemented("historicalTimeSeriesMaster");
    }

  }

  /**
   * Source of targets externally specified.
   */
  public static final class ExternalTargetProvider extends TargetProvider {

    private URI _portfolioMaster;
    private URI _positionMaster;
    private URI _securityMaster;
    private URI _viewDefinitionRepository;
    private URI _interpolatedYieldCurveDefinitionMaster;
    private URI _heartbeat;
    private URI _marketDataSnapshotMaster;
    private URI _historicalTimeSeriesMaster;

    public void setPortfolioMaster(final URI portfolioMaster) {
      _portfolioMaster = portfolioMaster;
    }

    @Override
    public URI getPortfolioMaster() {
      return (_portfolioMaster != null) ? _portfolioMaster : super.getPortfolioMaster();
    }

    public void setPositionMaster(final URI positionMaster) {
      _positionMaster = positionMaster;
    }

    @Override
    public URI getPositionMaster() {
      return (_positionMaster != null) ? _positionMaster : super.getPositionMaster();
    }

    public void setSecurityMaster(final URI securityMaster) {
      _securityMaster = securityMaster;
    }

    @Override
    public URI getSecurityMaster() {
      return (_securityMaster != null) ? _securityMaster : super.getSecurityMaster();
    }

    public void setViewDefinitionRepositoryUri(final URI viewDefinitionRepository) {
      _viewDefinitionRepository = viewDefinitionRepository;
    }

    @Override
    public URI getViewDefinitionRepository() {
      return (_viewDefinitionRepository != null) ? _viewDefinitionRepository : super.getViewDefinitionRepository();
    }

    public void setInterpolatedYieldCurveDefinitionMaster(final URI interpolatedYieldCurveDefinitionMaster) {
      _interpolatedYieldCurveDefinitionMaster = interpolatedYieldCurveDefinitionMaster;
    }

    @Override
    public URI getInterpolatedYieldCurveDefinitionMaster() {
      return (_interpolatedYieldCurveDefinitionMaster != null) ? _interpolatedYieldCurveDefinitionMaster : super.getInterpolatedYieldCurveDefinitionMaster();
    }

    public void setHeartbeat(final URI heartbeat) {
      _heartbeat = heartbeat;
    }

    @Override
    public URI getHeartbeat() {
      return (_heartbeat != null) ? _heartbeat : super.getHeartbeat();
    }

    public void setMarketDataSnapshotMaster(final URI marketDataSnapshotMaster) {
      _marketDataSnapshotMaster = marketDataSnapshotMaster;
    }

    @Override
    public URI getMarketDataSnapshotMaster() {
      return (_marketDataSnapshotMaster != null) ? _marketDataSnapshotMaster : super.getMarketDataSnapshotMaster();
    }

    public void setHistoricalTimeSeriesMaster(final URI historicalTimeSeriesMaster) {
      _historicalTimeSeriesMaster = historicalTimeSeriesMaster;
    }

    @Override
    public URI getHistoricalTimeSeriesMaster() {
      return (_historicalTimeSeriesMaster != null) ? _historicalTimeSeriesMaster : super.getHistoricalTimeSeriesMaster();
    }
  }

  /**
   * Source of targets built from a single "base" URI.
   */
  public static final class BaseUriTargetProvider extends TargetProvider {
    private final URI _baseUri;
    private final String _userName;
    private final String _clientName;

    public BaseUriTargetProvider(URI baseUri, String userName, String clientName) {
      ArgumentChecker.notNull(baseUri, "baseUri");
      _baseUri = baseUri;
      _userName = userName;
      _clientName = clientName;
    }

    @Override
<<<<<<< HEAD
    public URI getSecurityMaster() {
      return DataFinancialClientResource.uriSecurityMaster(_baseUri, _userName, _clientName);
=======
    public URI getPortfolioMaster() {
      return UriBuilder.fromUri(_baseTarget.getURI()).path(ClientResource.PORTFOLIOS_PATH).build();
>>>>>>> 21e44c19
    }

    @Override
    public URI getPositionMaster() {
<<<<<<< HEAD
      return DataFinancialClientResource.uriPositionMaster(_baseUri, _userName, _clientName);
=======
      return UriBuilder.fromUri(_baseTarget.getURI()).path(ClientResource.POSITIONS_PATH).build();
>>>>>>> 21e44c19
    }

    @Override
    public URI getPortfolioMaster() {
      return DataFinancialClientResource.uriPortfolioMaster(_baseUri, _userName, _clientName);
    }

    @Override
    public URI getViewDefinitionRepository() {
      return DataFinancialClientResource.uriViewDefinitionMaster(_baseUri, _userName, _clientName);
    }

    @Override
    public URI getInterpolatedYieldCurveDefinitionMaster() {
      return DataFinancialClientResource.uriInterpolatedYieldCurveDefinitionMaster(_baseUri, _userName, _clientName);
    }

    @Override
    public URI getMarketDataSnapshotMaster() {
      return DataFinancialClientResource.uriSnapshotMaster(_baseUri, _userName, _clientName);
    }

    @Override
    public URI getHeartbeat() {
      return DataFinancialClientResource.uriHeartbeat(_baseUri, _userName, _clientName);
    }
  }

  private final String _clientId;
  private final TargetProvider _targetProvider;
  private volatile PortfolioMaster _portfolioMaster;
  private volatile PositionMaster _positionMaster;
  private volatile SecurityMaster _securityMaster;
  private volatile ManageableViewDefinitionRepository _viewDefinitionRepository;
  private volatile InterpolatedYieldCurveDefinitionMaster _interpolatedYieldCurveDefinitionMaster;
  private volatile MarketDataSnapshotMaster _marketDataSnapshotMaster;
  private volatile HistoricalTimeSeriesMaster _historicalTimeSeriesMaster;
  // TODO [PLAT-637] We're using the in memory job as a hack
  private static ConventionBundleMaster s_conventionBundleMaster;

  public RemoteClient(String clientId, FudgeContext fudgeContext, TargetProvider uriProvider) {
    _clientId = clientId;
    _targetProvider = uriProvider;
  }

  public String getClientId() {
    return _clientId;
  }

  public PortfolioMaster getPortfolioMaster() {
    if (_portfolioMaster == null) {
      _portfolioMaster = new RemotePortfolioMaster(_targetProvider.getPortfolioMaster());
    }
    return _portfolioMaster;
  }

  public PositionMaster getPositionMaster() {
    if (_positionMaster == null) {
      _positionMaster = new RemotePositionMaster(_targetProvider.getPositionMaster());
    }
    return _positionMaster;
  }

  public SecurityMaster getSecurityMaster() {
    if (_securityMaster == null) {
      _securityMaster = new RemoteSecurityMaster(_targetProvider.getSecurityMaster());
    }
    return _securityMaster;
  }

  public ManageableViewDefinitionRepository getViewDefinitionRepository() {
    if (_viewDefinitionRepository == null) {
      _viewDefinitionRepository = new RemoteManageableViewDefinitionRepository(_targetProvider.getViewDefinitionRepository());
    }
    return _viewDefinitionRepository;
  }

  public InterpolatedYieldCurveDefinitionMaster getInterpolatedYieldCurveDefinitionMaster() {
    if (_interpolatedYieldCurveDefinitionMaster == null) {
      _interpolatedYieldCurveDefinitionMaster = new RemoteInterpolatedYieldCurveDefinitionMaster(_targetProvider.getInterpolatedYieldCurveDefinitionMaster());
    }
    return _interpolatedYieldCurveDefinitionMaster;
  }

  public MarketDataSnapshotMaster getMarketDataSnapshotMaster() {
    if (_marketDataSnapshotMaster == null) {
      _marketDataSnapshotMaster = new RemoteMarketDataSnapshotMaster(_targetProvider.getMarketDataSnapshotMaster());
    }
    return _marketDataSnapshotMaster;
  }

  public HistoricalTimeSeriesMaster getHistoricalTimeSeriesMaster() {
    if (_historicalTimeSeriesMaster == null) {
      _historicalTimeSeriesMaster = new RemoteHistoricalTimeSeriesMaster(_targetProvider.getHistoricalTimeSeriesMaster());
    }
    return _historicalTimeSeriesMaster;
  }

  public ConventionBundleMaster getConventionBundleMaster() {
    // TODO [PLAT-637] We're using the in memory job as a hack
    synchronized (RemoteClient.class) {
      if (s_conventionBundleMaster == null) {
        s_conventionBundleMaster = new InMemoryConventionBundleMaster();
      }
      return s_conventionBundleMaster;
    }
  }

  /**
   * Creates a heartbeat sender. If nothing has happened for a timeout duration, that would result in messages being sent to the server,
   * the heartbeat signal should be sent as a keep-alive.
   * 
   * @return a runnable sender. Each invocation of {@link Runnable#run} will send a heartbeat signal
   */
  public Runnable createHeartbeatSender() {
    final FudgeRestClient client = FudgeRestClient.create();
    final URI uri = _targetProvider.getHeartbeat();
    return new Runnable() {
      @Override
      public void run() {
        client.access(uri).post();
      }
    };
  }

  //-------------------------------------------------------------------------
  /**
   * A hack to allow the Excel side to get hold of a RemoteClient without it having to be aware of the URI. Eventually
   * we will need a UserMaster to host users and their clients, and the entry point for Excel will be a
   * RemoteUserMaster.
   *
   * @param fudgeContext  the Fudge context, not null
   * @param baseUserManagerUri  base URI for the user manager, does not include "users/{user}", not null
   * @param userName  the username
   * @return  a {@link RemoteClient} instance for the new client
   */
  public static RemoteClient forNewClient(FudgeContext fudgeContext, URI baseUserManagerUri, String userName) {
    String clientName = GUIDGenerator.generate().toString();
    return forClient(fudgeContext, baseUserManagerUri, userName, clientName);
  }

  public static RemoteClient forClient(FudgeContext fudgeContext, URI baseUserManagerUri, String userName, String clientName) {
    return new RemoteClient(clientName, fudgeContext, new BaseUriTargetProvider(baseUserManagerUri, userName, clientName));
  }

}<|MERGE_RESOLUTION|>--- conflicted
+++ resolved
@@ -185,22 +185,13 @@
     }
 
     @Override
-<<<<<<< HEAD
     public URI getSecurityMaster() {
       return DataFinancialClientResource.uriSecurityMaster(_baseUri, _userName, _clientName);
-=======
-    public URI getPortfolioMaster() {
-      return UriBuilder.fromUri(_baseTarget.getURI()).path(ClientResource.PORTFOLIOS_PATH).build();
->>>>>>> 21e44c19
     }
 
     @Override
     public URI getPositionMaster() {
-<<<<<<< HEAD
       return DataFinancialClientResource.uriPositionMaster(_baseUri, _userName, _clientName);
-=======
-      return UriBuilder.fromUri(_baseTarget.getURI()).path(ClientResource.POSITIONS_PATH).build();
->>>>>>> 21e44c19
     }
 
     @Override
