/**
 * Copyright (C) 2009 - 2010 by OpenGamma Inc.
 * 
 * Please see distribution for license.
 */
package com.opengamma.financial.batch;

import java.util.ArrayList;
import java.util.Collection;
import java.util.Collections;
import java.util.HashSet;
import java.util.List;
import java.util.Set;
import java.util.Timer;
import java.util.concurrent.Executors;

import javax.time.Instant;
import javax.time.calendar.DayOfWeek;
import javax.time.calendar.LocalDate;
import javax.time.calendar.LocalDateTime;
import javax.time.calendar.OffsetDateTime;
import javax.time.calendar.OffsetTime;
import javax.time.calendar.ZonedDateTime;
import javax.time.calendar.format.CalendricalParseException;
import javax.time.calendar.format.DateTimeFormatter;
import javax.time.calendar.format.DateTimeFormatterBuilder;

import net.sf.ehcache.CacheManager;

import org.apache.commons.cli.CommandLine;
import org.apache.commons.cli.CommandLineParser;
import org.apache.commons.cli.HelpFormatter;
import org.apache.commons.cli.Options;
import org.apache.commons.cli.ParseException;
import org.apache.commons.cli.PosixParser;
import org.slf4j.Logger;
import org.slf4j.LoggerFactory;
import org.springframework.context.ApplicationContext;
import org.springframework.context.support.FileSystemXmlApplicationContext;

import com.opengamma.OpenGammaRuntimeException;
import com.opengamma.config.ConfigDocument;
import com.opengamma.config.ConfigSearchRequest;
import com.opengamma.config.ConfigSearchResult;
import com.opengamma.engine.DefaultCachingComputationTargetResolver;
import com.opengamma.engine.DefaultComputationTargetResolver;
import com.opengamma.engine.config.MasterConfigSource;
import com.opengamma.engine.function.CompiledFunctionService;
import com.opengamma.engine.function.FunctionExecutionContext;
import com.opengamma.engine.function.resolver.DefaultFunctionResolver;
import com.opengamma.engine.livedata.HistoricalLiveDataSnapshotProvider;
import com.opengamma.engine.livedata.InMemoryLKVSnapshotProvider;
import com.opengamma.engine.position.PositionSource;
import com.opengamma.engine.security.SecuritySource;
import com.opengamma.engine.value.ValueRequirement;
import com.opengamma.engine.view.ViewCalculationConfiguration;
import com.opengamma.engine.view.ViewDefinition;
import com.opengamma.engine.view.ViewImpl;
import com.opengamma.engine.view.ViewInternal;
import com.opengamma.engine.view.ViewProcessingContext;
import com.opengamma.engine.view.cache.InMemoryViewComputationCacheSource;
import com.opengamma.engine.view.calc.DependencyGraphExecutorFactory;
import com.opengamma.engine.view.calc.stats.DiscardingGraphStatisticsGathererProvider;
import com.opengamma.engine.view.calcnode.AbstractCalculationNode;
import com.opengamma.engine.view.calcnode.JobDispatcher;
import com.opengamma.engine.view.calcnode.LocalCalculationNode;
import com.opengamma.engine.view.calcnode.LocalNodeJobInvoker;
import com.opengamma.engine.view.calcnode.ViewProcessorQueryReceiver;
import com.opengamma.engine.view.calcnode.ViewProcessorQuerySender;
import com.opengamma.engine.view.calcnode.stats.DiscardingInvocationStatisticsGatherer;
import com.opengamma.engine.view.permission.DefaultViewPermissionProvider;
import com.opengamma.financial.Currency;
import com.opengamma.financial.position.master.MasterPositionSource;
import com.opengamma.financial.position.master.PositionMaster;
import com.opengamma.financial.security.master.MasterSecuritySource;
import com.opengamma.financial.security.master.SecurityMaster;
import com.opengamma.financial.world.holiday.HolidaySource;
import com.opengamma.livedata.entitlement.PermissiveLiveDataEntitlementChecker;
import com.opengamma.livedata.msg.UserPrincipal;
import com.opengamma.transport.InMemoryRequestConduit;
import com.opengamma.util.ArgumentChecker;
import com.opengamma.util.ehcache.EHCacheUtils;
import com.opengamma.util.fudge.OpenGammaFudgeContext;
import com.opengamma.util.time.DateUtil;

/**
 * The entry point for running OpenGamma batches. 
 */
public class BatchJob {

  private static final Logger s_logger = LoggerFactory.getLogger(BatchJob.class);

  // --------------------------------------------------------------------------

  /** yyyyMMddHHmmss[Z] */
  private static final DateTimeFormatter s_dateTimeFormatter;

  /** yyyyMMdd */
  private static final DateTimeFormatter s_dateFormatter;

  /** HHmmss[Z] */
  private static final DateTimeFormatter s_timeFormatter;

  static {
    DateTimeFormatterBuilder builder = new DateTimeFormatterBuilder();
    builder.appendPattern("yyyyMMddHHmmss[Z]");
    s_dateTimeFormatter = builder.toFormatter();

    builder = new DateTimeFormatterBuilder();
    builder.appendPattern("yyyyMMdd");
    s_dateFormatter = builder.toFormatter();

    builder = new DateTimeFormatterBuilder();
    builder.appendPattern("HHmmss[Z]");
    s_timeFormatter = builder.toFormatter();
  }

  /* package */static OffsetDateTime parseDateTime(String dateTime) {
    if (dateTime == null) {
      return null;
    }
    try {
      // try first to parse as if time zone explicitly provided, e.g., 20100621162200+0000
      return s_dateTimeFormatter.parse(dateTime, OffsetDateTime.rule());
    } catch (CalendricalParseException e) {
      // try to parse as if no time zone provided, e.g. 20100621162200. Use the system time zone.
      LocalDateTime localDateTime = s_dateTimeFormatter.parse(dateTime, LocalDateTime.rule());
      return OffsetDateTime.of(localDateTime, ZonedDateTime.nowSystemClock().toOffsetDateTime().getOffset());
    }
  }

  /* package */static LocalDate parseDate(String date) {
    return s_dateFormatter.parse(date, LocalDate.rule());
  }

  /* package */static OffsetTime parseTime(String time) {
    return s_timeFormatter.parse(time, OffsetTime.rule());
  }

  // --------------------------------------------------------------------------
  // Variables automatically initialized at construction time
  // --------------------------------------------------------------------------

  private final ZonedDateTime _creationTime;

  /** 
   * User from the operating system - System.getProperty("user.name").
   * 
   * Not null.
   */
  private final UserPrincipal _user;

  // --------------------------------------------------------------------------
  // Variables YOU should set - whether by using Spring property-based injection,
  // or manually by calling setters in tests
  // --------------------------------------------------------------------------

  /**
   * Used to load a ViewDefinition (whose name will be given on the command line)
   */
  private MasterConfigSource _configSource;

  /**
   * Used to load Functions (needed for building the dependency graph)
   */
  private CompiledFunctionService _functionCompilationService;

  /**
   * Used to create the SecuritySource if none is explicitly specified. Use this
   * for more control over the version and correction dates of data.
   */
  private SecurityMaster _securityMaster;

  /**
   * Used to load Securities (needed for building the dependency graph). If not
   * specified will be constructed from the SecurityMaster.
   */
  private SecuritySource _securitySource;

  /**
   * Used to create the PositionSource if none is explicitly specified. Use this
   * for more control over the version and correction dates of data.
   */
  private PositionMaster _positionMaster;

  /**
   * Used to load Positions (needed for building the dependency graph). If not
   * specified will be constructed from the PositionMaster.
   */
  private PositionSource _positionSource;

  /**
   * Used to write stuff to the batch database
   */
  private BatchDbManager _batchDbManager;

  /**
   * Stores instances of all the various interfaces required by functions during execution
   */
  private FunctionExecutionContext _functionExecutionContext;

  /**
   * Given a range of days, used to decide which days to run the batch for. Optional.
   * If not given, all days for which there is a snapshot are used.
   */
  private HolidaySource _holidaySource;
  
  /**
   * Given a range of days, used to decide which days to run the batch for. Optional.
   * If not given, all days for which there is a snapshot are used.
   */
  private Currency _holidayCurrency;
  
  /**
   * Used to populate the batch DB with market data in real time while the batch is running.
   * This means you don't need to pre-populate the batch DB with market data.
   * Optional. If not given, you need to pre-populate the
   * batch DB with all necessary market data.   
   */
  private HistoricalLiveDataSnapshotProvider _historicalDataProvider;
  
  // --------------------------------------------------------------------------
  // Variables initialized from command line input
  // --------------------------------------------------------------------------

  /**
   * This view name references the OpenGamma configuration database.
   * The view will define the portfolio of trades the batch should be run for.
   * 
   * Not null.
   */
  private String _viewName;

  /**
   * Sometimes you might want to run the batch against a historical
   * view.
   * 
   * Not null.
   */
  private OffsetDateTime _viewDateTime;

  /**
   * If true, a new run is always created - no existing results are used. 
   * If false, the system first checks if there is already a run 
   * in the database for the same view (including same version), with the same 
   * observation date and time. If there is, that run is reused. This 
   * means that the system checks what risk figures
   * are already in the database and will try to calculate any
   * missing risk.   
   */
  private boolean _forceNewRun; // = false

  /**
   * Historical time used for loading entities out of PositionMaster.
   * 
   * Not null.
   */
  private OffsetDateTime _positionMasterTime;

  /**
   * The batch may be run for multiple days in sequence, therefore we need multiple runs
   */
  private final List<BatchJobRun> _runs = new ArrayList<BatchJobRun>();

  // --------------------------------------------------------------------------
  // Variables initialized during the batch run
  // --------------------------------------------------------------------------

  /**
   * The ViewDefinition (more precisely, a representation of it in the config DB)
   */
  private ConfigDocument<ViewDefinition> _viewDefinitionConfig;

  /**
   * To initialize _view, you need a ViewDefinition, but also
   * many other properties - positions loaded from a position master, 
   * securities from security master, etc.
   */
  private ViewInternal _view;
  
  // --------------------------------------------------------------------------

  public BatchJob() {
    _user = UserPrincipal.getLocalUser();
    _creationTime = ZonedDateTime.nowSystemClock();
  }

  // --------------------------------------------------------------------------

  public String getOpenGammaVersion() {
    return "0.1";
  }

  public String getOpenGammaVersionHash() {
    return "undefined";
  }

  public ViewInternal getView() {
    return _view;
  }

  public void setView(ViewInternal view) {
    _view = view;
  }

  public String getViewName() {
    return _viewName;
  }

  public void setViewName(String viewName) {
    _viewName = viewName;
  }

  public OffsetDateTime getViewDateTime() {
    return _viewDateTime;
  }

  public void setViewDateTime(String viewDateTime) {
    _viewDateTime = parseDateTime(viewDateTime);
  }

  public Collection<ViewCalculationConfiguration> getCalculationConfigurations() {
    return getView().getDefinition().getAllCalculationConfigurations();
  }

  public ConfigDocument<ViewDefinition> getViewDefinitionConfig() {
    return _viewDefinitionConfig;
  }

  public void setViewDefinitionConfig(ConfigDocument<ViewDefinition> viewDefinitionConfig) {
    _viewDefinitionConfig = viewDefinitionConfig;
  }

  public String getViewOid() {
    return _viewDefinitionConfig.getConfigId().getValue();
  }

  public int getViewVersion() {
    return _viewDefinitionConfig.getVersionNumber();
  }

  public boolean isForceNewRun() {
    return _forceNewRun;
  }

  public void setForceNewRun(boolean forceNewRun) {
    _forceNewRun = forceNewRun;
  }

  /**
   * @return Historical time used for loading entities out of PositionMaster.
   * and SecurityMaster. 
   */
  public OffsetDateTime getPositionMasterTime() {
    return _positionMasterTime;
  }

  public void setPositionMasterTime(OffsetDateTime positionMasterTime) {
    _positionMasterTime = positionMasterTime;
  }

  public void setPositionMasterTime(String positionMasterTime) {
    _positionMasterTime = parseDateTime(positionMasterTime);
  }

  /**
   * Some static data masters may have the capability for
   * their users to modify the historical record. For the purposes of batch,
   * we want the data returned from the masters to be 100% fixed.
   * Therefore, we also have the concept of "as viewed at" time,
   * which ensures that the historical data will always be the same.
   * 
   * @return At the moment, the "as viewed at" time
   * is simply the (original) creation time of the batch. This ensures
   * that even if the batch is restarted, data will not change. 
   */
  public Instant getPositionMasterAsViewedAtTime() {
    return getCreationTime().toInstant();
  }

  public OffsetDateTime getSecurityMasterTime() {
    return getPositionMasterTime(); // assume this for now
  }

  public Instant getSecurityMasterAsViewedAtTime() {
    return getPositionMasterAsViewedAtTime(); // assume this for now
  }

  public MasterConfigSource getConfigSource() {
    return _configSource;
  }

  public void setConfigSource(MasterConfigSource configSource) {
    _configSource = configSource;
  }

  public CompiledFunctionService getFunctionCompilationService() {
    return _functionCompilationService;
  }

  public void setFunctionCompilationService(CompiledFunctionService functionCompilationService) {
    _functionCompilationService = functionCompilationService;
  }

  public SecurityMaster getSecurityMaster() {
    return _securityMaster;
  }

  public void setSecurityMaster(SecurityMaster securityMaster) {
    _securityMaster = securityMaster;
  }

  /* package */SecuritySource getSecuritySource() {
    return _securitySource;
  }

  /**
   * This method should only be used in tests since if you use it 
   * (instead of setSecurityMaster) you will not get historically
   * fixed securities.
   * 
   * @param securitySource Security source
   */
  /* package */void setSecuritySource(final SecuritySource securitySource) {
    _securitySource = securitySource;
  }

  public PositionMaster getPositionMaster() {
    return _positionMaster;
  }

  public void setPositionMaster(PositionMaster positionMaster) {
    _positionMaster = positionMaster;
  }

  /* package */PositionSource getPositionSource() {
    return _positionSource;
  }

  /**
   * This method should only be used in tests since if you use it 
   * (instead of setPositionMaster) you will not get historically
   * fixed positions.
   * 
   * @param positionSource Position source
   */
  /* package */void setPositionSource(final PositionSource positionSource) {
    _positionSource = positionSource;
  }

  public BatchDbManager getBatchDbManager() {
    return _batchDbManager;
  }

  public void setBatchDbManager(BatchDbManager batchDbManager) {
    _batchDbManager = batchDbManager;
  }

  public FunctionExecutionContext getFunctionExecutionContext() {
    return _functionExecutionContext;
  }

  public void setFunctionExecutionContext(FunctionExecutionContext executionContext) {
    _functionExecutionContext = executionContext;
  }

  public HolidaySource getHolidaySource() {
    return _holidaySource;
  }

  public void setHolidaySource(HolidaySource holidaySource) {
    _holidaySource = holidaySource;
  }
  
  public Currency getHolidayCurrency() {
    return _holidayCurrency;
  }

  public void setHolidayCurrency(Currency holidayCurrency) {
    _holidayCurrency = holidayCurrency;
  }
  
  public HistoricalLiveDataSnapshotProvider getHistoricalDataProvider() {
    return _historicalDataProvider;
  }

  public void setHistoricalDataProvider(HistoricalLiveDataSnapshotProvider historicalDataProvider) {
    _historicalDataProvider = historicalDataProvider;
  }

  public UserPrincipal getUser() {
    return _user;
  }

  public ZonedDateTime getCreationTime() {
    return _creationTime;
  }

  public List<BatchJobRun> getRuns() {
    return Collections.unmodifiableList(_runs);
  }

  public void addRun(BatchJobRun run) {
    _runs.add(run);
  }

  private OffsetDateTime getLastValuationTime() {
    if (getRuns().isEmpty()) {
      throw new IllegalStateException("No runs defined");
    }
    BatchJobRun lastRun = getRuns().get(getRuns().size() - 1);
    return lastRun.getValuationTime();
  }

  // --------------------------------------------------------------------------

  public InMemoryLKVSnapshotProvider getSnapshotProvider(BatchJobRun run) {
    InMemoryLKVSnapshotProvider provider;
    if (_historicalDataProvider != null) {
      provider = new BatchLiveDataSnapshotProvider(run, _batchDbManager, _historicalDataProvider);
    } else {
      provider = new InMemoryLKVSnapshotProvider();
    }
    
    // Initialize provider with values from batch DB
    
    Set<LiveDataValue> liveDataValues;
    try {
      liveDataValues = _batchDbManager.getSnapshotValues(run.getSnapshotId());
    } catch (IllegalArgumentException e) {
      if (_historicalDataProvider != null) {
        // if there is a historical data provider, that provider
        // may potentially provide all market data to run the batch,
        // so no pre-existing snapshot is required
        s_logger.info("Auto-creating snapshot " + run.getSnapshotId());
        _batchDbManager.createLiveDataSnapshot(run.getSnapshotId());
        liveDataValues = Collections.emptySet();
      } else {
        throw e;
      }
    }

    for (LiveDataValue value : liveDataValues) {
      ValueRequirement valueRequirement = new ValueRequirement(value.getFieldName(), value.getComputationTargetSpecification());
      provider.addValue(valueRequirement, value.getValue());
    }

    provider.snapshot(run.getValuationTime().toInstant().toEpochMillisLong());
    
    return provider;
  }

  // --------------------------------------------------------------------------

  public void createViewDefinition() {

    if (getViewName() == null) {
      throw new IllegalStateException("Please specify view name.");
    }

    if (_viewDateTime == null) {
      _viewDateTime = getLastValuationTime();
    }
    
    if (_configSource == null) {
      throw new IllegalStateException("Config Source not given.");
    }
    
    _viewDefinitionConfig = getViewByNameWithTime();
    if (_viewDefinitionConfig == null) {
      throw new IllegalStateException("Config DB does not contain ViewDefinition with name " + getViewName() + " at " + _viewDateTime);
    }

    if (_positionMasterTime == null) {
      _positionMasterTime = _viewDateTime;
    }
  }

  public void createView(BatchJobRun run) {
    final CacheManager cacheManager = EHCacheUtils.createCacheManager();
    InMemoryLKVSnapshotProvider snapshotProvider = getSnapshotProvider(run);

    SecuritySource securitySource = getSecuritySource();
    if (securitySource == null) {
      securitySource = new MasterSecuritySource(getSecurityMaster(), getSecurityMasterTime(), getSecurityMasterAsViewedAtTime());
    }
    PositionSource positionSource = getPositionSource();
    if (positionSource == null) {
      positionSource = new MasterPositionSource(getPositionMaster(), getPositionMasterTime(), getPositionMasterAsViewedAtTime());
    }
    
    FunctionExecutionContext functionExecutionContext = getFunctionExecutionContext().clone();
    functionExecutionContext.setSecuritySource(securitySource);
    
    // this needs to be fixed, at the moment because of this line you can't run multiple days in parallel
    getFunctionCompilationService().getFunctionCompilationContext().setSecuritySource(securitySource);

    DefaultComputationTargetResolver targetResolver = new DefaultComputationTargetResolver(securitySource, positionSource);
    InMemoryViewComputationCacheSource computationCache = new InMemoryViewComputationCacheSource(OpenGammaFudgeContext.getInstance());

    ViewProcessorQueryReceiver viewProcessorQueryReceiver = new ViewProcessorQueryReceiver();
    ViewProcessorQuerySender viewProcessorQuerySender = new ViewProcessorQuerySender(InMemoryRequestConduit.create(viewProcessorQueryReceiver));
    AbstractCalculationNode localNode = new LocalCalculationNode(computationCache, getFunctionCompilationService(), functionExecutionContext, targetResolver, viewProcessorQuerySender, Executors
        .newCachedThreadPool(), new DiscardingInvocationStatisticsGatherer());
    JobDispatcher jobDispatcher = new JobDispatcher(new LocalNodeJobInvoker(localNode));

    DependencyGraphExecutorFactory<?> dependencyGraphExecutorFactory = getBatchDbManager().createDependencyGraphExecutorFactory(run);
    
    DefaultCachingComputationTargetResolver computationTargetResolver = new DefaultCachingComputationTargetResolver(new DefaultComputationTargetResolver(securitySource, positionSource), cacheManager);
    DefaultFunctionResolver functionResolver = new DefaultFunctionResolver(getFunctionCompilationService());
    ViewProcessingContext vpc = new ViewProcessingContext(
        new PermissiveLiveDataEntitlementChecker(), snapshotProvider, snapshotProvider,
        getFunctionCompilationService(), functionResolver, positionSource, securitySource, computationTargetResolver, computationCache,
        jobDispatcher, viewProcessorQueryReceiver, dependencyGraphExecutorFactory, new DefaultViewPermissionProvider(),
        new DiscardingGraphStatisticsGathererProvider());

    ViewImpl view = new ViewImpl(_viewDefinitionConfig.getValue(), vpc, new Timer("Batch view timer"));
    view.setPopulateResultModel(false);
    view.init();
    _view = view;
  }

  /**
   * 
   */
  private ConfigDocument<ViewDefinition> getViewByNameWithTime() {
    ConfigSearchRequest searchRequest = new ConfigSearchRequest();
    searchRequest.setName(getViewName());
<<<<<<< HEAD
    searchRequest.setVersionAsOfInstant(_viewDateTime.toInstant());
    ConfigSearchResult<ViewDefinition> searchResult = _configSource.getMaster(ViewDefinition.class).search(searchRequest);
    return searchResult.getFirstDocument();
=======
    searchRequest.setEffectiveTime(_viewDateTime.toInstant());
    ConfigSearchResult<ViewDefinition> searchResult = _configDb.search(searchRequest);
    List<ConfigDocument<ViewDefinition>> documents = searchResult.getDocuments();
    if (documents.isEmpty()) {
      throw new IllegalStateException("Could not find view definition " + getViewName() + " at " +
          _viewDateTime.toInstant() + " in config db");
    }
    return documents.get(0);
>>>>>>> dce20b74
  }

  public static Options getOptions() {
    Options options = new Options();

    options.addOption("reason", true, "Run reason. Default - Manual run started on {yyyy-MM-ddTHH:mm:ssZZ} by {user.name}.");

    options.addOption("observationtime", true, "Observation time - for example, LDN_CLOSE. Default - " + BatchJobRun.AD_HOC_OBSERVATION_TIME + ".");
    options.addOption("observationdate", true, "Observation date. yyyyMMdd - for example, 20100621. Default - system clock date.");
    options.addOption("valuationtime", true, "Valuation time. yyyyMMddHHmmss[Z] - for example, 20100621162200+0000. If no time zone (e.g., +0000) "
        + "is given, the system time zone is used. Default - system clock on observation date.");

    options.addOption("view", true, "View name in configuration database. You must specify this.");
    options.addOption("viewdatetime", true, "Instant at which view should be loaded. yyyyMMddHHmmss[Z]. Default - same as valuationtime.");

    options.addOption("snapshotobservationtime", true, "Observation time of LiveData snapshot to use - for example, LDN_CLOSE. Default - same as observationtime.");
    options.addOption("snapshotobservationdate", true, "Observation date of LiveData snapshot to use. yyyyMMdd. Default - same as observationdate");

    options.addOption("forcenewrun", false, "If specified, a new run is always created "
        + "- no existing results are used. If not specified, the system first checks if there is already a run "
        + "in the database for the given view (including the same version) with the same observation date and time. " + "If there is, that run is reused.");

    options.addOption("positionmastertime", true, "Instant at which positions should be loaded. yyyyMMddHHmmss[Z]. Default - same as viewdatetime.");

    options.addOption("daterangestart", true, "First valuation date (inclusive). If daterangestart and daterangeend are given, "
        + "observationdate and snapshotobservationdate are calculated from the range and " + "must not be given explicitly. In addition, valuationtime must be a time, "
        + "HHmmss[Z], instead of a datetime. 1. If holidaySource/holidayCurrency are not given: The batch will be run " 
        + "for those dates within the range for which there is a snapshot in the database. "
        + "If there is no snapshot, that date is simply ignored. " 
        + "2. If holidaySource and holidayCurrency are given: The batch will be run for those dates which are not weekends or holidays.");
    options.addOption("daterangeend", true, "Last valuation date (inclusive). Optional.");

    return options;
  }

  private Set<LocalDate> getDates(String dateRangeStart, String dateRangeEnd) {
    ArgumentChecker.notNull(dateRangeStart, "Date range start");
    ArgumentChecker.notNull(dateRangeStart, "Date range end");

    LocalDate startDate = parseDate(dateRangeStart);
    LocalDate endDate = parseDate(dateRangeEnd);

    Set<LocalDate> dates = new HashSet<LocalDate>();

    int difference = DateUtil.getDaysBetween(startDate, true, endDate, true);
    for (int i = 0; i < difference; i++) {
      LocalDate date = startDate.plusDays(i);
      dates.add(date);
    }

    return dates;
  }

  private BatchJobRun createRun(CommandLine line) {
    BatchJobRun run = new BatchJobRun(this);

    // attributes that do not vary by date
    run.setRunReason(line.getOptionValue("reason"));
    run.setObservationTime(line.getOptionValue("observationtime"));
    run.setSnapshotObservationTime(line.getOptionValue("snapshotobservationtime"));

    return run;
  }

  public void parse(String[] args) throws CalendricalParseException, OpenGammaRuntimeException {
    CommandLine line;
    try {
      CommandLineParser parser = new PosixParser();
      line = parser.parse(getOptions(), args);
    } catch (ParseException e) {
      throw new OpenGammaRuntimeException("Could not parse command line", e);
    }

    setViewName(line.getOptionValue("view"));
    setViewDateTime(line.getOptionValue("viewdatetime"));
    setForceNewRun(line.hasOption("forcenewrun"));
    setPositionMasterTime(line.getOptionValue("positionmastertime"));

    String dateRangeStart = line.getOptionValue("daterangestart");
    String dateRangeEnd = line.getOptionValue("daterangeend");

    if (dateRangeStart != null && dateRangeEnd != null) {
      // multiple runs, on many different dates
      Set<LocalDate> runDates = getDates(dateRangeStart, dateRangeEnd);

      for (LocalDate runDate : runDates) {
        BatchJobRun run = createRun(line);

        run.setObservationDate(runDate);
        run.setSnapshotObservationDate(runDate);

        String valuationTimePartStr = line.getOptionValue("valuationtime");
        OffsetTime valuationTimePart;
        if (valuationTimePartStr == null) {
          valuationTimePart = getCreationTime().toOffsetTime();
        } else {
          valuationTimePart = parseTime(valuationTimePartStr);
        }
        OffsetDateTime valuationTime = OffsetDateTime.of(runDate, valuationTimePart, valuationTimePart.getOffset());
        run.setValuationTime(valuationTime);

        run.init();

        String whyNotRunReason = null;
        
        if (getHolidaySource() == null || getHolidayCurrency() == null) {
          try {
            _batchDbManager.getSnapshotValues(run.getSnapshotId());
          } catch (IllegalArgumentException e) {
            whyNotRunReason = "there is no market data snapshot for this day";
          }
        } else {
          if (runDate.getDayOfWeek() == DayOfWeek.SATURDAY || runDate.getDayOfWeek() == DayOfWeek.SUNDAY) { 
            whyNotRunReason = "this day is a weekend"; 
          } else {
            boolean isHoliday = getHolidaySource().isHoliday(getHolidayCurrency(), runDate);
            if (isHoliday) {
              whyNotRunReason = "this day is a holiday";
            }
          }
        }

        if (whyNotRunReason == null) {
          addRun(run);
        } else {
          s_logger.info("Not running for day {} because {}", runDate, whyNotRunReason);
        }
      }

    } else {
      // a single run, on a single date
      BatchJobRun run = createRun(line);

      run.setObservationDate(line.getOptionValue("observationdate"));
      run.setSnapshotObservationDate(line.getOptionValue("snapshotobservationdate"));
      run.setValuationTime(line.getOptionValue("valuationtime"));

      run.init();
      addRun(run);
    }
  }

  public void execute() {
    for (BatchJobRun run : _runs) {
      try {
        s_logger.info("Running {}", run);
  
        createView(run);
  
        _batchDbManager.startBatch(run);

        getView().runOneCycle(run.getValuationTime().toInstant().toEpochMillisLong());

        _batchDbManager.endBatch(run);
        
        s_logger.info("Completed {}", run);
      
      } catch (Exception e) {
        run.setFailed(true);
        s_logger.error("Failed " + run, e);                        
      }
    }
  }

  public static void usage() {
    HelpFormatter formatter = new HelpFormatter();
    formatter.printHelp("java com.opengamma.financial.batch.BatchJob [args] {springfile.xml}", getOptions());
  }

  public static void main(String[] args) { // CSIGNORE
    if (args.length == 0) {
      usage();
      System.exit(-1);
    }
    
    String springContextFile = args[args.length - 1];
    ApplicationContext context = new FileSystemXmlApplicationContext(springContextFile);
    BatchJob job = (BatchJob) context.getBean("batchJob");

    try {
      job.parse(args);
    } catch (Exception e) {
      s_logger.error("Failed to parse command line", e);
      usage();
      System.exit(-1);
    }

    try {
      job.createViewDefinition();
    } catch (Exception e) {
      s_logger.error("Failed to run batch", e);
      usage();
      System.exit(-1);
    }
    
    job.execute();

    boolean failed = false;
    for (BatchJobRun run : job._runs) {
      if (run.isFailed()) {
        failed = true;
      }
    }
    
    if (failed) {
      System.exit(-1);
    } else {
      System.exit(0);
    }
  }

}<|MERGE_RESOLUTION|>--- conflicted
+++ resolved
@@ -626,20 +626,14 @@
   private ConfigDocument<ViewDefinition> getViewByNameWithTime() {
     ConfigSearchRequest searchRequest = new ConfigSearchRequest();
     searchRequest.setName(getViewName());
-<<<<<<< HEAD
     searchRequest.setVersionAsOfInstant(_viewDateTime.toInstant());
     ConfigSearchResult<ViewDefinition> searchResult = _configSource.getMaster(ViewDefinition.class).search(searchRequest);
-    return searchResult.getFirstDocument();
-=======
-    searchRequest.setEffectiveTime(_viewDateTime.toInstant());
-    ConfigSearchResult<ViewDefinition> searchResult = _configDb.search(searchRequest);
     List<ConfigDocument<ViewDefinition>> documents = searchResult.getDocuments();
     if (documents.isEmpty()) {
       throw new IllegalStateException("Could not find view definition " + getViewName() + " at " +
           _viewDateTime.toInstant() + " in config db");
     }
-    return documents.get(0);
->>>>>>> dce20b74
+    return searchResult.getFirstDocument();
   }
 
   public static Options getOptions() {
