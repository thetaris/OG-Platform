--- conflicted
+++ resolved
@@ -185,24 +185,10 @@
    * @param tolerance The tolerance
    * @return The sum of the matrices
    */
-<<<<<<< HEAD
-  public abstract LabelledMatrix1D<S> add(S key, Object label, double value);
-  
-  /**
-   * Compares two keys and indicates whether the first would be considered less than, equal to or greater than the
-   * second.
-   * 
-   * @param key1  the first key to compare, not null
-   * @param key2  the second key to compare, not null
-   * @return the value 0 if {@code key1} is equal to {@code key2}; a value less than 0 if {@code key1} is less than
-   *         {@code key2}; and a value greater than 0 if {@code key1} is greater than {@code key2}.
-   */
-  public abstract int compareKeys(S key1, S key2);
-=======
   public LabelledMatrix1D<S, T> add(final S key, final Object label, final double value, final T tolerance) {
     return add(key, label, value, tolerance, false);
   }
-
+  
   protected LabelledMatrix1D<S, T> add(final LabelledMatrix1D<S, T> other, final T tolerance, final boolean ignoreLabel) {
     Validate.notNull(other, "labelled matrix");
     final S[] otherKeys = other.getKeys();
@@ -266,14 +252,36 @@
   protected T getDefaultTolerance() {
     return _defaultTolerance;
   }
-
-  protected abstract int compare(S o1, S o2, T tolerance);
+  
+  /**
+   * Compares two keys and indicates whether the first would be considered less than, equal to or greater than the
+   * second.
+   * 
+   * @param key1  the first key to compare, not null
+   * @param key2  the second key to compare, not null
+   * @param tolerance  the tolerance for equality of the keys
+   * @return the value 0 if {@code key1} is equal to {@code key2}; a value less than 0 if {@code key1} is less than
+   *         {@code key2}; and a value greater than 0 if {@code key1} is greater than {@code key2}.
+   */
+  public abstract int compare(S key1, S key2, T tolerance);
+  
+  /**
+   * Compares two keys using the default equality tolerance, and indicates whether the first would be considered less
+   * than, equal to or greater than the second.
+   * 
+   * @param key1  the first key to compare, not null
+   * @param key2  the second key to compare, not null
+   * @return the value 0 if {@code key1} is equal to {@code key2}; a value less than 0 if {@code key1} is less than
+   *         {@code key2}; and a value greater than 0 if {@code key1} is greater than {@code key2}.
+   */
+  public int compare(S key1, S key2) {
+    return compare(key1, key2, getDefaultTolerance());
+  }
 
   protected abstract LabelledMatrix1D<S, T> getMatrix(S[] keys, Object[] labels, double[] values);
 
-  protected abstract LabelledMatrix1D<S, T> getMatrix(S[] keys, double[] values);
->>>>>>> a444c18c
-
+  protected abstract LabelledMatrix1D<S, T> getMatrix(S[] keys, double[] values); 
+  
   protected void sort(final S[] keys, final Object[] labels, final double[] values) {
     final int n = keys.length;
     tripleArrayQuickSort(keys, labels, values, 0, n - 1);
