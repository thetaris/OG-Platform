--- conflicted
+++ resolved
@@ -136,13 +136,10 @@
         final double quantity = target.getPosition().getQuantity().doubleValue();
         final double[] scaled = getScaledMatrix(m.getValues(), quantity);
         scaledValue = new CurrencyLabelledMatrix1D(m.getKeys(), m.getLabels(), scaled);
-<<<<<<< HEAD
-=======
       } else if (value instanceof MultipleCurrencyAmount) {
         final MultipleCurrencyAmount m = (MultipleCurrencyAmount) value;
         final double quantity = target.getPosition().getQuantity().doubleValue();
         scaledValue = m.multipliedBy(quantity);
->>>>>>> 7b909a15
       } else if (_requirementName.equals(ValueRequirementNames.PRESENT_VALUE_CURVE_SENSITIVITY)) { //TODO this should probably not be done like this
         @SuppressWarnings("unchecked")
         final Map<String, List<DoublesPair>> map = (Map<String, List<DoublesPair>>) value;
