--- conflicted
+++ resolved
@@ -1,9 +1,5 @@
 /**
-<<<<<<< HEAD
- * Copyright (C) 2009 - 2010 by OpenGamma Inc.
-=======
  * Copyright (C) 2009 - present by OpenGamma Inc. and the OpenGamma group of companies
->>>>>>> 6b63dd5d
  * 
  * Please see distribution for license.
  */
@@ -54,13 +50,9 @@
     this(Currency.getInstance(currency), curveName, valueRequirementName, curveName, valueRequirementName);
   }
 
-<<<<<<< HEAD
-  public FixedFloatSwapFunction(final String currency, final String forwardCurveName, final String forwardValueRequirementName, final String fundingCurveName, final String fundingValueRequirementName) {
-=======
   public FixedFloatSwapFunction(
       final String currency, final String forwardCurveName, final String forwardValueRequirementName,
       final String fundingCurveName, final String fundingValueRequirementName) {
->>>>>>> 6b63dd5d
     this(Currency.getInstance(currency), forwardCurveName, forwardValueRequirementName, fundingCurveName, fundingValueRequirementName);
   }
 
