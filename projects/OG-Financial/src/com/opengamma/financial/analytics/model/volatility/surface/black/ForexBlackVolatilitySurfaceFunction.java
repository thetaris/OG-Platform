--- conflicted
+++ resolved
@@ -33,55 +33,11 @@
  */
 public abstract class ForexBlackVolatilitySurfaceFunction extends BlackVolatilitySurfaceFunction {
 
-<<<<<<< HEAD
   @Override
   public ComputationTargetType getTargetType() {
     return ComputationTargetType.UNORDERED_CURRENCY_PAIR;
   }
 
-  @Override
-  protected SmileSurfaceDataBundle getData(final FunctionInputs inputs, final ValueRequirement volatilityDataRequirement, final ValueRequirement forwardCurveRequirement) {
-    final Object volatilitySurfaceObject = inputs.getValue(volatilityDataRequirement);
-    if (volatilitySurfaceObject == null) {
-      throw new OpenGammaRuntimeException("Could not get " + volatilityDataRequirement);
-    }
-    final Object forwardCurveObject = inputs.getValue(forwardCurveRequirement);
-    if (forwardCurveObject == null) {
-      throw new OpenGammaRuntimeException("Could not get " + forwardCurveRequirement);
-    }
-    final ForwardCurve forwardCurve = (ForwardCurve) forwardCurveObject;
-    @SuppressWarnings("unchecked")
-    final VolatilitySurfaceData<Tenor, Pair<Number, FXVolQuoteType>> fxVolatilitySurface = (VolatilitySurfaceData<Tenor, Pair<Number, FXVolQuoteType>>) volatilitySurfaceObject;
-    return ForexSurfaceUtils.getDataFromStrangleRiskReversalQuote(forwardCurve, fxVolatilitySurface);
-  }
-
-  @Override
-  protected ValueRequirement getForwardCurveRequirement(final ComputationTarget target, final ValueRequirement desiredValue) {
-    final String curveCalculationMethodName = desiredValue.getConstraint(CURVE_CALCULATION_METHOD);
-    final String forwardCurveName = desiredValue.getConstraint(CURVE);
-    final ValueProperties properties = ValueProperties.builder()
-        .with(CURVE_CALCULATION_METHOD, curveCalculationMethodName)
-        .with(CURVE, forwardCurveName).get();
-    return new ValueRequirement(ValueRequirementNames.FORWARD_CURVE, target.toSpecification(), properties);
-  }
-
-  @Override
-  protected String getInstrumentType() {
-    return InstrumentTypeProperties.FOREX;
-  }
-
-  @Override
-  protected String getSurfaceQuoteUnits() {
-    return SurfaceAndCubePropertyNames.VOLATILITY_QUOTE;
-  }
-
-  @Override
-  protected String getSurfaceQuoteType() {
-    return SurfaceAndCubeQuoteType.MARKET_STRANGLE_RISK_REVERSAL;
-  }
-
-=======
->>>>>>> ff1cbc5b
   /**
    * Spline interpolator function for Black volatility surfaces
    */
@@ -188,14 +144,6 @@
   }
 
   @Override
-  protected boolean isCorrectIdType(final ComputationTarget target) {
-    if (target.getUniqueId() == null) {
-      return false;
-    }
-    return UnorderedCurrencyPair.OBJECT_SCHEME.equals(target.getUniqueId().getScheme());
-  }
-
-  @Override
   protected SmileSurfaceDataBundle getData(final FunctionInputs inputs) {
     final Object volatilitySurfaceObject = inputs.getValue(ValueRequirementNames.VOLATILITY_SURFACE_DATA);
     if (volatilitySurfaceObject == null) {
