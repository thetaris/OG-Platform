/**
 * Copyright (C) 2009 - 2010 by OpenGamma Inc.
 *
 * Please see distribution for license.
 */
package com.opengamma.financial.analytics.model.pnl;

import java.util.ArrayList;
import java.util.Collections;
import java.util.HashSet;
import java.util.List;
import java.util.Set;

import javax.time.calendar.Clock;
import javax.time.calendar.LocalDate;

import org.apache.commons.lang.Validate;

import com.opengamma.engine.ComputationTarget;
import com.opengamma.engine.ComputationTargetType;
import com.opengamma.engine.function.AbstractFunction;
import com.opengamma.engine.function.FunctionCompilationContext;
import com.opengamma.engine.function.FunctionExecutionContext;
import com.opengamma.engine.function.FunctionInputs;
import com.opengamma.engine.historicaldata.HistoricalDataSource;
import com.opengamma.engine.security.Security;
import com.opengamma.engine.security.SecuritySource;
import com.opengamma.engine.value.ComputedValue;
import com.opengamma.engine.value.ValueRequirement;
import com.opengamma.engine.value.ValueRequirementNames;
import com.opengamma.engine.value.ValueSpecification;
import com.opengamma.financial.OpenGammaExecutionContext;
import com.opengamma.financial.analytics.greeks.AvailableGreeks;
import com.opengamma.financial.analytics.model.riskfactor.option.UnderlyingTypeToHistoricalTimeSeries;
import com.opengamma.financial.analytics.timeseries.Schedule;
import com.opengamma.financial.analytics.timeseries.ScheduleCalculatorFactory;
import com.opengamma.financial.analytics.timeseries.sampling.TimeSeriesSamplingFunction;
import com.opengamma.financial.analytics.timeseries.sampling.TimeSeriesSamplingFunctionFactory;
import com.opengamma.financial.greeks.Greek;
import com.opengamma.financial.pnl.UnderlyingType;
import com.opengamma.financial.security.option.OptionSecurity;
import com.opengamma.util.timeseries.DoubleTimeSeries;
import com.opengamma.util.tuple.Pair;

/**
 * 
 */
public class OptionGreekUnderlyingPriceSeriesFunction extends AbstractFunction.NonCompiledInvoker {
  private final String _dataSourceName;
  //private final String _fieldName; //TODO start using this
  private final LocalDate _startDate;
  private final Schedule _scheduleCalculator;
  private final TimeSeriesSamplingFunction _samplingFunction;
  private final List<Pair<UnderlyingType, String>> _underlyings;

  public OptionGreekUnderlyingPriceSeriesFunction(final String dataSourceName, final String fieldName, final String startDate, final String valueRequirementName) {
    this(dataSourceName, fieldName, LocalDate.parse(startDate), valueRequirementName, null, null);
  }

  public OptionGreekUnderlyingPriceSeriesFunction(final String dataSourceName, final String fieldName, final String startDate, final String valueRequirementName, final String scheduleName,
      final String samplingFunctionName) {
    this(dataSourceName, fieldName, LocalDate.parse(startDate), valueRequirementName, ScheduleCalculatorFactory.getSchedule(scheduleName), TimeSeriesSamplingFunctionFactory
        .getFunction(samplingFunctionName));
  }

  public OptionGreekUnderlyingPriceSeriesFunction(final String dataSourceName, final String fieldName, final LocalDate startDate, final String valueRequirementName,
      final Schedule scheduleCalculator,
      final TimeSeriesSamplingFunction samplingFunction) {
    Validate.notNull(dataSourceName, "data source name");
    Validate.notNull(fieldName, "field name");
    Validate.notNull(startDate, "start date");
    Validate.notNull(valueRequirementName, "value requirement name");
    _dataSourceName = dataSourceName;
    _startDate = startDate;
    _scheduleCalculator = scheduleCalculator;
    _samplingFunction = samplingFunction;
    final Greek greek = AvailableGreeks.getGreekForValueRequirementName(valueRequirementName);
    _underlyings = new ArrayList<Pair<UnderlyingType, String>>();
    final List<UnderlyingType> types = greek.getUnderlying().getUnderlyings();
    for (final UnderlyingType type : types) {
      _underlyings.add(Pair.of(type, ValueRequirementNames.PRICE_SERIES + "_" + type));
    }
  }

  @Override
  public Set<ComputedValue> execute(final FunctionExecutionContext executionContext, final FunctionInputs inputs, final ComputationTarget target, final Set<ValueRequirement> desiredValues) {
    final Security security = target.getSecurity();
    final Clock snapshotClock = executionContext.getSnapshotClock();
    final LocalDate now = snapshotClock.zonedDateTime().toLocalDate();
    final HistoricalDataSource historicalDataSource = OpenGammaExecutionContext.getHistoricalDataSource(executionContext);
    final SecuritySource securitySource = executionContext.getSecuritySource();
    final Set<ComputedValue> result = new HashSet<ComputedValue>();
    for (final Pair<UnderlyingType, String> underlying : _underlyings) {
      final ValueSpecification valueSpecification = new ValueSpecification(new ValueRequirement(underlying.getSecond(), security), getUniqueIdentifier());
      final DoubleTimeSeries<?> ts = UnderlyingTypeToHistoricalTimeSeries.getSeries(historicalDataSource, _dataSourceName, null, securitySource,
          underlying.getFirst(), security);
      if (ts == null) {
        throw new NullPointerException("Could not get price series for security " + security);
      }
      final DoubleTimeSeries<?> resultTS;
      if (_scheduleCalculator != null && _samplingFunction != null) {
        final LocalDate[] schedule = _scheduleCalculator.getSchedule(_startDate, now, true, false); //REVIEW emcleod should "fromEnd" be hard-coded?
        resultTS = _samplingFunction.getSampledTimeSeries(ts, schedule);
      } else {
        resultTS = ts;
      }
      result.add(new ComputedValue(valueSpecification, resultTS));
    }
    return result;
  }

  @Override
  public ComputationTargetType getTargetType() {
    return ComputationTargetType.SECURITY;
  }

  @Override
  public boolean canApplyTo(final FunctionCompilationContext context, final ComputationTarget target) {
    return target.getType() == ComputationTargetType.SECURITY && target.getSecurity() instanceof OptionSecurity;
  }

  @Override
<<<<<<< HEAD
  public Set<ValueRequirement> getRequirements(final FunctionCompilationContext context, final ComputationTarget target) {
    return Collections.<ValueRequirement>emptySet();
=======
  public Set<ValueRequirement> getRequirements(final FunctionCompilationContext context, final ComputationTarget target, final ValueRequirement desiredValue) {
    return Collections.<ValueRequirement> emptySet();
>>>>>>> c9abba6e
  }

  @Override
  public Set<ValueSpecification> getResults(final FunctionCompilationContext context, final ComputationTarget target) {
    if (canApplyTo(context, target)) {
      final Set<ValueSpecification> result = new HashSet<ValueSpecification>();
      for (final Pair<UnderlyingType, String> underlying : _underlyings) {
        result.add(new ValueSpecification(new ValueRequirement(underlying.getSecond(), target.getSecurity()), getUniqueIdentifier()));
      }
      return result;
    }
    return null;
  }

  @Override
  public String getShortName() {
    return "SampledOptionGreekUnderlyingPrice";
  }
}<|MERGE_RESOLUTION|>--- conflicted
+++ resolved
@@ -120,13 +120,8 @@
   }
 
   @Override
-<<<<<<< HEAD
-  public Set<ValueRequirement> getRequirements(final FunctionCompilationContext context, final ComputationTarget target) {
+  public Set<ValueRequirement> getRequirements(final FunctionCompilationContext context, final ComputationTarget target, final ValueRequirement desiredValue) {
     return Collections.<ValueRequirement>emptySet();
-=======
-  public Set<ValueRequirement> getRequirements(final FunctionCompilationContext context, final ComputationTarget target, final ValueRequirement desiredValue) {
-    return Collections.<ValueRequirement> emptySet();
->>>>>>> c9abba6e
   }
 
   @Override
