--- conflicted
+++ resolved
@@ -26,10 +26,8 @@
 import com.opengamma.financial.security.option.EquityIndexOptionSecurity;
 import com.opengamma.financial.security.option.EquityOptionSecurity;
 import com.opengamma.financial.security.option.FXBarrierOptionSecurity;
-import com.opengamma.financial.security.option.FXDigitalOptionSecurity;
 import com.opengamma.financial.security.option.FXOptionSecurity;
 import com.opengamma.financial.security.option.IRFutureOptionSecurity;
-import com.opengamma.financial.security.option.NonDeliverableFXDigitalOptionSecurity;
 import com.opengamma.financial.security.option.NonDeliverableFXOptionSecurity;
 import com.opengamma.financial.security.option.SwaptionSecurity;
 import com.opengamma.financial.security.swap.SwapSecurity;
@@ -170,15 +168,12 @@
       return null;
     }
 
-    @Override
-<<<<<<< HEAD
+    /*@Override
     public InterestRateInstrumentType visitFXSecurity(final FXSecurity security) {
       return null;
-    }
-
-    @Override
-=======
->>>>>>> 07fa1f86
+    }*/
+
+    @Override
     public InterestRateInstrumentType visitFXForwardSecurity(final FXForwardSecurity security) {
       return null;
     }
@@ -198,14 +193,14 @@
       return null;
     }
 
-    @Override
-    public InterestRateInstrumentType visitFXDigitalOptionSecurity(FXDigitalOptionSecurity security) {
-      throw new OpenGammaRuntimeException("Cannot handle FXDigitalOptionSecurity");
-    }
-
-    @Override
-    public InterestRateInstrumentType visitNonDeliverableFXDigitalOptionSecurity(NonDeliverableFXDigitalOptionSecurity security) {
-      throw new OpenGammaRuntimeException("Cannot handle NonDeliverableFXDigitalOptionSecurity");
-    }
+    /*@Override
+    public InterestRateInstrumentType visitFXDigitalOptionSecurity(final FXDigitalOptionSecurity security) {
+      return null;
+    }
+
+    @Override
+    public InterestRateInstrumentType visitNonDeliverableFXDigitalOptionSecurity(final NonDeliverableFXDigitalOptionSecurity security) {
+      return null;
+    }*/
   }
 }