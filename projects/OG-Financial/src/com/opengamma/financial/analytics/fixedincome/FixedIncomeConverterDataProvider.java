/**
 * Copyright (C) 2009 - present by OpenGamma Inc. and the OpenGamma group of companies
 * 
 * Please see distribution for license.
 */
package com.opengamma.financial.analytics.fixedincome;

import javax.time.calendar.LocalDate;
import javax.time.calendar.LocalTime;
import javax.time.calendar.ZonedDateTime;

import org.apache.commons.lang.Validate;

import com.opengamma.OpenGammaRuntimeException;
import com.opengamma.core.historicaltimeseries.HistoricalTimeSeries;
import com.opengamma.core.historicaltimeseries.HistoricalTimeSeriesFields;
import com.opengamma.core.historicaltimeseries.HistoricalTimeSeriesSource;
import com.opengamma.core.security.Security;
import com.opengamma.core.security.SecurityUtils;
import com.opengamma.financial.convention.ConventionBundle;
import com.opengamma.financial.convention.ConventionBundleSource;
import com.opengamma.financial.instrument.FixedIncomeInstrumentConverter;
import com.opengamma.financial.instrument.fra.ForwardRateAgreementDefinition;
import com.opengamma.financial.instrument.future.InterestRateFutureOptionMarginTransactionDefinition;
import com.opengamma.financial.instrument.future.InterestRateFutureSecurityDefinition;
import com.opengamma.financial.instrument.future.InterestRateFutureTransactionDefinition;
import com.opengamma.financial.instrument.swap.SwapDefinition;
import com.opengamma.financial.interestrate.InterestRateDerivative;
import com.opengamma.financial.security.fra.FRASecurity;
import com.opengamma.financial.security.future.InterestRateFutureSecurity;
import com.opengamma.financial.security.option.IRFutureOptionSecurity;
import com.opengamma.financial.security.swap.FloatingInterestRateLeg;
import com.opengamma.financial.security.swap.SwapLeg;
import com.opengamma.financial.security.swap.SwapSecurity;
import com.opengamma.id.Identifier;
import com.opengamma.id.IdentifierBundle;
import com.opengamma.util.time.DateUtil;
import com.opengamma.util.timeseries.DoubleTimeSeries;
import com.opengamma.util.timeseries.FastBackedDoubleTimeSeries;
import com.opengamma.util.timeseries.fast.DateTimeNumericEncoding;
import com.opengamma.util.timeseries.fast.longint.FastLongDoubleTimeSeries;
import com.opengamma.util.timeseries.zoneddatetime.ArrayZonedDateTimeDoubleTimeSeries;
import com.opengamma.util.timeseries.zoneddatetime.ZonedDateTimeEpochMillisConverter;

/**
 * 
 */
public class FixedIncomeConverterDataProvider {
  
  private final String _fieldName = HistoricalTimeSeriesFields.LAST_PRICE;
  private final ConventionBundleSource _conventionSource;
  
  public FixedIncomeConverterDataProvider(final ConventionBundleSource conventionSource) {
    _conventionSource = conventionSource;
  }

  public InterestRateDerivative convert(final Security security, final FixedIncomeInstrumentConverter<?> definition,
      final ZonedDateTime now, final String[] curveNames, final HistoricalTimeSeriesSource dataSource) {
    if (definition == null) {
      throw new OpenGammaRuntimeException("Definition to convert was null for security " + security);
    }
    if (security instanceof SwapSecurity) {
      return convert((SwapSecurity) security, (SwapDefinition) definition, now, curveNames, dataSource);
    }
    //TODO this only applies for those futures formed at now (i.e. those used in curves) - interest rate future trades should be converted differently
    if (security instanceof InterestRateFutureSecurity) {
      return convert((InterestRateFutureSecurity) security, (InterestRateFutureSecurityDefinition) definition, now, curveNames, dataSource);
    }
    if (security instanceof FRASecurity) {
      return convert((FRASecurity) security, (ForwardRateAgreementDefinition) definition, now, curveNames, dataSource);
    }
    if (security instanceof IRFutureOptionSecurity) {
      if (definition instanceof InterestRateFutureOptionMarginTransactionDefinition) {
        return convert((IRFutureOptionSecurity) security, (InterestRateFutureOptionMarginTransactionDefinition) definition, now, curveNames, dataSource);
      }
    }
    return definition.toDerivative(now, curveNames);
  }

  public InterestRateDerivative convert(final InterestRateFutureSecurity security, final InterestRateFutureSecurityDefinition definition, final ZonedDateTime now,
      final String[] curveNames, final HistoricalTimeSeriesSource dataSource) {
    final IdentifierBundle id = security.getIdentifiers();
    final LocalDate startDate = DateUtil.previousWeekDay(now.toLocalDate().minusDays(7));
    final HistoricalTimeSeries ts = dataSource
          .getHistoricalTimeSeries(_fieldName, id, null, null, startDate, true, now.toLocalDate(), true);
    if (ts == null) {
      throw new OpenGammaRuntimeException("Could not get price time series for " + security);
    }
    final int length = ts.getTimeSeries().size();
    final double lastMarginPrice = ts.getTimeSeries().getValueAt(length - 2);
    final double price = ts.getTimeSeries().getValueAt(length - 1); //TODO this is wrong need margin data and previous close for lastMarginPrice
    final InterestRateFutureTransactionDefinition transactionDefinition = new InterestRateFutureTransactionDefinition(definition, 1, now, price);
    return transactionDefinition.toDerivative(now, lastMarginPrice, curveNames);
  }

  public InterestRateDerivative convert(final IRFutureOptionSecurity security, final InterestRateFutureOptionMarginTransactionDefinition definition, final ZonedDateTime now,
        final String[] curveNames, final HistoricalTimeSeriesSource dataSource) {
    final IdentifierBundle id = IdentifierBundle.of(security.getUnderlyingIdentifier());
    final LocalDate startDate = DateUtil.previousWeekDay(now.toLocalDate().minusDays(7));
    final HistoricalTimeSeries ts = dataSource
            .getHistoricalTimeSeries(id, _dataSourceName, _dataProvider, _fieldName, startDate, true, now.toLocalDate(), true);
    if (ts == null) {
      throw new OpenGammaRuntimeException("Could not get price time series for " + security);
    }
    final int length = ts.getTimeSeries().size();
    final double lastMarginPrice = ts.getTimeSeries().getValueAt(length - 1);
    return definition.toDerivative(now, lastMarginPrice, curveNames);
  }

  public InterestRateDerivative convert(final FRASecurity security, final ForwardRateAgreementDefinition definition, final ZonedDateTime now,
      final String[] curveNames, final HistoricalTimeSeriesSource dataSource) {
    final Identifier id = security.getUnderlyingIdentifier();
    final LocalDate startDate = DateUtil.previousWeekDay(now.toLocalDate().minusDays(7));
    final HistoricalTimeSeries ts = dataSource
          .getHistoricalTimeSeries(_fieldName, IdentifierBundle.of(id), null, null, startDate, true, now.toLocalDate(), true);
    if (ts == null) {
      throw new OpenGammaRuntimeException("Could not get price time series for " + security);
    }
    FastBackedDoubleTimeSeries<LocalDate> localDateTS = ts.getTimeSeries();
    //TODO this normalization should not be done here
    localDateTS = localDateTS.divide(100);
    final FastLongDoubleTimeSeries convertedTS = localDateTS
        .toFastLongDoubleTimeSeries(DateTimeNumericEncoding.TIME_EPOCH_MILLIS);
    final LocalTime fixingTime = LocalTime.of(11, 0);
    final DoubleTimeSeries<ZonedDateTime> indexTS = new ArrayZonedDateTimeDoubleTimeSeries(new ZonedDateTimeEpochMillisConverter(now.getZone(), fixingTime),
        convertedTS);
    return definition.toDerivative(now, indexTS, curveNames);
  }

  @SuppressWarnings("unchecked")
  public InterestRateDerivative convert(final SwapSecurity security, final SwapDefinition definition, final ZonedDateTime now,
      final String[] curveNames, final HistoricalTimeSeriesSource dataSource) {
    Validate.notNull(security, "security");
    final SwapLeg payLeg = security.getPayLeg();
    final SwapLeg receiveLeg = security.getReceiveLeg();
    final ZonedDateTime swapStartDate = security.getEffectiveDate();
    final DoubleTimeSeries<ZonedDateTime> payLegTS = getIndexTimeSeries(
        InterestRateInstrumentType.getInstrumentTypeFromSecurity(security), payLeg, swapStartDate, now, dataSource);
    final DoubleTimeSeries<ZonedDateTime> receiveLegTS = getIndexTimeSeries(
        InterestRateInstrumentType.getInstrumentTypeFromSecurity(security), receiveLeg, swapStartDate, now, dataSource);
    if (payLegTS != null) {
      if (receiveLegTS != null) {
        return definition.toDerivative(now, new DoubleTimeSeries[] {payLegTS, receiveLegTS}, curveNames);
      }
      return definition.toDerivative(now, new DoubleTimeSeries[] {payLegTS}, curveNames);
    }
    if (receiveLegTS != null) {
      return definition.toDerivative(now, new DoubleTimeSeries[] {receiveLegTS}, curveNames);
    }
    throw new OpenGammaRuntimeException("Could not get fixing series for either the pay or receive leg");
  }

  private DoubleTimeSeries<ZonedDateTime> getIndexTimeSeries(final InterestRateInstrumentType type, final SwapLeg leg,
      final ZonedDateTime swapStartDate, final ZonedDateTime now, final HistoricalTimeSeriesSource dataSource) {
    if (leg instanceof FloatingInterestRateLeg) {
      final FloatingInterestRateLeg floatingLeg = (FloatingInterestRateLeg) leg;

      Identifier indexID = floatingLeg.getFloatingReferenceRateIdentifier();
<<<<<<< HEAD
      if (!indexID.getScheme().equals(SecurityUtils.BLOOMBERG_TICKER)) {
        ConventionBundle indexConvention = _conventionSource.getConventionBundle(floatingLeg.getFloatingReferenceRateIdentifier());
        if (indexConvention == null) {
          //TODO remove this immediately
          indexConvention = _conventionSource.getConventionBundle(Identifier.of(SecurityUtils.BLOOMBERG_TICKER, indexID.getValue()));
        }
        indexID = indexConvention.getIdentifiers().getIdentifier(SecurityUtils.BLOOMBERG_TICKER);
      }

      final IdentifierBundle id = indexID.toBundle();
=======
      final IdentifierBundle id;
      //if (!indexID.getScheme().equals(SecurityUtils.BLOOMBERG_TICKER)) {
      ConventionBundle indexConvention = _conventionSource.getConventionBundle(floatingLeg.getFloatingReferenceRateIdentifier());
      if (indexConvention == null) {
        //TODO remove this immediately
        indexConvention = _conventionSource.getConventionBundle(Identifier.of(SecurityUtils.BLOOMBERG_TICKER, indexID.getValue()));
      }
      id = indexConvention.getIdentifiers();
      //indexID = indexConvention.getIdentifiers().getIdentifier(SecurityUtils.BLOOMBERG_TICKER);
      
      //final IdentifierBundle id = indexID.toBundle();
>>>>>>> 6ba5ad53
      final LocalDate startDate = swapStartDate.isBefore(now) ? swapStartDate.toLocalDate().minusDays(7) : now.toLocalDate()
          .minusDays(7);
      final HistoricalTimeSeries ts = dataSource
<<<<<<< HEAD
          .getHistoricalTimeSeries(id, _dataSourceName, _dataProvider, _fieldName, startDate, true, now.toLocalDate(), true);
      if (ts == null) {
        throw new OpenGammaRuntimeException("Could not get time series of underlying index " + indexID.toString());
=======
          .getHistoricalTimeSeries(_fieldName, id, null, null, startDate, true, now.toLocalDate(), true);
      if (ts == null) {        
        throw new OpenGammaRuntimeException("Could not get time series of underlying index " + indexID.toString() + " bundle used was " + id);
>>>>>>> 6ba5ad53
      }
      FastBackedDoubleTimeSeries<LocalDate> localDateTS = ts.getTimeSeries();
      //TODO this normalization should not be done here
      if (type == InterestRateInstrumentType.SWAP_FIXED_IBOR) {
        localDateTS = localDateTS.divide(100);
      } else if (type == InterestRateInstrumentType.SWAP_IBOR_IBOR) { //TODO not really - valid for tenor swaps but we really need to normalize the time series rather than doing it here
        localDateTS = localDateTS.divide(10000);
      } else {
        throw new OpenGammaRuntimeException("Couldn't identify swap type");
      }
      final FastLongDoubleTimeSeries convertedTS = localDateTS
          .toFastLongDoubleTimeSeries(DateTimeNumericEncoding.TIME_EPOCH_MILLIS);
      final LocalTime fixingTime = LocalTime.of(11, 0);
      return new ArrayZonedDateTimeDoubleTimeSeries(new ZonedDateTimeEpochMillisConverter(now.getZone(), fixingTime),
          convertedTS);
    }
    return null;
  }
}<|MERGE_RESOLUTION|>--- conflicted
+++ resolved
@@ -46,10 +46,10 @@
  * 
  */
 public class FixedIncomeConverterDataProvider {
-  
+
   private final String _fieldName = HistoricalTimeSeriesFields.LAST_PRICE;
   private final ConventionBundleSource _conventionSource;
-  
+
   public FixedIncomeConverterDataProvider(final ConventionBundleSource conventionSource) {
     _conventionSource = conventionSource;
   }
@@ -98,7 +98,7 @@
     final IdentifierBundle id = IdentifierBundle.of(security.getUnderlyingIdentifier());
     final LocalDate startDate = DateUtil.previousWeekDay(now.toLocalDate().minusDays(7));
     final HistoricalTimeSeries ts = dataSource
-            .getHistoricalTimeSeries(id, _dataSourceName, _dataProvider, _fieldName, startDate, true, now.toLocalDate(), true);
+            .getHistoricalTimeSeries(_fieldName, id, null, null, startDate, true, now.toLocalDate(), true);
     if (ts == null) {
       throw new OpenGammaRuntimeException("Could not get price time series for " + security);
     }
@@ -155,19 +155,7 @@
     if (leg instanceof FloatingInterestRateLeg) {
       final FloatingInterestRateLeg floatingLeg = (FloatingInterestRateLeg) leg;
 
-      Identifier indexID = floatingLeg.getFloatingReferenceRateIdentifier();
-<<<<<<< HEAD
-      if (!indexID.getScheme().equals(SecurityUtils.BLOOMBERG_TICKER)) {
-        ConventionBundle indexConvention = _conventionSource.getConventionBundle(floatingLeg.getFloatingReferenceRateIdentifier());
-        if (indexConvention == null) {
-          //TODO remove this immediately
-          indexConvention = _conventionSource.getConventionBundle(Identifier.of(SecurityUtils.BLOOMBERG_TICKER, indexID.getValue()));
-        }
-        indexID = indexConvention.getIdentifiers().getIdentifier(SecurityUtils.BLOOMBERG_TICKER);
-      }
-
-      final IdentifierBundle id = indexID.toBundle();
-=======
+      final Identifier indexID = floatingLeg.getFloatingReferenceRateIdentifier();
       final IdentifierBundle id;
       //if (!indexID.getScheme().equals(SecurityUtils.BLOOMBERG_TICKER)) {
       ConventionBundle indexConvention = _conventionSource.getConventionBundle(floatingLeg.getFloatingReferenceRateIdentifier());
@@ -177,21 +165,14 @@
       }
       id = indexConvention.getIdentifiers();
       //indexID = indexConvention.getIdentifiers().getIdentifier(SecurityUtils.BLOOMBERG_TICKER);
-      
+
       //final IdentifierBundle id = indexID.toBundle();
->>>>>>> 6ba5ad53
       final LocalDate startDate = swapStartDate.isBefore(now) ? swapStartDate.toLocalDate().minusDays(7) : now.toLocalDate()
           .minusDays(7);
       final HistoricalTimeSeries ts = dataSource
-<<<<<<< HEAD
-          .getHistoricalTimeSeries(id, _dataSourceName, _dataProvider, _fieldName, startDate, true, now.toLocalDate(), true);
+          .getHistoricalTimeSeries(_fieldName, id, null, null, startDate, true, now.toLocalDate(), true);
       if (ts == null) {
-        throw new OpenGammaRuntimeException("Could not get time series of underlying index " + indexID.toString());
-=======
-          .getHistoricalTimeSeries(_fieldName, id, null, null, startDate, true, now.toLocalDate(), true);
-      if (ts == null) {        
         throw new OpenGammaRuntimeException("Could not get time series of underlying index " + indexID.toString() + " bundle used was " + id);
->>>>>>> 6ba5ad53
       }
       FastBackedDoubleTimeSeries<LocalDate> localDateTS = ts.getTimeSeries();
       //TODO this normalization should not be done here
