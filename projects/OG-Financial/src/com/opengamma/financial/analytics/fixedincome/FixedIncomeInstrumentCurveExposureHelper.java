/**
 * Copyright (C) 2011 - present by OpenGamma Inc. and the OpenGamma group of companies
 * 
 * Please see distribution for license.
 */
package com.opengamma.financial.analytics.fixedincome;

import com.opengamma.OpenGammaRuntimeException;
import com.opengamma.engine.value.ValueProperties;
import com.opengamma.engine.value.ValueProperties.Builder;
import com.opengamma.engine.value.ValuePropertyNames;
import com.opengamma.financial.analytics.ircurve.StripInstrumentType;
import com.opengamma.financial.analytics.ircurve.YieldCurveFunction;
import com.opengamma.financial.security.FinancialSecurity;
import com.opengamma.financial.security.FinancialSecurityUtils;
import com.opengamma.util.money.Currency;

/**
 * 
 */
public final class FixedIncomeInstrumentCurveExposureHelper {

  private FixedIncomeInstrumentCurveExposureHelper() {
  }

  public static String[] getCurveNamesForFundingCurveInstrument(final StripInstrumentType type, final String fundingCurveName, final String forwardCurveName) {
    switch (type) {
      case SWAP_3M:
        return new String[] {fundingCurveName, forwardCurveName };
      case SWAP_6M:
        return new String[] {fundingCurveName, forwardCurveName };
      case CASH:
        return new String[] {fundingCurveName };
      case FRA_3M:
        return new String[] {fundingCurveName, forwardCurveName };
      case FRA_6M:
        return new String[] {fundingCurveName, forwardCurveName };
      case FUTURE:
        return new String[] {fundingCurveName, forwardCurveName };
      case LIBOR:
        return new String[] {fundingCurveName };
      case EURIBOR:
        return new String[] {fundingCurveName };
      case CDOR:
        return new String[] {fundingCurveName };
      case CIBOR:
        return new String[] {fundingCurveName };
      case STIBOR:
        return new String[] {fundingCurveName };
      case TENOR_SWAP:
        return new String[] {fundingCurveName, forwardCurveName, fundingCurveName };
      case OIS_SWAP:
        return new String[] {fundingCurveName, fundingCurveName };
      default:
        throw new OpenGammaRuntimeException("Could not find " + type + " in funding curve instrument list");
    }
  }

  public static String[] getCurveNamesForForwardCurveInstrument(final StripInstrumentType type, final String fundingCurveName, final String forwardCurveName) {
    switch (type) {
      case SWAP_3M:
        return new String[] {fundingCurveName, forwardCurveName };
      case SWAP_6M:
        return new String[] {fundingCurveName, forwardCurveName };
      case CASH:
        return new String[] {forwardCurveName };
      case FRA_3M:
        return new String[] {fundingCurveName, forwardCurveName };
      case FRA_6M:
        return new String[] {fundingCurveName, forwardCurveName };
      case FUTURE:
        return new String[] {fundingCurveName, forwardCurveName };
      case LIBOR:
        return new String[] {forwardCurveName };
      case EURIBOR:
        return new String[] {forwardCurveName };
      case CDOR:
        return new String[] {forwardCurveName };
      case CIBOR:
        return new String[] {forwardCurveName };
      case STIBOR:
        return new String[] {forwardCurveName };
      case TENOR_SWAP:
        return new String[] {fundingCurveName, fundingCurveName, forwardCurveName };
      case OIS_SWAP:
        return new String[] {fundingCurveName, fundingCurveName };
      default:
        throw new OpenGammaRuntimeException("Could not find " + type + " in forward curve instrument list");
    }
  }

  public static String[] getCurveNamesForSecurity(final FinancialSecurity security, final String fundingCurveName, final String forwardCurveName) {
    final InterestRateInstrumentType type = InterestRateInstrumentType.getInstrumentTypeFromSecurity(security);
    switch (type) {
      case SWAP_FIXED_IBOR:
        return new String[] {fundingCurveName, forwardCurveName };
      case SWAP_IBOR_IBOR:
        return new String[] {fundingCurveName, forwardCurveName, forwardCurveName };
      case CASH:
        return new String[] {fundingCurveName };
      case FRA:
        return new String[] {fundingCurveName, forwardCurveName };
      case IR_FUTURE:
        return new String[] {fundingCurveName, forwardCurveName };
      case COUPON_BOND:
        return new String[] {fundingCurveName, fundingCurveName };
      case SWAP_FIXED_CMS:
        return new String[] {fundingCurveName, forwardCurveName };
      case SWAP_IBOR_CMS:
        return new String[] {fundingCurveName, forwardCurveName };
      case SWAP_CMS_CMS:
<<<<<<< HEAD
        return new String[] {fundingCurveName, forwardCurveName };
=======
        return new String[] {fundingCurveName, forwardCurveName};
      case BOND_FUTURE:
        return new String[] {fundingCurveName, fundingCurveName};
>>>>>>> 3eec4109
      default:
        throw new OpenGammaRuntimeException("Could not find " + type + " in security instrument list");
    }
  }

  public static ValueProperties.Builder valuePropertiesForSecurity(final FinancialSecurity security, final ValueProperties.Builder properties) {
    final Currency ccy = FinancialSecurityUtils.getCurrency(security);
    // REVIEW 2011-11-25 andrew -- Curve currency makes sense, but is adding the currency wise here? Are we always generating monetary values?
    properties.with(ValuePropertyNames.CURVE_CURRENCY, ccy.getCode()).with(ValuePropertyNames.CURRENCY, ccy.getCode());
    return properties;
  }

  /**
   * @param security the security
   * @param fundingCurveName the funding curve name
   * @param forwardCurveName the forward curve name
   * @param properties the properties builder
   * @deprecated Don't want to be passing curve names around like this
   * @return the built properties
   */
  @Deprecated
  public static ValueProperties getValuePropertiesForSecurity(final FinancialSecurity security, final String fundingCurveName, final String forwardCurveName, final Builder properties) {
    final String[] curveNames = getCurveNamesForSecurity(security, fundingCurveName, forwardCurveName);
    final Currency ccy = FinancialSecurityUtils.getCurrency(security);
    for (final String name : curveNames) {
      if (name.equals(fundingCurveName)) {
        properties.with(YieldCurveFunction.PROPERTY_FUNDING_CURVE, fundingCurveName);
      }
      if (name.equals(forwardCurveName)) {
        properties.with(YieldCurveFunction.PROPERTY_FORWARD_CURVE, forwardCurveName);
      }
    }
    properties.with(ValuePropertyNames.CURRENCY, ccy.getCode());
    properties.with(ValuePropertyNames.CURVE_CURRENCY, ccy.getCode());
    return properties.get();
  }

}<|MERGE_RESOLUTION|>--- conflicted
+++ resolved
@@ -109,13 +109,9 @@
       case SWAP_IBOR_CMS:
         return new String[] {fundingCurveName, forwardCurveName };
       case SWAP_CMS_CMS:
-<<<<<<< HEAD
         return new String[] {fundingCurveName, forwardCurveName };
-=======
-        return new String[] {fundingCurveName, forwardCurveName};
       case BOND_FUTURE:
         return new String[] {fundingCurveName, fundingCurveName};
->>>>>>> 3eec4109
       default:
         throw new OpenGammaRuntimeException("Could not find " + type + " in security instrument list");
     }
