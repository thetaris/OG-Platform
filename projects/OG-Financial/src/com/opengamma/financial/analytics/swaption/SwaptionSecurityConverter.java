--- conflicted
+++ resolved
@@ -43,11 +43,7 @@
     Validate.notNull(swapConverter, "swap converter");
     _securitySource = securitySource;
     _conventionSource = conventionSource;
-<<<<<<< HEAD
-    _visitor = FinancialSecurityVisitorAdapter.<FixedIncomeInstrumentConverter<?>> builder().swapSecurityVisitor(swapConverter).create();
-=======
     _visitor = FinancialSecurityVisitorAdapter.<FixedIncomeInstrumentConverter<?>>builder().swapSecurityVisitor(swapConverter).create();
->>>>>>> 41a0eab8
   }
 
   @Override
