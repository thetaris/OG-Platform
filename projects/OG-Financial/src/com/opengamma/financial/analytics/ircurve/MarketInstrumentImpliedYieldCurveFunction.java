/**
 * Copyright (C) 2009 - present by OpenGamma Inc. and the OpenGamma group of companies
 * 
 * Please see distribution for license.
 */
package com.opengamma.financial.analytics.ircurve;

import java.util.ArrayList;
import java.util.Arrays;
import java.util.HashSet;
import java.util.LinkedHashMap;
import java.util.List;
import java.util.Map;
import java.util.Set;

import javax.time.InstantProvider;
import javax.time.calendar.Clock;
import javax.time.calendar.ZonedDateTime;

import com.google.common.collect.Sets;
import com.opengamma.core.historicaldata.HistoricalTimeSeriesSource;
import com.opengamma.core.holiday.HolidaySource;
import com.opengamma.core.region.RegionSource;
import com.opengamma.engine.ComputationTarget;
import com.opengamma.engine.ComputationTargetSpecification;
import com.opengamma.engine.ComputationTargetType;
import com.opengamma.engine.function.AbstractFunction;
import com.opengamma.engine.function.CompiledFunctionDefinition;
import com.opengamma.engine.function.FunctionCompilationContext;
import com.opengamma.engine.function.FunctionExecutionContext;
import com.opengamma.engine.function.FunctionInputs;
import com.opengamma.engine.value.ComputedValue;
import com.opengamma.engine.value.ValuePropertyNames;
import com.opengamma.engine.value.ValueRequirement;
import com.opengamma.engine.value.ValueRequirementNames;
import com.opengamma.engine.value.ValueSpecification;
import com.opengamma.financial.OpenGammaCompilationContext;
import com.opengamma.financial.OpenGammaExecutionContext;
import com.opengamma.financial.analytics.fixedincome.CashSecurityConverter;
import com.opengamma.financial.analytics.fixedincome.FixedIncomeConverterDataProvider;
import com.opengamma.financial.analytics.fixedincome.FRASecurityConverter;
import com.opengamma.financial.analytics.fixedincome.FixedIncomeInstrumentCurveExposureHelper;
import com.opengamma.financial.analytics.fixedincome.SwapSecurityConverter;
import com.opengamma.financial.analytics.interestratefuture.InterestRateFutureSecurityConverter;
import com.opengamma.financial.convention.ConventionBundleSource;
import com.opengamma.financial.instrument.FixedIncomeInstrumentConverter;
import com.opengamma.financial.interestrate.InterestRateDerivative;
import com.opengamma.financial.interestrate.LastDateCalculator;
import com.opengamma.financial.interestrate.MultipleYieldCurveFinderDataBundle;
import com.opengamma.financial.interestrate.MultipleYieldCurveFinderFunction;
import com.opengamma.financial.interestrate.MultipleYieldCurveFinderJacobian;
import com.opengamma.financial.interestrate.ParRateCalculator;
import com.opengamma.financial.interestrate.ParRateCurveSensitivityCalculator;
import com.opengamma.financial.interestrate.PresentValueCalculator;
import com.opengamma.financial.interestrate.PresentValueSensitivityCalculator;
import com.opengamma.financial.model.interestrate.curve.YieldAndDiscountCurve;
import com.opengamma.financial.model.interestrate.curve.YieldCurve;
import com.opengamma.financial.security.FinancialSecurity;
import com.opengamma.financial.security.FinancialSecurityVisitorAdapter;
import com.opengamma.id.Identifier;
import com.opengamma.math.ParallelArrayBinarySort;
import com.opengamma.math.curve.InterpolatedDoublesCurve;
import com.opengamma.math.function.Function1D;
import com.opengamma.math.interpolation.CombinedInterpolatorExtrapolator;
import com.opengamma.math.interpolation.CombinedInterpolatorExtrapolatorFactory;
import com.opengamma.math.interpolation.Interpolator1D;
import com.opengamma.math.interpolation.Interpolator1DFactory;
import com.opengamma.math.interpolation.data.Interpolator1DDataBundle;
import com.opengamma.math.interpolation.sensitivity.CombinedInterpolatorExtrapolatorNodeSensitivityCalculator;
import com.opengamma.math.interpolation.sensitivity.CombinedInterpolatorExtrapolatorNodeSensitivityCalculatorFactory;
import com.opengamma.math.interpolation.sensitivity.Interpolator1DNodeSensitivityCalculator;
import com.opengamma.math.linearalgebra.DecompositionFactory;
import com.opengamma.math.matrix.DoubleMatrix1D;
import com.opengamma.math.matrix.DoubleMatrix2D;
import com.opengamma.math.rootfinding.newton.BroydenVectorRootFinder;
import com.opengamma.math.rootfinding.newton.NewtonVectorRootFinder;
import com.opengamma.util.money.Currency;
import com.opengamma.util.tuple.Triple;

/**
 * 
 */
public class MarketInstrumentImpliedYieldCurveFunction extends AbstractFunction {
  private static final FixedIncomeConverterDataProvider DEFINITION_CONVERTER = new FixedIncomeConverterDataProvider(
      "BLOOMBERG", "PX_LAST"); //TODO this should not be hard-coded
  private static final LastDateCalculator LAST_DATE_CALCULATOR = LastDateCalculator.getInstance();

  private final YieldCurveFunctionHelper _fundingHelper;
  private final YieldCurveFunctionHelper _forwardHelper;

  private final ComputationTargetSpecification _currencySpec;
  private final String _fundingCurveDefinitionName;
  private final String _forwardCurveDefinitionName;

  private ValueSpecification _fundingCurveResult;
  private ValueSpecification _forwardCurveResult;
  private ValueSpecification _jacobianResult;
  private ValueSpecification _fundingCurveSpecResult;
  private ValueSpecification _forwardCurveSpecResult;
  private Set<ValueSpecification> _results;

  private YieldCurveDefinition _forwardCurveDefinition;
  private YieldCurveDefinition _fundingCurveDefinition;
  private FinancialSecurityVisitorAdapter<FixedIncomeInstrumentConverter<?>> _instrumentAdapter;
  private CombinedInterpolatorExtrapolator<Interpolator1DDataBundle> _fundingInterpolator;
  private CombinedInterpolatorExtrapolator<Interpolator1DDataBundle> _forwardInterpolator;
  private CombinedInterpolatorExtrapolatorNodeSensitivityCalculator<? extends Interpolator1DDataBundle> _fundingSensitivityCalculator;
  private CombinedInterpolatorExtrapolatorNodeSensitivityCalculator<? extends Interpolator1DDataBundle> _forwardSensitivityCalculator;

  public MarketInstrumentImpliedYieldCurveFunction(final String currency, final String curveDefinitionName) {
    this(currency, curveDefinitionName, curveDefinitionName);
  }

  public MarketInstrumentImpliedYieldCurveFunction(final String currency, final String fundingCurveDefinitionName,
      final String forwardCurveDefinitionName) {
    this(Currency.of(currency), fundingCurveDefinitionName, forwardCurveDefinitionName);
  }

  public MarketInstrumentImpliedYieldCurveFunction(final Currency currency, final String curveDefinitionName) {
    this(currency, curveDefinitionName, curveDefinitionName);
  }

  public MarketInstrumentImpliedYieldCurveFunction(final Currency currency, final String fundingCurveDefinitionName,
      final String forwardCurveDefinitionName) {
    _fundingHelper = new YieldCurveFunctionHelper(currency, fundingCurveDefinitionName);
    _forwardHelper = new YieldCurveFunctionHelper(currency, forwardCurveDefinitionName);
    _fundingCurveDefinitionName = fundingCurveDefinitionName;
    _forwardCurveDefinitionName = forwardCurveDefinitionName;
    _currencySpec = new ComputationTargetSpecification(currency);
  }

  @Override
  public void init(final FunctionCompilationContext context) {
    _fundingCurveResult = new ValueSpecification(ValueRequirementNames.YIELD_CURVE, _currencySpec,
        createValueProperties().with(ValuePropertyNames.CURVE, _fundingCurveDefinitionName).get());
    _forwardCurveResult = new ValueSpecification(ValueRequirementNames.YIELD_CURVE, _currencySpec,
        createValueProperties().with(ValuePropertyNames.CURVE, _forwardCurveDefinitionName).get());
    _jacobianResult = new ValueSpecification(ValueRequirementNames.YIELD_CURVE_JACOBIAN, _currencySpec,
        createValueProperties().with(YieldCurveFunction.PROPERTY_FORWARD_CURVE, _forwardCurveDefinitionName)
            .with(YieldCurveFunction.PROPERTY_FUNDING_CURVE, _fundingCurveDefinitionName).get());
    _fundingCurveSpecResult = new ValueSpecification(ValueRequirementNames.YIELD_CURVE_SPEC, _currencySpec,
        createValueProperties().with(ValuePropertyNames.CURVE, _fundingCurveDefinitionName).get());
    _forwardCurveSpecResult = new ValueSpecification(ValueRequirementNames.YIELD_CURVE_SPEC, _currencySpec,
        createValueProperties().with(ValuePropertyNames.CURVE, _forwardCurveDefinitionName).get());
    _results = Sets.newHashSet(_fundingCurveResult, _forwardCurveResult, _jacobianResult, _fundingCurveSpecResult,
        _forwardCurveSpecResult);

    _forwardCurveDefinition = _forwardHelper.init(context, this);
    _fundingCurveDefinition = _fundingHelper.init(context, this);
    final HolidaySource holidaySource = OpenGammaCompilationContext.getHolidaySource(context);
    final RegionSource regionSource = OpenGammaCompilationContext.getRegionSource(context);
    final ConventionBundleSource conventionSource = OpenGammaCompilationContext
        .getConventionBundleSource(context);
    final CashSecurityConverter cashConverter = new CashSecurityConverter(holidaySource, conventionSource);
    final FRASecurityConverter fraConverter = new FRASecurityConverter(holidaySource, regionSource, conventionSource);
    final InterestRateFutureSecurityConverter futureConverter = new InterestRateFutureSecurityConverter(holidaySource,
        conventionSource, regionSource);
    final SwapSecurityConverter swapConverter = new SwapSecurityConverter(holidaySource, conventionSource,
        regionSource);
    _instrumentAdapter =
<<<<<<< HEAD
        FinancialSecurityVisitorAdapter.<FixedIncomeInstrumentConverter<?>> builder()
=======
        FinancialSecurityVisitorAdapter.<FixedIncomeInstrumentConverter<?>>builder()
>>>>>>> add89b47
            .cashSecurityVisitor(cashConverter)
            .fraSecurityVisitor(fraConverter)
            .swapSecurityVisitor(swapConverter)
            .futureSecurityVisitor(futureConverter)
            .create();
    _fundingInterpolator = CombinedInterpolatorExtrapolatorFactory
        .getInterpolator(_fundingCurveDefinition.getInterpolatorName(), Interpolator1DFactory.LINEAR_EXTRAPOLATOR,
            Interpolator1DFactory.FLAT_EXTRAPOLATOR);
    _fundingSensitivityCalculator = CombinedInterpolatorExtrapolatorNodeSensitivityCalculatorFactory
        .getSensitivityCalculator(_fundingCurveDefinition.getInterpolatorName(),
            Interpolator1DFactory.LINEAR_EXTRAPOLATOR, Interpolator1DFactory.FLAT_EXTRAPOLATOR, false);
    if (!_fundingCurveDefinitionName.equals(_forwardCurveDefinitionName)) {
      _forwardInterpolator = CombinedInterpolatorExtrapolatorFactory
          .getInterpolator(_forwardCurveDefinition.getInterpolatorName(), Interpolator1DFactory.LINEAR_EXTRAPOLATOR,
              Interpolator1DFactory.FLAT_EXTRAPOLATOR);
      _forwardSensitivityCalculator = CombinedInterpolatorExtrapolatorNodeSensitivityCalculatorFactory
          .getSensitivityCalculator(_forwardCurveDefinition.getInterpolatorName(),
              Interpolator1DFactory.LINEAR_EXTRAPOLATOR, Interpolator1DFactory.FLAT_EXTRAPOLATOR, false);
    }
  }

  //TODO this normalization should not be happening here
  private double getNormalizedData(final FixedIncomeStripWithSecurity strip, final Double marketValue) {
    if (strip.getInstrumentType() == StripInstrumentType.FUTURE) {
      return 1.0 - marketValue / 100;
    } else if (strip.getInstrumentType() == StripInstrumentType.TENOR_SWAP) {
      return marketValue / 10000;
    }
    return marketValue / 100.;
  }

  /**
   * 
   */
  public final class CompiledImpl extends AbstractFunction.AbstractInvokingCompiledFunction {

    private final InterpolatedYieldCurveSpecification _fundingCurveSpecification;
    private final InterpolatedYieldCurveSpecification _forwardCurveSpecification;

    private CompiledImpl(final InstantProvider earliest, final InstantProvider latest,
        final InterpolatedYieldCurveSpecification fundingCurveSpecification,
        final InterpolatedYieldCurveSpecification forwardCurveSpecification) {
      super(earliest, latest);
      _fundingCurveSpecification = fundingCurveSpecification;
      _forwardCurveSpecification = forwardCurveSpecification;
    }

    public InterpolatedYieldCurveSpecification getFundingCurveSpecification() {
      return _fundingCurveSpecification;
    }

    public InterpolatedYieldCurveSpecification getForwardCurveSpecification() {
      return _forwardCurveSpecification;
    }

    @Override
    public Set<ComputedValue> execute(final FunctionExecutionContext executionContext, final FunctionInputs inputs,
        final ComputationTarget target, final Set<ValueRequirement> desiredValues) {
      final FixedIncomeStripIdentifierAndMaturityBuilder builder = new FixedIncomeStripIdentifierAndMaturityBuilder(
          OpenGammaExecutionContext.getRegionSource(executionContext),
          OpenGammaExecutionContext.getConventionBundleSource(executionContext), executionContext.getSecuritySource());
      final Clock snapshotClock = executionContext.getSnapshotClock();
      final ZonedDateTime now = snapshotClock.zonedDateTime();
      final HistoricalTimeSeriesSource dataSource = OpenGammaExecutionContext.getHistoricalTimeSeriesSource(executionContext);
      if (_fundingCurveDefinitionName.equals(_forwardCurveDefinitionName)) {
        final Map<Identifier, Double> marketDataMap = _fundingHelper.buildMarketDataMap(inputs);
        return getSingleCurveResult(marketDataMap, builder, now, dataSource);
      }

      final Map<Identifier, Double> fundingMarketDataMap = _fundingHelper.buildMarketDataMap(inputs);
      final Map<Identifier, Double> forwardMarketDataMap = _forwardHelper.buildMarketDataMap(inputs);

      final InterpolatedYieldCurveSpecificationWithSecurities fundingCurveSpecificationWithSecurities = builder
          .resolveToSecurity(_fundingCurveSpecification, fundingMarketDataMap);
      final InterpolatedYieldCurveSpecificationWithSecurities forwardCurveSpecificationWithSecurities = builder
          .resolveToSecurity(_forwardCurveSpecification, forwardMarketDataMap);
      final List<InterestRateDerivative> derivatives = new ArrayList<InterestRateDerivative>();
      final Set<FixedIncomeStrip> fundingStrips = _fundingCurveDefinition.getStrips();
      final Set<FixedIncomeStrip> forwardStrips = _forwardCurveDefinition.getStrips();
      final int nFunding = fundingStrips.size();
      final int nForward = forwardStrips.size();
      final double[] initialRatesGuess = new double[nFunding + nForward];
      final double[] fundingNodeTimes = new double[nFunding];
      final double[] forwardNodeTimes = new double[nForward];
      final double[] parRates = new double[nFunding + nForward];
      int i = 0, fundingIndex = 0, forwardIndex = 0;
      for (final FixedIncomeStripWithSecurity strip : fundingCurveSpecificationWithSecurities.getStrips()) {

        final Double fundingMarketValue = fundingMarketDataMap.get(strip.getSecurityIdentifier());
        if (fundingMarketValue == null) {
          throw new NullPointerException("Could not get funding market data for " + strip);
        }
        final double marketValue = fundingMarketValue;

        final FinancialSecurity financialSecurity = (FinancialSecurity) strip.getSecurity();
        InterestRateDerivative derivative;
        final String[] curveNames = FixedIncomeInstrumentCurveExposureHelper.getCurveNamesForFundingCurveInstrument(strip
            .getInstrumentType(), _fundingCurveDefinitionName, _forwardCurveDefinitionName);
        //if (strip.getInstrumentType() == StripInstrumentType.FUTURE) {
        //  derivative = financialSecurity.accept(_futureAdapter).toDerivative(now, marketValue, curveNames);
        //} else {
        final FixedIncomeInstrumentConverter<?> definition = financialSecurity.accept(_instrumentAdapter);
        derivative = DEFINITION_CONVERTER.convert(financialSecurity, definition, now, curveNames, dataSource);
        //}
        if (derivative == null) {
          throw new NullPointerException("Had a null InterestRateDefinition for " + strip);
        }
        parRates[i] = getNormalizedData(strip, marketValue);
        derivatives.add(derivative);
        initialRatesGuess[i++] = 0.01;
        fundingNodeTimes[fundingIndex] = LAST_DATE_CALCULATOR.visit(derivative);
        fundingIndex++;
      }

      for (final FixedIncomeStripWithSecurity strip : forwardCurveSpecificationWithSecurities.getStrips()) {

        final Double forwardMarketValue = forwardMarketDataMap.get(strip.getSecurityIdentifier());
        if (forwardMarketValue == null) {
          throw new NullPointerException("Could not get funding market data for " + strip);
        }
        final double marketValue = forwardMarketValue;

        final FinancialSecurity financialSecurity = (FinancialSecurity) strip.getSecurity();
        InterestRateDerivative derivative;
        final String[] curveNames = FixedIncomeInstrumentCurveExposureHelper.getCurveNamesForForwardCurveInstrument(strip
            .getInstrumentType(), _fundingCurveDefinitionName, _forwardCurveDefinitionName);
        //if (strip.getInstrumentType() == StripInstrumentType.FUTURE) {
        //  derivative = financialSecurity.accept(_futureAdapter).toDerivative(now, marketValue, curveNames);
        //} else {
        final FixedIncomeInstrumentConverter<?> definition = financialSecurity.accept(_instrumentAdapter);
        derivative = DEFINITION_CONVERTER.convert(financialSecurity, definition, now, curveNames, dataSource);
        //}
        if (derivative == null) {
          throw new NullPointerException("Had a null InterestRateDefinition for " + strip);
        }
        parRates[i] = getNormalizedData(strip, marketValue);
        derivatives.add(derivative);
        initialRatesGuess[i++] = 0.01;
        forwardNodeTimes[forwardIndex] = LAST_DATE_CALCULATOR.visit(derivative);
        forwardIndex++;
      }
      Arrays.sort(fundingNodeTimes);
      Arrays.sort(forwardNodeTimes);
      // ParallelArrayBinarySort.parallelBinarySort(fundingNodeTimes, initialRatesGuess); //TODO will eventually need two sets of rates guesses
      // ParallelArrayBinarySort.parallelBinarySort(fundingNodeTimes, initialRatesGuess); //TODO will eventually need two sets of rates guesses
      final LinkedHashMap<String, double[]> curveKnots = new LinkedHashMap<String, double[]>();
      curveKnots.put(_fundingCurveDefinitionName, fundingNodeTimes);
      curveKnots.put(_forwardCurveDefinitionName, forwardNodeTimes);
      final LinkedHashMap<String, double[]> curveNodes = new LinkedHashMap<String, double[]>();
      final LinkedHashMap<String, Interpolator1D<? extends Interpolator1DDataBundle>> interpolators = new LinkedHashMap<String, Interpolator1D<? extends Interpolator1DDataBundle>>();
      final LinkedHashMap<String, Interpolator1DNodeSensitivityCalculator<? extends Interpolator1DDataBundle>> sensitivityCalculators =
          new LinkedHashMap<String, Interpolator1DNodeSensitivityCalculator<? extends Interpolator1DDataBundle>>();
      curveNodes.put(_fundingCurveDefinitionName, fundingNodeTimes);
      interpolators.put(_fundingCurveDefinitionName, _fundingInterpolator);
      curveNodes.put(_forwardCurveDefinitionName, forwardNodeTimes);
      interpolators.put(_forwardCurveDefinitionName, _forwardInterpolator);
      // TODO have use finite difference or not as an input [FIN-147]
      sensitivityCalculators.put(_fundingCurveDefinitionName, _fundingSensitivityCalculator);
      sensitivityCalculators.put(_forwardCurveDefinitionName, _forwardSensitivityCalculator);
      final MultipleYieldCurveFinderDataBundle data = new MultipleYieldCurveFinderDataBundle(derivatives, parRates,
          null, curveNodes, interpolators, sensitivityCalculators);
      // TODO have the calculator and sensitivity calculators as an input [FIN-144], [FIN-145]
      final Function1D<DoubleMatrix1D, DoubleMatrix1D> curveCalculator = new MultipleYieldCurveFinderFunction(data,
          PresentValueCalculator.getInstance());
      final Function1D<DoubleMatrix1D, DoubleMatrix2D> jacobianCalculator = new MultipleYieldCurveFinderJacobian(data,
          PresentValueSensitivityCalculator.getInstance());
      NewtonVectorRootFinder rootFinder;
      double[] yields = null;
      try {
        // TODO have the decomposition as an optional input [FIN-146]
        rootFinder = new BroydenVectorRootFinder(1e-7, 1e-7, 100,
            DecompositionFactory.getDecomposition(DecompositionFactory.LU_COMMONS_NAME));
        yields = rootFinder.getRoot(curveCalculator, jacobianCalculator, new DoubleMatrix1D(initialRatesGuess))
            .getData();
      } catch (final Exception e) {
        rootFinder = new BroydenVectorRootFinder(1e-7, 1e-7, 100,
            DecompositionFactory.getDecomposition(DecompositionFactory.SV_COMMONS_NAME));
        yields = rootFinder.getRoot(curveCalculator, jacobianCalculator, new DoubleMatrix1D(initialRatesGuess))
            .getData();

      }
      final double[] fundingYields = Arrays.copyOfRange(yields, 0, fundingNodeTimes.length);
      final double[] forwardYields = Arrays.copyOfRange(yields, fundingNodeTimes.length, yields.length);
      final YieldAndDiscountCurve fundingCurve = new YieldCurve(InterpolatedDoublesCurve.from(fundingNodeTimes,
          fundingYields, _fundingInterpolator));
      final YieldAndDiscountCurve forwardCurve = new YieldCurve(InterpolatedDoublesCurve.from(forwardNodeTimes,
          forwardYields, _forwardInterpolator));
      final DoubleMatrix2D jacobianMatrix = jacobianCalculator.evaluate(new DoubleMatrix1D(yields));
      return Sets.newHashSet(new ComputedValue(_fundingCurveResult, fundingCurve), new ComputedValue(
          _forwardCurveResult, forwardCurve), new ComputedValue(_jacobianResult, jacobianMatrix.getData()),
          new ComputedValue(_fundingCurveSpecResult, fundingCurveSpecificationWithSecurities), new ComputedValue(
              _forwardCurveSpecResult, forwardCurveSpecificationWithSecurities));

    }

    @Override
    public boolean canApplyTo(final FunctionCompilationContext context, final ComputationTarget target) {
      return _forwardHelper.canApplyTo(context, target) && _fundingHelper.canApplyTo(context, target);
    }

    @Override
    public Set<ValueRequirement> getRequirements(final FunctionCompilationContext context,
        final ComputationTarget target, final ValueRequirement desiredValue) {
      final Set<ValueRequirement> result = new HashSet<ValueRequirement>();

      result.add(_forwardHelper.getMarketDataValueRequirement());
      result.add(_fundingHelper.getMarketDataValueRequirement());
      return result;
    }

    @Override
    public Set<ValueSpecification> getResults(final FunctionCompilationContext context, final ComputationTarget target) {
      return _results;
    }

    @Override
    public ComputationTargetType getTargetType() {
      return ComputationTargetType.PRIMITIVE;
    }

    private Set<ComputedValue> getSingleCurveResult(final Map<Identifier, Double> marketDataMap,
        final FixedIncomeStripIdentifierAndMaturityBuilder builder,
        final ZonedDateTime now, final HistoricalTimeSeriesSource dataSource) {
      // TODO going to arbitrarily use funding curve - will give the same result as forward curve
      final InterpolatedYieldCurveSpecificationWithSecurities specificationWithSecurities = builder
          .resolveToSecurity(_fundingCurveSpecification, marketDataMap);
      final List<InterestRateDerivative> derivatives = new ArrayList<InterestRateDerivative>();
      final Set<FixedIncomeStrip> strips = _fundingCurveDefinition.getStrips();
      final int n = strips.size();
      final double[] initialRatesGuess = new double[n];
      final double[] nodeTimes = new double[n];
      final double[] parRates = new double[n];
      int i = 0;
      for (final FixedIncomeStripWithSecurity strip : specificationWithSecurities.getStrips()) {
        final Double marketValue = marketDataMap.get(strip.getSecurityIdentifier());
        if (marketValue == null) {
          throw new NullPointerException("Could not get market data for " + strip);
        }
        InterestRateDerivative derivative;
        final FinancialSecurity financialSecurity = (FinancialSecurity) strip.getSecurity();
        final String[] curveNames = FixedIncomeInstrumentCurveExposureHelper.getCurveNamesForFundingCurveInstrument(strip
            .getInstrumentType(), _fundingCurveDefinitionName, _forwardCurveDefinitionName);
        //if (strip.getInstrumentType() == StripInstrumentType.FUTURE) {
        //  derivative = financialSecurity.accept(_futureAdapter).toDerivative(now, marketValue, curveNames);
        //} else {
        final FixedIncomeInstrumentConverter<?> definition = financialSecurity.accept(_instrumentAdapter);
        derivative = DEFINITION_CONVERTER.convert(financialSecurity, definition, now, curveNames, dataSource);
        //}
        if (derivative == null) {
          throw new NullPointerException("Had a null InterestRateDefinition for " + strip);
        }
        parRates[i] = getNormalizedData(strip, marketValue);
        derivatives.add(derivative);
        initialRatesGuess[i] = 0.01;
        nodeTimes[i] = LAST_DATE_CALCULATOR.visit(derivative);
        i++;
      }
      ParallelArrayBinarySort.parallelBinarySort(nodeTimes, initialRatesGuess);
      final LinkedHashMap<String, double[]> curveKnots = new LinkedHashMap<String, double[]>();
      curveKnots.put(_fundingCurveDefinitionName, nodeTimes);
      final LinkedHashMap<String, double[]> curveNodes = new LinkedHashMap<String, double[]>();
      final LinkedHashMap<String, Interpolator1D<? extends Interpolator1DDataBundle>> interpolators = new LinkedHashMap<String, Interpolator1D<? extends Interpolator1DDataBundle>>();
      final LinkedHashMap<String, Interpolator1DNodeSensitivityCalculator<? extends Interpolator1DDataBundle>> sensitivityCalculators =
          new LinkedHashMap<String, Interpolator1DNodeSensitivityCalculator<? extends Interpolator1DDataBundle>>();
      curveNodes.put(_fundingCurveDefinitionName, nodeTimes);
      interpolators.put(_fundingCurveDefinitionName, _fundingInterpolator);
      // TODO have use finite difference or not as an input [FIN-147]
      sensitivityCalculators.put(_fundingCurveDefinitionName, _fundingSensitivityCalculator);

      // TODO have the calculator and sensitivity calculators as an input [FIN-144], [FIN-145]
      // final MultipleYieldCurveFinderDataBundle data = new MultipleYieldCurveFinderDataBundle(derivatives, null, curveNodes, interpolators, sensitivityCalculators);
      // final Function1D<DoubleMatrix1D, DoubleMatrix1D> curveCalculator = new MultipleYieldCurveFinderFunction(data, PresentValueCalculator.getInstance());
      // final Function1D<DoubleMatrix1D, DoubleMatrix2D> jacobianCalculator = new MultipleYieldCurveFinderJacobian(data, PresentValueSensitivityCalculator.getInstance());
      // TODO check this ////////////////////////////////////////////////////////////////////////////////////////////////////////

      final MultipleYieldCurveFinderDataBundle data = new MultipleYieldCurveFinderDataBundle(derivatives, parRates,
          null, curveNodes, interpolators, sensitivityCalculators);
      final Function1D<DoubleMatrix1D, DoubleMatrix1D> curveCalculator = new MultipleYieldCurveFinderFunction(data,
          ParRateCalculator.getInstance());
      final Function1D<DoubleMatrix1D, DoubleMatrix2D> jacobianCalculator = new MultipleYieldCurveFinderJacobian(
          data, ParRateCurveSensitivityCalculator.getInstance());
      NewtonVectorRootFinder rootFinder;
      double[] yields = null;
      try {
        // TODO have the decomposition as an optional input [FIN-146]
        rootFinder = new BroydenVectorRootFinder(1e-7, 1e-7, 100,
            DecompositionFactory.getDecomposition(DecompositionFactory.LU_COMMONS_NAME));
        yields = rootFinder.getRoot(curveCalculator, jacobianCalculator, new DoubleMatrix1D(initialRatesGuess))
            .getData();
      } catch (final Exception e) {
        rootFinder = new BroydenVectorRootFinder(1e-7, 1e-7, 100,
            DecompositionFactory.getDecomposition(DecompositionFactory.SV_COMMONS_NAME));
        yields = rootFinder.getRoot(curveCalculator, jacobianCalculator, new DoubleMatrix1D(initialRatesGuess))
            .getData();

      }

      final YieldAndDiscountCurve fundingCurve = new YieldCurve(InterpolatedDoublesCurve.from(nodeTimes, yields,
          _fundingInterpolator));
      final YieldAndDiscountCurve forwardCurve = new YieldCurve(InterpolatedDoublesCurve.from(nodeTimes, yields,
          _fundingInterpolator));
      final DoubleMatrix2D jacobianMatrix = jacobianCalculator.evaluate(new DoubleMatrix1D(yields));
      return Sets.newHashSet(new ComputedValue(_fundingCurveResult, fundingCurve), new ComputedValue(
          _forwardCurveResult, forwardCurve), new ComputedValue(_jacobianResult, jacobianMatrix.getData()),
          new ComputedValue(_fundingCurveSpecResult, specificationWithSecurities), new ComputedValue(
              _forwardCurveSpecResult, specificationWithSecurities));
    }
  }

  @Override
  public CompiledFunctionDefinition compile(final FunctionCompilationContext context, final InstantProvider atInstant) {
    final Triple<InstantProvider, InstantProvider, InterpolatedYieldCurveSpecification> forwardCompile = _forwardHelper
        .compile(context, atInstant);
    final Triple<InstantProvider, InstantProvider, InterpolatedYieldCurveSpecification> fundingCompile = _fundingHelper
        .compile(context, atInstant);
    final InstantProvider earliest = max(forwardCompile.getFirst(), fundingCompile.getFirst());
    final InstantProvider latest = min(forwardCompile.getSecond(), fundingCompile.getSecond());
    return new CompiledImpl(earliest, latest, fundingCompile.getThird(), forwardCompile.getThird());
  }

  private InstantProvider max(final InstantProvider a, final InstantProvider b) {
    return a.toInstant().compareTo(b.toInstant()) > 0 ? a : b;
  }

  private InstantProvider min(final InstantProvider a, final InstantProvider b) {
    return a.toInstant().compareTo(b.toInstant()) > 0 ? b : a;
  }
}<|MERGE_RESOLUTION|>--- conflicted
+++ resolved
@@ -158,11 +158,7 @@
     final SwapSecurityConverter swapConverter = new SwapSecurityConverter(holidaySource, conventionSource,
         regionSource);
     _instrumentAdapter =
-<<<<<<< HEAD
-        FinancialSecurityVisitorAdapter.<FixedIncomeInstrumentConverter<?>> builder()
-=======
         FinancialSecurityVisitorAdapter.<FixedIncomeInstrumentConverter<?>>builder()
->>>>>>> add89b47
             .cashSecurityVisitor(cashConverter)
             .fraSecurityVisitor(fraConverter)
             .swapSecurityVisitor(swapConverter)
