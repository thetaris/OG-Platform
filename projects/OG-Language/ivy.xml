<ivy-module version="2.0">
    <info organisation="com.opengamma" module="og-language" status="integration"/>
    <publications>
      <!-- JAR files -->
      <artifact name="og-language-client" type="jar" ext="jar" />
      <!-- Header files -->
      <artifact name="og-language-include" type="include" ext="zip" />
      <!-- Binary files -->
<<<<<<< HEAD
      <artifact name="og-language-lib" type="lib" ext="zip" />
      <artifact name="og-language-bin" type="bin" ext="zip" />
=======
      <artifact name="og-language-lib" conf="core" type="lib" ext="zip" />
      <artifact name="og-language-bin" conf="core" type="bin" ext="zip" />
      <!-- Build system -->
      <artifact name="og-language-build" conf="core" type="source" ext="zip" />
>>>>>>> 67c70e5e970b3a700911ed53ce9a1830203f4de1
    </publications>
    <dependencies>
      <dependency name="og-financial" rev="latest.integration" />
      <!-- Pull windows binaries for Visual Studio build, posix user can install the libraries more easily -->
      <dependency org="org.fudgemsg" name="fudge-c" rev="0.2" conf="*->Windows" />
      <dependency org="org.apache" name="log4cxx" rev="0.10.0" conf="*->Windows" />
    </dependencies>
</ivy-module><|MERGE_RESOLUTION|>--- conflicted
+++ resolved
@@ -6,15 +6,10 @@
       <!-- Header files -->
       <artifact name="og-language-include" type="include" ext="zip" />
       <!-- Binary files -->
-<<<<<<< HEAD
       <artifact name="og-language-lib" type="lib" ext="zip" />
       <artifact name="og-language-bin" type="bin" ext="zip" />
-=======
-      <artifact name="og-language-lib" conf="core" type="lib" ext="zip" />
-      <artifact name="og-language-bin" conf="core" type="bin" ext="zip" />
       <!-- Build system -->
-      <artifact name="og-language-build" conf="core" type="source" ext="zip" />
->>>>>>> 67c70e5e970b3a700911ed53ce9a1830203f4de1
+      <artifact name="og-language-build" type="source" ext="zip" />
     </publications>
     <dependencies>
       <dependency name="og-financial" rev="latest.integration" />
