/**
 * Copyright (C) 2011 - present by OpenGamma Inc. and the OpenGamma group of companies
 *
 * Please see distribution for license.
 */
package com.opengamma.language.connector;

import java.io.BufferedInputStream;
import java.io.BufferedOutputStream;
import java.io.DataInput;
import java.io.DataInputStream;
import java.io.DataOutput;
import java.io.DataOutputStream;
import java.io.FileInputStream;
import java.io.FileNotFoundException;
import java.io.FileOutputStream;
import java.nio.channels.Channels;
import java.util.Map;
import java.util.concurrent.BlockingQueue;
import java.util.concurrent.ExecutorService;
import java.util.concurrent.LinkedBlockingQueue;
import java.util.concurrent.ScheduledFuture;
import java.util.concurrent.TimeUnit;
import java.util.concurrent.TimeoutException;

import org.fudgemsg.FudgeContext;
import org.fudgemsg.FudgeMsg;
import org.fudgemsg.FudgeMsgEnvelope;
import org.fudgemsg.mapping.FudgeDeserializationContext;
import org.fudgemsg.mapping.FudgeSerializationContext;
import org.fudgemsg.wire.FudgeMsgReader;
import org.fudgemsg.wire.FudgeMsgWriter;
import org.fudgemsg.wire.FudgeRuntimeIOException;
import org.fudgemsg.wire.FudgeStreamReader;
import org.fudgemsg.wire.FudgeStreamWriter;
import org.slf4j.Logger;
import org.slf4j.LoggerFactory;

import com.opengamma.language.connector.ConnectorMessage.Operation;
import com.opengamma.language.context.MutableSessionContext;
import com.opengamma.language.context.SessionContext;
import com.opengamma.language.context.SessionContextInitializationEventHandler;

/**
 * Client connection thread to interface with the C++ module. This connects to the two
 * pipe interfaces and provides user message routing.
 */
public class Client implements Runnable {

  private static final Logger s_logger = LoggerFactory.getLogger(Client.class);

  private final ClientContext _clientContext;
  private final SessionContext _sessionContext;
  private final String _inputPipeName;
  private final String _outputPipeName;
  private final BlockingQueue<FudgeMsgEnvelope> _outputMessageBuffer = new LinkedBlockingQueue<FudgeMsgEnvelope>();
  private final ExecutorService _executor;

  private FudgeStreamReader _inputPipe;
  private FudgeStreamWriter _outputPipe;
  private volatile boolean _poisoned;
  private FudgeMsg _stashMessage;

  protected Client(ClientContext clientContext, final String inputPipeName, final String outputPipeName, final SessionContext session) {
    _clientContext = clientContext;
    _sessionContext = session;
    _executor = clientContext.createExecutor();
    _inputPipeName = inputPipeName;
    _outputPipeName = outputPipeName;
  }

  protected ClientContext getClientContext() {
    return _clientContext;
  }

  protected SessionContext getSessionContext() {
    return _sessionContext;
  }

  private String getInputPipeName() {
    return _inputPipeName;
  }

  private String getOutputPipeName() {
    return _outputPipeName;
  }

  private ExecutorService getExecutor() {
    return _executor;
  }

  private FudgeStreamReader getInputPipe() {
    return _inputPipe;
  }

  private FudgeStreamWriter getOutputPipe() {
    return _outputPipe;
  }

  private BlockingQueue<FudgeMsgEnvelope> getOutputMessageBuffer() {
    return _outputMessageBuffer;
  }

  private Runnable createPoisoner() {
    return new Runnable() {
      @Override
      public void run() {
        doPoison();
      }
    };
  }

  private Runnable createMessageWriter() {
    return new Runnable() {
      private final FudgeMsgWriter _writer = new FudgeMsgWriter(getOutputPipe());

      @Override
      public void run() {
        s_logger.info("Starting message writer thread");
        while (true) {
          FudgeMsgEnvelope msg;
          try {
            s_logger.debug("Waiting for message to write");
            msg = getOutputMessageBuffer().take();
          } catch (InterruptedException e) {
            s_logger.warn("Interrupted receiving message from output queue");
            continue;
          }
          if (msg.getMessage().getNumFields() > 0) {
            try {
              s_logger.debug("Writing message {}", msg);
              _writer.writeMessageEnvelope(msg);
            } catch (Throwable t) {
              s_logger.error("Exception during message write", t);
            }
          } else {
            s_logger.info("Poison message found on output queue");
            getOutputMessageBuffer().add(msg);
            break;
          }
        }
        s_logger.info("Message writer thread terminated");
      }

    };
  }

  protected void sendUserMessage(final UserMessage message) {
<<<<<<< HEAD
    getOutputMessageBuffer().add(
        new FudgeMsgEnvelope(message.toFudgeMsg(new FudgeSerializationContext(getClientContext().getFudgeContext())), 0, MessageDirectives.USER));
=======
    sendUserMessage(message.toFudgeMsg(getClientContext().getFudgeContext()));
  }
  
  protected void sendUserMessage(final FudgeMsg msg) {
    getOutputMessageBuffer().add(new FudgeMsgEnvelope(msg, 0, MessageDirectives.USER));
>>>>>>> f616e5fd
  }

  protected SessionContextInitializationEventHandler getSessionInitializer() {
    return new SessionContextInitializationEventHandler() {

      @Override
      public void initContext(MutableSessionContext context) {
        context.setMessageSender(new MessageSender() {

          @Override
          public UserMessagePayload call(final UserMessagePayload message, final long timeoutMillis)
            throws TimeoutException {
            // TODO: implement this if/when we need it
            throw new UnsupportedOperationException();
          }

          @Override
          public long getDefaultTimeout() {
            return getClientContext().getMessageTimeout();
          }

          @Override
          public void send(final UserMessagePayload payload) {
            sendUserMessage(new UserMessage(payload));
          }

          @Override
          public void sendAndWait(final UserMessagePayload message, final long timeoutMillis) throws TimeoutException {
            // TODO: implement this if/when we need it
            throw new UnsupportedOperationException();
          }

        });
        context.setStashMessage(new StashMessage() {
          @Override
          public FudgeMsg get() {
            return getStashMessage();
          }

          @Override
          public void put(final FudgeMsg message) {
            setStashMessage(message);
          }
        });
      }

      @Override
      public void initContextWithStash(MutableSessionContext context, FudgeMsg stash) {
        initContext(context);
      }

    };
  }

  private void initializeContext(final FudgeMsg stash) {
    s_logger.info("Initializing session context");
    synchronized (this) {
      _stashMessage = stash;
    }
    if (stash != null) {
      getSessionContext().initContextWithStash(getSessionInitializer(), stash);
    } else {
      getSessionContext().initContext(getSessionInitializer());
    }
    s_logger.debug("Session context initialized");
  }

  /**
   * The main connection thread must always be in "READ" mode to avoid deadlocking against the
   * alternating C/C++ one. Therefore we have a separate dispatch thread (or pool of them) for
   * when messages arrive.
   */
  @Override
  public final void run() {
    if (!connectPipes()) {
      s_logger.error("Couldn't connect to client");
      return;
    }
    final Runnable poison = createPoisoner();
    final Watchdog watchdog = new Watchdog(poison);
    // Message sender - writes outgoing messages to C++
    final Thread sender = new Thread(createMessageWriter());
    sender.setName(Thread.currentThread().getName() + "-Writer");
    sender.start();
    final ScheduledFuture<?> watchdogFuture = getClientContext().getScheduler().scheduleWithFixedDelay(watchdog,
        getClientContext().getHeartbeatTimeout(), getClientContext().getHeartbeatTimeout() * 2, TimeUnit.MILLISECONDS);
    // Main read loop - this thread is always available to read to avoid process deadlock. The loop will
    // abort on I/O error or if the watchdog fires (triggering an I/O error)
    try {
      boolean contextInitialized = false;
      final FudgeMsgReader reader = new FudgeMsgReader(getInputPipe());
      final FudgeDeserializationContext fdc = new FudgeDeserializationContext(getClientContext().getFudgeContext());
      s_logger.info("Starting message read loop");
      while (!_poisoned && reader.hasNext()) {
        final FudgeMsgEnvelope messageEnvelope = reader.nextMessageEnvelope();
        watchdog.stillAlive();
        switch (messageEnvelope.getProcessingDirectives()) {
          case MessageDirectives.USER: {
<<<<<<< HEAD
            final UserMessage message = new UserMessage(fdc, messageEnvelope.getMessage());
            getExecutor().execute(dispatchUserMessage(message));
=======
            getExecutor().execute(dispatchUserMessage(messageEnvelope.getMessage()));
>>>>>>> f616e5fd
            break;
          }
          case MessageDirectives.CLIENT: {
            final ConnectorMessage message = new ConnectorMessage(fdc, messageEnvelope.getMessage());
            switch (message.getOperation()) {
              case HEARTBEAT:
                if (getOutputMessageBuffer().isEmpty()) {
                  s_logger.debug("Sending heartbeat");
                  getOutputMessageBuffer().add(getClientContext().getHeartbeatMessage());
                } else {
                  s_logger.debug("Ignoring heartbeat request - other messages pending");
                }
                if (!contextInitialized) {
                  initializeContext(message.getStash());
                  contextInitialized = true;
                }
                break;
              case POISON:
                s_logger.info("Poison message received");
                poison.run();
                break;
              default:
                s_logger.warn("Unexpected connector operation {}", message.getOperation());
                break;
            }
            break;
          }
          default:
            s_logger.warn("Unexpected processing directive {}", messageEnvelope.getProcessingDirectives());
            break;
        }
        s_logger.debug("Waiting for Fudge message");
      }
    } catch (FudgeRuntimeIOException e) {
      s_logger.warn("Error reading message {}", e.toString());
    } catch (Throwable t) {
      s_logger.error("Unexpected exception thrown during read loop", t);
    }
    watchdogFuture.cancel(true);
    // Shutdown (poison may have already been called by a watchdog - no harm in calling it twice though)
    poison.run();
    getExecutor().shutdown();
    try {
      s_logger.info("Waiting for client thread(s) to terminate");
      sender.join();
      if (!getExecutor().awaitTermination(getClientContext().getTerminationTimeout(), TimeUnit.MILLISECONDS)) {
        dumpThreads();
      }
      s_logger.debug("Client thread(s) terminated");
    } catch (InterruptedException e) {
      s_logger.warn("Interrupted joining threads, {}", e.toString());
    }
    s_logger.info("Destroying session context");
    getSessionContext().doneContext();
    s_logger.debug("Session context destroyed");
  }

  private boolean connectPipes() {
    s_logger.debug("Connecting to input pipe: {}", getInputPipeName());
    try {
      // Go via the File channel so that it is interruptible. This might not be necessary on all JVMs
      // but just using a FileInputStream was not releasing the blocked reader thread on my Linux workstation
      // at pipe closure.
      _inputPipe = getClientContext().getFudgeContext().createReader(
          (DataInput) new DataInputStream(new BufferedInputStream(Channels.newInputStream(new FileInputStream(
              getInputPipeName()).getChannel()))));
    } catch (FileNotFoundException e) {
      s_logger.warn("Couldn't connect to pipe: {} ({})", getInputPipeName(), e.toString());
      return false;
    }
    s_logger.debug("Connecting to output pipe: {}", getOutputPipeName());
    try {
      _outputPipe = getClientContext().getFudgeContext().createWriter(
          (DataOutput) new DataOutputStream(new BufferedOutputStream(new FileOutputStream(getOutputPipeName()))));
    } catch (FileNotFoundException e) {
      s_logger.warn("Couldn't connect to pipe: {} ({})", getOutputPipeName(), e.toString());
    }
    if ((_inputPipe != null) && (_outputPipe != null)) {
      return true;
    } else {
      disconnectPipes();
      return false;
    }
  }

  private void disconnectPipes() {
    FudgeStreamReader in = getInputPipe();
    _inputPipe = null;
    FudgeStreamWriter out = getOutputPipe();
    _outputPipe = null;
    if (in != null) {
      try {
        s_logger.debug("Closing input pipe");
        in.close();
      } catch (FudgeRuntimeIOException e) {
        s_logger.warn("Error closing input pipe: {}", e.toString());
      }
    }
    if (out != null) {
      try {
        s_logger.debug("Closing output pipe");
        out.close();
      } catch (FudgeRuntimeIOException e) {
        s_logger.warn("Error closing output pipe: {}", e.toString());
      }
    }
  }

  private static void dumpThreads() {
    final Map<Thread, StackTraceElement[]> stacks = Thread.getAllStackTraces();
    for (Map.Entry<Thread, StackTraceElement[]> entry : stacks.entrySet()) {
      System.out.println("Thread: " + entry.getKey());
      for (StackTraceElement frame : entry.getValue()) {
        System.out.println("\t" + frame);
      }
    }
  }

  private Runnable dispatchUserMessage(final FudgeMsg msg) {
    return new Runnable() {
      @Override
      public void run() {
        doDispatchUserMessage(msg);
      }
    };
  }
  
  protected void doDispatchUserMessage(final FudgeMsg msg) {
    UserMessage userMessage = new UserMessage(msg);
    UserMessagePayload response = null;
    try {
      s_logger.debug("Dispatching user message {}", msg);
      response = userMessage.getPayload().accept(getClientContext().getMessageHandler(), getSessionContext());
    } catch (Throwable t) {
      s_logger.error("Error in user message handler", t);
      response = UserMessagePayload.EMPTY_PAYLOAD;
    }
    if (userMessage.getHandle() != null) {
      if (response == null) {
        s_logger.error("User message handler returned null for synchronous message call {}", msg);
        response = UserMessagePayload.EMPTY_PAYLOAD;
      }
      userMessage.setPayload(response);
      sendUserMessage(userMessage);
    }
  }

  protected void setStashMessage(final FudgeMsg stashMessage) {
    synchronized (this) {
      _stashMessage = stashMessage;
    }
    final ConnectorMessage msg = new ConnectorMessage(Operation.STASH, stashMessage);
    getOutputMessageBuffer().add(new FudgeMsgEnvelope(msg.toFudgeMsg(
        new FudgeSerializationContext(getClientContext().getFudgeContext())), 0, MessageDirectives.CLIENT));
  }

  protected synchronized FudgeMsg getStashMessage() {
    return _stashMessage;
  }

  protected void doPoison() {
    s_logger.info("Queuing poison message and disconnecting pipes");
    _poisoned = true;
    // Poison the writer thread with an empty Fudge message
    getOutputMessageBuffer().add(FudgeContext.EMPTY_MESSAGE_ENVELOPE);
    // Poison the reader thread by forcing an I/O exception when the pipes close
    disconnectPipes();
  }
  
  protected boolean isPoisoned() {
    return _poisoned;
  }

}<|MERGE_RESOLUTION|>--- conflicted
+++ resolved
@@ -26,8 +26,6 @@
 import org.fudgemsg.FudgeContext;
 import org.fudgemsg.FudgeMsg;
 import org.fudgemsg.FudgeMsgEnvelope;
-import org.fudgemsg.mapping.FudgeDeserializationContext;
-import org.fudgemsg.mapping.FudgeSerializationContext;
 import org.fudgemsg.wire.FudgeMsgReader;
 import org.fudgemsg.wire.FudgeMsgWriter;
 import org.fudgemsg.wire.FudgeRuntimeIOException;
@@ -146,16 +144,11 @@
   }
 
   protected void sendUserMessage(final UserMessage message) {
-<<<<<<< HEAD
-    getOutputMessageBuffer().add(
-        new FudgeMsgEnvelope(message.toFudgeMsg(new FudgeSerializationContext(getClientContext().getFudgeContext())), 0, MessageDirectives.USER));
-=======
     sendUserMessage(message.toFudgeMsg(getClientContext().getFudgeContext()));
   }
   
   protected void sendUserMessage(final FudgeMsg msg) {
     getOutputMessageBuffer().add(new FudgeMsgEnvelope(msg, 0, MessageDirectives.USER));
->>>>>>> f616e5fd
   }
 
   protected SessionContextInitializationEventHandler getSessionInitializer() {
@@ -247,23 +240,17 @@
     try {
       boolean contextInitialized = false;
       final FudgeMsgReader reader = new FudgeMsgReader(getInputPipe());
-      final FudgeDeserializationContext fdc = new FudgeDeserializationContext(getClientContext().getFudgeContext());
       s_logger.info("Starting message read loop");
       while (!_poisoned && reader.hasNext()) {
         final FudgeMsgEnvelope messageEnvelope = reader.nextMessageEnvelope();
         watchdog.stillAlive();
         switch (messageEnvelope.getProcessingDirectives()) {
           case MessageDirectives.USER: {
-<<<<<<< HEAD
-            final UserMessage message = new UserMessage(fdc, messageEnvelope.getMessage());
-            getExecutor().execute(dispatchUserMessage(message));
-=======
             getExecutor().execute(dispatchUserMessage(messageEnvelope.getMessage()));
->>>>>>> f616e5fd
             break;
           }
           case MessageDirectives.CLIENT: {
-            final ConnectorMessage message = new ConnectorMessage(fdc, messageEnvelope.getMessage());
+            final ConnectorMessage message = new ConnectorMessage(messageEnvelope.getMessage());
             switch (message.getOperation()) {
               case HEARTBEAT:
                 if (getOutputMessageBuffer().isEmpty()) {
@@ -412,8 +399,7 @@
       _stashMessage = stashMessage;
     }
     final ConnectorMessage msg = new ConnectorMessage(Operation.STASH, stashMessage);
-    getOutputMessageBuffer().add(new FudgeMsgEnvelope(msg.toFudgeMsg(
-        new FudgeSerializationContext(getClientContext().getFudgeContext())), 0, MessageDirectives.CLIENT));
+    getOutputMessageBuffer().add(new FudgeMsgEnvelope(msg.toFudgeMsg(getClientContext().getFudgeContext()), 0, MessageDirectives.CLIENT));
   }
 
   protected synchronized FudgeMsg getStashMessage() {
