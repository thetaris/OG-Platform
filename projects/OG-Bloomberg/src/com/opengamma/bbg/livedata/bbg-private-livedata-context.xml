<?xml version="1.0" encoding="UTF-8"?>
<beans xmlns="http://www.springframework.org/schema/beans"
    xmlns:xsi="http://www.w3.org/2001/XMLSchema-instance"
    xmlns:aop="http://www.springframework.org/schema/aop"
	xmlns:tx="http://www.springframework.org/schema/tx"
	xmlns:context="http://www.springframework.org/schema/context"
	xsi:schemaLocation="
		http://www.springframework.org/schema/beans http://www.springframework.org/schema/beans/spring-beans-2.5.xsd
    	http://www.springframework.org/schema/tx http://www.springframework.org/schema/tx/spring-tx-2.5.xsd
    	http://www.springframework.org/schema/aop http://www.springframework.org/schema/aop/spring-aop-2.5.xsd
    	http://www.springframework.org/schema/context http://www.springframework.org/schema/context/spring-context-2.5.xsd">
    
  <import resource="classpath:/com/opengamma/bbg/bbg-context-common.xml"/>	
  <import resource="classpath:/com/opengamma/bbg/bbg-reference-data-context.xml"/>

  <!-- TODO: stop using this, everything should switch to explicit weak, but we have to wait for that change to propagate -->  
  <bean id="volatilitySubscriptionSelector" class="com.opengamma.bbg.livedata.faketicks.ByTypeFakeSubscriptionSelector">
    <constructor-arg>
	    <list>
	        <value>SWAPTION VOLATILITY</value>
	        <value>OPTION VOLATILITY</value>
	    </list>
    </constructor-arg>
  </bean>
  
  
    <bean id="weakSubscriptionSelector" class="com.opengamma.bbg.livedata.faketicks.BySchemeFakeSubscriptionSelector">
    <constructor-arg>
	    <list>
	        <value>BLOOMBERG_BUID_WEAK</value>
	        <value>BLOOMBERG_TICKER_WEAK</value>
	    </list>
    </constructor-arg>
  </bean>
  
  <bean id="fakeSubscriptionSelector" class="com.opengamma.bbg.livedata.faketicks.UnionFakeSubscriptionSelector">
    <constructor-arg>
	    <list>
	        <ref bean="volatilitySubscriptionSelector" />
	        <ref bean="weakSubscriptionSelector" />
	    </list>
    </constructor-arg>
  </bean>
  
  <bean id="bbgLiveDataServer" class="com.opengamma.bbg.livedata.faketicks.CombiningBloombergLiveDataServer" init-method="start">
    <constructor-arg index="0" ref="fakeBloombergLiveDataServer" />
    <constructor-arg index="1" ref="bloombergLiveDataServer" />
    <constructor-arg index="2" ref="fakeSubscriptionSelector" />
    <constructor-arg index="3" ref="standardCacheManager" />
    
    <!-- TODO stop setting these properties on everything -->
    <property name="distributionSpecificationResolver" ref="bbgDistributionSpecificationResolver"/>
    <property name="entitlementChecker" ref="bbgEntitlementChecker"/>
    <property name="marketDataSenderFactory" ref="jmsSenderFactory"/>
    <!-- TODO expiration management -->
  </bean>

  <bean id="bloombergLiveDataServer" class="com.opengamma.bbg.livedata.BloombergLiveDataServer" init-method="start">
<<<<<<< HEAD
    <constructor-arg index="0" ref="standardBloombergConnector" />
    <constructor-arg index="1" ref="bloombergReferenceDataProvider" />
=======
    <constructor-arg index="0" ref="bloombergConnector" />
    <constructor-arg index="1" ref="bbgReferenceDataProvider" />
    <constructor-arg index="2" ref="standardCacheManager" />
>>>>>>> e5bc9366
    
    <property name="distributionSpecificationResolver" ref="bbgDistributionSpecificationResolver"/>
    <property name="entitlementChecker" ref="bbgEntitlementChecker"/>
    <property name="marketDataSenderFactory" ref="jmsSenderFactory"/>
    <property name="subscriptionLimit" value="1000"/>
  </bean>
    
  <bean id="fakeBloombergLiveDataServer" class="com.opengamma.bbg.livedata.faketicks.FakeSubscriptionBloombergLiveDataServer" init-method="start">
    <constructor-arg index="0" ref="bloombergLiveDataServer" />
    <constructor-arg index="1" ref="standardCacheManager" />
    
    <!-- NOTE: do not set distributionSpecificationResolver, it is derived from the underlying servers resolved-->
    <property name="entitlementChecker" ref="bbgEntitlementChecker"/>
    <property name="marketDataSenderFactory" ref="jmsSenderFactory"/> 
  </bean>

  <bean id="bbgDistributionSpecificationResolver" factory-bean="bloombergLiveDataServer" factory-method="getDefaultDistributionSpecificationResolver" />

  <bean id="bbgEntitlementChecker" class="com.opengamma.livedata.entitlement.UserEntitlementChecker">
    <constructor-arg index="0">
      <bean class="com.opengamma.security.user.HibernateUserManager">
        <constructor-arg ref="dbConnector" />
      </bean>
    </constructor-arg>
    <constructor-arg index="1" ref="bbgDistributionSpecificationResolver"/>
  </bean>

  <bean id="bbgServerMBean" class="com.opengamma.livedata.server.LiveDataServerMBean">
    <constructor-arg ref="bbgLiveDataServer"/>
  </bean>
    
  <bean id="fakeBbgServerMBean" class="com.opengamma.livedata.server.LiveDataServerMBean">
    <constructor-arg ref="fakeBloombergLiveDataServer"/>
  </bean>
    
  <bean id="realBbgServerMBean" class="com.opengamma.bbg.livedata.BloombergLiveDataServerMBean">
    <constructor-arg ref="bloombergLiveDataServer"/>
  </bean>
</beans>
	
	<|MERGE_RESOLUTION|>--- conflicted
+++ resolved
@@ -56,14 +56,9 @@
   </bean>
 
   <bean id="bloombergLiveDataServer" class="com.opengamma.bbg.livedata.BloombergLiveDataServer" init-method="start">
-<<<<<<< HEAD
     <constructor-arg index="0" ref="standardBloombergConnector" />
     <constructor-arg index="1" ref="bloombergReferenceDataProvider" />
-=======
-    <constructor-arg index="0" ref="bloombergConnector" />
-    <constructor-arg index="1" ref="bbgReferenceDataProvider" />
     <constructor-arg index="2" ref="standardCacheManager" />
->>>>>>> e5bc9366
     
     <property name="distributionSpecificationResolver" ref="bbgDistributionSpecificationResolver"/>
     <property name="entitlementChecker" ref="bbgEntitlementChecker"/>
