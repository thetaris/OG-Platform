/**
 * Copyright (C) 2009 - present by OpenGamma Inc. and the OpenGamma group of companies
 *
 * Please see distribution for license.
 */
package com.opengamma.engine.view.calc;

<<<<<<< HEAD
=======
import static org.testng.AssertJUnit.assertEquals;
import static org.testng.AssertJUnit.assertNull;

import java.util.Collection;
import java.util.EnumSet;
import java.util.HashMap;
import java.util.Map;
import java.util.Set;

import javax.time.Duration;
import javax.time.Instant;

import org.testng.annotations.Test;

>>>>>>> 42875be4
import com.opengamma.OpenGammaRuntimeException;
import com.opengamma.core.change.ChangeType;
import com.opengamma.core.security.SecuritySource;
import com.opengamma.engine.marketdata.InMemoryLKVMarketDataProvider;
import com.opengamma.engine.marketdata.LiveMarketDataProvider;
import com.opengamma.engine.marketdata.LiveMarketDataSnapshot;
import com.opengamma.engine.marketdata.MarketDataListener;
import com.opengamma.engine.marketdata.MarketDataProvider;
import com.opengamma.engine.marketdata.MarketDataSnapshot;
import com.opengamma.engine.marketdata.availability.MarketDataAvailability;
import com.opengamma.engine.marketdata.availability.MarketDataAvailabilityProvider;
import com.opengamma.engine.marketdata.permission.MarketDataPermissionProvider;
import com.opengamma.engine.marketdata.permission.PermissiveMarketDataPermissionProvider;
import com.opengamma.engine.marketdata.resolver.MarketDataProviderResolver;
import com.opengamma.engine.marketdata.spec.LiveMarketDataSpecification;
import com.opengamma.engine.marketdata.spec.MarketData;
import com.opengamma.engine.marketdata.spec.MarketDataSpecification;
import com.opengamma.engine.test.MockSecuritySource;
import com.opengamma.engine.test.TestViewResultListener;
import com.opengamma.engine.test.ViewProcessorTestEnvironment;
import com.opengamma.engine.value.ComputedValue;
import com.opengamma.engine.value.ValueRequirement;
import com.opengamma.engine.view.ViewComputationResultModel;
import com.opengamma.engine.view.ViewProcessImpl;
import com.opengamma.engine.view.ViewProcessorImpl;
import com.opengamma.engine.view.ViewTargetResultModel;
import com.opengamma.engine.view.client.ViewClient;
import com.opengamma.engine.view.client.ViewResultMode;
import com.opengamma.engine.view.execution.ArbitraryViewCycleExecutionSequence;
import com.opengamma.engine.view.execution.ExecutionFlags;
import com.opengamma.engine.view.execution.ExecutionOptions;
import com.opengamma.engine.view.execution.ViewCycleExecutionOptions;
import com.opengamma.engine.view.execution.ViewExecutionFlags;
import com.opengamma.engine.view.execution.ViewExecutionOptions;
import com.opengamma.engine.view.listener.JobResultReceivedCall;
import com.opengamma.id.UniqueId;
import com.opengamma.livedata.LiveDataClient;
import com.opengamma.livedata.LiveDataListener;
import com.opengamma.livedata.LiveDataSpecification;
import com.opengamma.livedata.UserPrincipal;
import com.opengamma.livedata.msg.LiveDataSubscriptionResponse;
import com.opengamma.util.ArgumentChecker;
import com.opengamma.util.test.Timeout;
import org.testng.annotations.Test;

import javax.time.Duration;
import javax.time.Instant;
import java.util.Collection;
import java.util.EnumSet;
import java.util.HashMap;
import java.util.Map;
import java.util.Set;

import static org.testng.AssertJUnit.assertEquals;
import static org.testng.AssertJUnit.assertNull;

/**
 * Tests {@link ViewComputationJob}
 */
public class ViewComputationJobTest {

  private static final long TIMEOUT = 5L * Timeout.standardTimeoutMillis();
  
  private static final String SOURCE_1_NAME = "source1";
  private static final String SOURCE_2_NAME = "source2";
  
  @Test(expectedExceptions = OpenGammaRuntimeException.class)
  public void testAttachToUnknownView() {
    ViewProcessorTestEnvironment env = new ViewProcessorTestEnvironment();
    env.init();
    ViewProcessorImpl vp = env.getViewProcessor();
    vp.start();
    
    ViewClient client = vp.createViewClient(ViewProcessorTestEnvironment.TEST_USER);
    TestViewResultListener resultListener = new TestViewResultListener();
    client.setResultListener(resultListener);
    client.attachToViewProcess(UniqueId.of("not", "here"), ExecutionOptions.infinite(MarketData.live(), ExecutionFlags.none().get()));
  }
  
  @Test
  public void testInterruptJobBetweenCycles() throws InterruptedException {
    // Due to all the dependencies between components for execution to take place, it's easiest to test it in a
    // realistic environment. In its default configuration, only live data can trigger a computation cycle (after the
    // initial cycle).
    ViewProcessorTestEnvironment env = new ViewProcessorTestEnvironment();
    env.init();
    
    ViewProcessorImpl vp = env.getViewProcessor();
    vp.start();
    
    ViewClient client = vp.createViewClient(ViewProcessorTestEnvironment.TEST_USER);
    client.setJobResultMode(ViewResultMode.FULL_ONLY);
    TestViewResultListener resultListener = new TestViewResultListener();
    client.setResultListener(resultListener);
    client.attachToViewProcess(env.getViewDefinition().getUniqueId(), ExecutionOptions.infinite(MarketData.live()));
    
    // Consume the initial result
    resultListener.assertViewDefinitionCompiled(TIMEOUT);
    resultListener.assertCycleCompleted(TIMEOUT); 
    
    ViewProcessImpl viewProcess = env.getViewProcess(vp, client.getUniqueId());
    Thread recalcThread = env.getCurrentComputationThread(viewProcess);
    assertThreadReachesState(recalcThread, Thread.State.TIMED_WAITING);
    
    // We're now 'between cycles', waiting for the arrival of live data.
    // Interrupting should terminate the job gracefully
    ViewComputationJob job = env.getCurrentComputationJob(viewProcess);
    job.terminate();
    recalcThread.interrupt();
    
    recalcThread.join(TIMEOUT);
    assertEquals(Thread.State.TERMINATED, recalcThread.getState());
  }
  
  @Test
  public void testWaitForMarketData() throws InterruptedException {
    final ViewProcessorTestEnvironment env = new ViewProcessorTestEnvironment();
    InMemoryLKVMarketDataProvider underlyingProvider = new InMemoryLKVMarketDataProvider();
    MarketDataProvider marketDataProvider = new TestLiveMarketDataProvider("source", underlyingProvider);
    env.setMarketDataProvider(marketDataProvider);
    env.init();
    
    ViewProcessorImpl vp = env.getViewProcessor();
    vp.start();
    
    ViewClient client = vp.createViewClient(ViewProcessorTestEnvironment.TEST_USER);
    client.setJobResultMode(ViewResultMode.FULL_ONLY);
    TestViewResultListener resultListener = new TestViewResultListener();
    client.setResultListener(resultListener);
    ViewCycleExecutionOptions cycleExecutionOptions = new ViewCycleExecutionOptions(Instant.now(), MarketData.live());
    EnumSet<ViewExecutionFlags> flags = ExecutionFlags.none().awaitMarketData().get();
    ViewExecutionOptions executionOptions = ExecutionOptions.of(ArbitraryViewCycleExecutionSequence.single(cycleExecutionOptions), flags);
    client.attachToViewProcess(env.getViewDefinition().getUniqueId(), executionOptions);
    
    resultListener.assertViewDefinitionCompiled(TIMEOUT);
    
    ViewProcessImpl viewProcess = env.getViewProcess(vp, client.getUniqueId());
    Thread recalcThread = env.getCurrentComputationThread(viewProcess);
    assertThreadReachesState(recalcThread, Thread.State.TIMED_WAITING);
    
    underlyingProvider.addValue(ViewProcessorTestEnvironment.getPrimitive1(), 123d);
    underlyingProvider.addValue(ViewProcessorTestEnvironment.getPrimitive2(), 456d);
    recalcThread.join();
    resultListener.assertCycleCompleted(TIMEOUT);
    
    Map<String, Object> resultValues = new HashMap<String, Object>();
    ViewComputationResultModel result = client.getLatestResult();
    ViewTargetResultModel targetResult = result.getTargetResult(ViewProcessorTestEnvironment.getPrimitive1().getTargetSpecification());
    for (ComputedValue computedValue : targetResult.getAllValues(ViewProcessorTestEnvironment.TEST_CALC_CONFIG_NAME)) {
      resultValues.put(computedValue.getSpecification().getValueName(), computedValue.getValue());
    }
    
    assertEquals(123d, resultValues.get(ViewProcessorTestEnvironment.getPrimitive1().getValueName()));
    assertEquals(456d, resultValues.get(ViewProcessorTestEnvironment.getPrimitive2().getValueName()));
    
    resultListener.assertProcessCompleted(TIMEOUT);
    
    assertThreadReachesState(recalcThread, Thread.State.TERMINATED);
  }
  
  @Test
  public void testDoNotWaitForMarketData() throws InterruptedException {
    final ViewProcessorTestEnvironment env = new ViewProcessorTestEnvironment();
    InMemoryLKVMarketDataProvider underlyingProvider = new InMemoryLKVMarketDataProvider();
    MarketDataProvider marketDataProvider = new TestLiveMarketDataProvider("source", underlyingProvider);
    env.setMarketDataProvider(marketDataProvider);
    env.init();
    
    ViewProcessorImpl vp = env.getViewProcessor();
    vp.start();
    
    ViewClient client = vp.createViewClient(ViewProcessorTestEnvironment.TEST_USER);
    client.setJobResultMode(ViewResultMode.FULL_ONLY);
    TestViewResultListener resultListener = new TestViewResultListener();
    client.setResultListener(resultListener);
    ViewCycleExecutionOptions cycleExecutionOptions = new ViewCycleExecutionOptions(Instant.now(), MarketData.live());
    EnumSet<ViewExecutionFlags> flags = ExecutionFlags.none().get();
    ViewExecutionOptions executionOptions = ExecutionOptions.of(ArbitraryViewCycleExecutionSequence.single(cycleExecutionOptions), flags);
    client.attachToViewProcess(env.getViewDefinition().getUniqueId(), executionOptions);
    
    resultListener.assertViewDefinitionCompiled(TIMEOUT);
    resultListener.assertCycleCompleted(TIMEOUT);
    resultListener.assertProcessCompleted(TIMEOUT);
    
    ViewComputationResultModel result = client.getLatestResult();
    ViewTargetResultModel targetResult = result.getTargetResult(ViewProcessorTestEnvironment.getPrimitive1().getTargetSpecification());
    assertNull(targetResult);
  }
  
  @Test
  public void testChangeMarketDataProviderBetweenCycles() throws InterruptedException {
    ViewProcessorTestEnvironment env = new ViewProcessorTestEnvironment();
    InMemoryLKVMarketDataProvider underlyingProvider1 = new InMemoryLKVMarketDataProvider();
    MarketDataProvider provider1 = new TestLiveMarketDataProvider(SOURCE_1_NAME, underlyingProvider1);
    InMemoryLKVMarketDataProvider underlyingProvider2 = new InMemoryLKVMarketDataProvider();
    MarketDataProvider provider2 = new TestLiveMarketDataProvider(SOURCE_2_NAME, underlyingProvider2);
    env.setMarketDataProviderResolver(new DualLiveMarketDataProviderResolver(SOURCE_1_NAME, provider1, SOURCE_2_NAME, provider2));
    env.init();
    
    ViewProcessorImpl vp = env.getViewProcessor();
    vp.start();
    
    ViewClient client = vp.createViewClient(ViewProcessorTestEnvironment.TEST_USER);
    client.setJobResultMode(ViewResultMode.FULL_ONLY);
    TestViewResultListener resultListener = new TestViewResultListener();
    client.setResultListener(resultListener);
    Instant valuationTime = Instant.now();
    ViewCycleExecutionOptions cycle1 = new ViewCycleExecutionOptions(valuationTime, MarketData.live(SOURCE_1_NAME));
    ViewCycleExecutionOptions cycle2 = new ViewCycleExecutionOptions(valuationTime, MarketData.live(SOURCE_2_NAME));
    EnumSet<ViewExecutionFlags> flags = ExecutionFlags.none().runAsFastAsPossible().get();
    ViewExecutionOptions executionOptions = ExecutionOptions.of(ArbitraryViewCycleExecutionSequence.of(cycle1, cycle2), flags);
    client.attachToViewProcess(env.getViewDefinition().getUniqueId(), executionOptions);
    
    resultListener.assertViewDefinitionCompiled(TIMEOUT);
    resultListener.assertCycleCompleted(TIMEOUT);
    resultListener.assertViewDefinitionCompiled(TIMEOUT);
    // Change of market data provider should cause a further compilation
    resultListener.assertCycleCompleted(TIMEOUT);
    resultListener.assertProcessCompleted(TIMEOUT);
  }
  
  
  @Test
  public void testChangeMarketDataProviderBetweenCyclesWithJobResultReceivedCalls() throws InterruptedException {
    ViewProcessorTestEnvironment env = new ViewProcessorTestEnvironment();
    InMemoryLKVMarketDataProvider underlyingProvider1 = new InMemoryLKVMarketDataProvider();
    MarketDataProvider provider1 = new TestLiveMarketDataProvider(SOURCE_1_NAME, underlyingProvider1);
    InMemoryLKVMarketDataProvider underlyingProvider2 = new InMemoryLKVMarketDataProvider();
    MarketDataProvider provider2 = new TestLiveMarketDataProvider(SOURCE_2_NAME, underlyingProvider2);
    env.setMarketDataProviderResolver(new DualLiveMarketDataProviderResolver(SOURCE_1_NAME, provider1, SOURCE_2_NAME, provider2));
    env.init();
    
    ViewProcessorImpl vp = env.getViewProcessor();
    vp.start();
    
    ViewClient client = vp.createViewClient(ViewProcessorTestEnvironment.TEST_USER);
    client.setJobResultMode(ViewResultMode.FULL_ONLY);
    TestViewResultListener resultListener = new TestViewResultListener();
    client.setResultListener(resultListener);
    Instant valuationTime = Instant.now();
    ViewCycleExecutionOptions cycle1 = new ViewCycleExecutionOptions(valuationTime, MarketData.live(SOURCE_1_NAME));
    ViewCycleExecutionOptions cycle2 = new ViewCycleExecutionOptions(valuationTime, MarketData.live(SOURCE_2_NAME));
    EnumSet<ViewExecutionFlags> flags = ExecutionFlags.none().runAsFastAsPossible().get();
    ViewExecutionOptions executionOptions = ExecutionOptions.of(ArbitraryViewCycleExecutionSequence.of(cycle1, cycle2), flags);
    client.attachToViewProcess(env.getViewDefinition().getUniqueId(), executionOptions);
    
    resultListener.assertViewDefinitionCompiled(TIMEOUT);
    resultListener.assertCycleCompleted(TIMEOUT);
    resultListener.assertViewDefinitionCompiled(TIMEOUT);
    // Change of market data provider should cause a further compilation
    resultListener.assertCycleCompleted(TIMEOUT);
    resultListener.assertProcessCompleted(TIMEOUT);
  }
  
  
  @Test
  public void testChangeMarketDataProviderBetweenCyclesWithJobResultReceivedCalls() throws InterruptedException {
    ViewProcessorTestEnvironment env = new ViewProcessorTestEnvironment();
    InMemoryLKVMarketDataProvider underlyingProvider1 = new InMemoryLKVMarketDataProvider();
    MarketDataProvider provider1 = new TestLiveMarketDataProvider(SOURCE_1_NAME, underlyingProvider1);
    InMemoryLKVMarketDataProvider underlyingProvider2 = new InMemoryLKVMarketDataProvider();
    MarketDataProvider provider2 = new TestLiveMarketDataProvider(SOURCE_2_NAME, underlyingProvider2);
    env.setMarketDataProviderResolver(new DualLiveMarketDataProviderResolver(SOURCE_1_NAME, provider1, SOURCE_2_NAME, provider2));
    env.init();
    
    ViewProcessorImpl vp = env.getViewProcessor();
    vp.start();
    
    ViewClient client = vp.createViewClient(ViewProcessorTestEnvironment.TEST_USER);
    client.setJobResultMode(ViewResultMode.FULL_ONLY);
    TestViewResultListener resultListener = new TestViewResultListener();
    client.setResultListener(resultListener);
    Instant valuationTime = Instant.now();
    ViewCycleExecutionOptions cycle1 = new ViewCycleExecutionOptions(valuationTime, MarketData.live(SOURCE_1_NAME));
    ViewCycleExecutionOptions cycle2 = new ViewCycleExecutionOptions(valuationTime, MarketData.live(SOURCE_2_NAME));
    EnumSet<ViewExecutionFlags> flags = ExecutionFlags.none().runAsFastAsPossible().get();
    ViewExecutionOptions executionOptions = ExecutionOptions.of(ArbitraryViewCycleExecutionSequence.of(cycle1, cycle2), flags);
    client.attachToViewProcess(env.getViewDefinition().getUniqueId(), executionOptions);
    
    resultListener.assertViewDefinitionCompiled(TIMEOUT);
    resultListener.expectNextCall(JobResultReceivedCall.class, TIMEOUT);
    resultListener.assertCycleCompleted(TIMEOUT);
    resultListener.assertViewDefinitionCompiled(TIMEOUT);
    // Change of market data provider should cause a further compilation
    resultListener.expectNextCall(JobResultReceivedCall.class, TIMEOUT);
    resultListener.assertCycleCompleted(TIMEOUT);
    resultListener.assertProcessCompleted(TIMEOUT);
  }
  
  @Test
  public void testTriggerCycle() {
    ViewProcessorTestEnvironment env = new ViewProcessorTestEnvironment();
    env.init();
    
    ViewProcessorImpl vp = env.getViewProcessor();
    vp.start();
    
    ViewClient client = vp.createViewClient(ViewProcessorTestEnvironment.TEST_USER);
    client.setJobResultMode(ViewResultMode.FULL_ONLY);
    TestViewResultListener resultListener = new TestViewResultListener();
    client.setResultListener(resultListener);
    EnumSet<ViewExecutionFlags> flags = ExecutionFlags.none().get();
    ViewExecutionOptions viewExecutionOptions = ExecutionOptions.infinite(MarketData.live(), flags);
    client.attachToViewProcess(env.getViewDefinition().getUniqueId(), viewExecutionOptions);
    
    ViewComputationJob computationJob = env.getCurrentComputationJob(env.getViewProcess(vp, client.getUniqueId()));
    
    resultListener.assertViewDefinitionCompiled(TIMEOUT);
    resultListener.assertCycleCompleted(TIMEOUT);
    computationJob.triggerCycle();
    resultListener.assertCycleCompleted(TIMEOUT);
    
    client.shutdown();
  }

  
  @Test
  public void testUpdateViewDefinitionCausesRecompile() {
    ViewProcessorTestEnvironment env = new ViewProcessorTestEnvironment();
    env.init();
    
    ViewProcessorImpl vp = env.getViewProcessor();
    vp.start();
    
    ViewClient client = vp.createViewClient(ViewProcessorTestEnvironment.TEST_USER);
    client.setJobResultMode(ViewResultMode.FULL_ONLY);
    TestViewResultListener resultListener = new TestViewResultListener();
    client.setResultListener(resultListener);
    EnumSet<ViewExecutionFlags> flags = ExecutionFlags.none().get();
    ViewExecutionOptions viewExecutionOptions = ExecutionOptions.infinite(MarketData.live(), flags);
    final UniqueId viewDefinitionId = env.getViewDefinition().getUniqueId();
    client.attachToViewProcess(viewDefinitionId, viewExecutionOptions);
    
    ViewComputationJob computationJob = env.getCurrentComputationJob(env.getViewProcess(vp, client.getUniqueId()));
    
    resultListener.assertViewDefinitionCompiled(TIMEOUT);
    resultListener.assertCycleCompleted(TIMEOUT);
    computationJob.triggerCycle();
    resultListener.assertCycleCompleted(TIMEOUT);
    env.getViewDefinitionRepository().changeManager().entityChanged(ChangeType.UPDATED, viewDefinitionId, viewDefinitionId, Instant.now());
    computationJob.triggerCycle();
    resultListener.assertViewDefinitionCompiled(TIMEOUT);
    resultListener.assertCycleCompleted(TIMEOUT);
    computationJob.triggerCycle();
    resultListener.assertCycleCompleted(TIMEOUT);
    
    client.shutdown();
  }
  
  private void assertThreadReachesState(Thread recalcThread, Thread.State state) throws InterruptedException {
    long startTime = System.currentTimeMillis();
    while (recalcThread.getState() != state) {
      Thread.sleep(50);
      if (System.currentTimeMillis() - startTime > TIMEOUT) {
        throw new OpenGammaRuntimeException("Waited longer than " + TIMEOUT + " ms for the recalc thread to reach state " + state); 
      }
    }
  }
  
  private static class TestLiveMarketDataProvider implements MarketDataProvider, MarketDataAvailabilityProvider {

    private final String _sourceName;
    private final InMemoryLKVMarketDataProvider _underlyingProvider;
    private final LiveDataClient _dummyLiveDataClient = new LiveDataClient() {

      @Override
      public Map<LiveDataSpecification, Boolean> isEntitled(UserPrincipal user, Collection<LiveDataSpecification> requestedSpecifications) {
        return null;
      }

      @Override
      public boolean isEntitled(UserPrincipal user, LiveDataSpecification requestedSpecification) {
        return false;
      }

      @Override
      public void unsubscribe(UserPrincipal user, Collection<LiveDataSpecification> fullyQualifiedSpecifications, LiveDataListener listener) {
      }

      @Override
      public void unsubscribe(UserPrincipal user, LiveDataSpecification fullyQualifiedSpecification, LiveDataListener listener) {
      }

      @Override
      public void subscribe(UserPrincipal user, Collection<LiveDataSpecification> requestedSpecifications, LiveDataListener listener) {
      }

      @Override
      public void subscribe(UserPrincipal user, LiveDataSpecification requestedSpecification, LiveDataListener listener) {
      }

      @Override
      public Collection<LiveDataSubscriptionResponse> snapshot(UserPrincipal user, Collection<LiveDataSpecification> requestedSpecifications, long timeout) {
        return null;
      }

      @Override
      public LiveDataSubscriptionResponse snapshot(UserPrincipal user, LiveDataSpecification requestedSpecification, long timeout) {
        return null;
      }

      @Override
      public String getDefaultNormalizationRuleSetId() {
        return null;
      }

      @Override
      public void close() {
      }

    };
    
    public TestLiveMarketDataProvider(String sourceName, InMemoryLKVMarketDataProvider underlyingProvider) {
      ArgumentChecker.notNull(sourceName, "sourceName");
      _sourceName = sourceName;
      _underlyingProvider = underlyingProvider;
    }
    
    @Override
    public void addListener(MarketDataListener listener) {
      _underlyingProvider.addListener(listener);
    }

    @Override
    public void removeListener(MarketDataListener listener) {
      _underlyingProvider.removeListener(listener);
    }
    
    @Override
    public void subscribe(UserPrincipal user, ValueRequirement valueRequirement) {
      _underlyingProvider.subscribe(user, valueRequirement);
    }

    @Override
    public void subscribe(UserPrincipal user, Set<ValueRequirement> valueRequirements) {
      _underlyingProvider.subscribe(user, valueRequirements);
    }

    @Override
    public void unsubscribe(UserPrincipal user, ValueRequirement valueRequirement) {
      _underlyingProvider.unsubscribe(user, valueRequirement);
    }

    @Override
    public void unsubscribe(UserPrincipal user, Set<ValueRequirement> valueRequirements) {
      _underlyingProvider.unsubscribe(user, valueRequirements);
    }

    @Override
    public MarketDataAvailabilityProvider getAvailabilityProvider() {
      return this;
    }

    @Override
    public MarketDataPermissionProvider getPermissionProvider() {
      return new PermissiveMarketDataPermissionProvider();
    }

    @Override
    public boolean isCompatible(MarketDataSpecification marketDataSpec) {
      if (!(marketDataSpec instanceof LiveMarketDataSpecification)) {
        return false;
      }
      LiveMarketDataSpecification liveMarketDataSpec = (LiveMarketDataSpecification) marketDataSpec;
      return _sourceName.equals(liveMarketDataSpec.getDataSource());
    }

    @Override
    public MarketDataSnapshot snapshot(MarketDataSpecification marketDataSpec) {
      final SecuritySource dummySecuritySource = new MockSecuritySource();
      return new LiveMarketDataSnapshot(_underlyingProvider.snapshot(marketDataSpec), new LiveMarketDataProvider(_dummyLiveDataClient, dummySecuritySource, getAvailabilityProvider()));
    }

    @Override
    public MarketDataAvailability getAvailability(ValueRequirement requirement) {
      // Want the market data provider to indicate that data is available even before it's really available
      return (requirement.equals(ViewProcessorTestEnvironment.getPrimitive1()) || requirement.equals(ViewProcessorTestEnvironment.getPrimitive2())) ? MarketDataAvailability.AVAILABLE
          : MarketDataAvailability.NOT_AVAILABLE;
    }

    @Override
    public Duration getRealTimeDuration(Instant fromInstant, Instant toInstant) {
      return Duration.between(fromInstant, toInstant);
    }
    
  }
  
  private static class DualLiveMarketDataProviderResolver implements MarketDataProviderResolver {

    private final String _provider1SourceName;
    private final MarketDataProvider _provider1;
    private final String _provider2SourceName;
    private final MarketDataProvider _provider2;
    
    public DualLiveMarketDataProviderResolver(String provider1SourceName, MarketDataProvider provider1, String provider2SourceName, MarketDataProvider provider2) {
      _provider1SourceName = provider1SourceName;
      _provider1 = provider1;
      _provider2SourceName = provider2SourceName;
      _provider2 = provider2;
    }

    @Override
    public MarketDataProvider resolve(MarketDataSpecification snapshotSpec) {
      if (_provider1SourceName.equals(((LiveMarketDataSpecification) snapshotSpec).getDataSource())) {
        return _provider1;
      }
      if (_provider2SourceName.equals(((LiveMarketDataSpecification) snapshotSpec).getDataSource())) {
        return _provider2;
      }
      throw new IllegalArgumentException("Unknown data source name");
    }
    
  }
  
}<|MERGE_RESOLUTION|>--- conflicted
+++ resolved
@@ -5,23 +5,6 @@
  */
 package com.opengamma.engine.view.calc;
 
-<<<<<<< HEAD
-=======
-import static org.testng.AssertJUnit.assertEquals;
-import static org.testng.AssertJUnit.assertNull;
-
-import java.util.Collection;
-import java.util.EnumSet;
-import java.util.HashMap;
-import java.util.Map;
-import java.util.Set;
-
-import javax.time.Duration;
-import javax.time.Instant;
-
-import org.testng.annotations.Test;
-
->>>>>>> 42875be4
 import com.opengamma.OpenGammaRuntimeException;
 import com.opengamma.core.change.ChangeType;
 import com.opengamma.core.security.SecuritySource;
@@ -276,41 +259,6 @@
     resultListener.assertProcessCompleted(TIMEOUT);
   }
   
-  
-  @Test
-  public void testChangeMarketDataProviderBetweenCyclesWithJobResultReceivedCalls() throws InterruptedException {
-    ViewProcessorTestEnvironment env = new ViewProcessorTestEnvironment();
-    InMemoryLKVMarketDataProvider underlyingProvider1 = new InMemoryLKVMarketDataProvider();
-    MarketDataProvider provider1 = new TestLiveMarketDataProvider(SOURCE_1_NAME, underlyingProvider1);
-    InMemoryLKVMarketDataProvider underlyingProvider2 = new InMemoryLKVMarketDataProvider();
-    MarketDataProvider provider2 = new TestLiveMarketDataProvider(SOURCE_2_NAME, underlyingProvider2);
-    env.setMarketDataProviderResolver(new DualLiveMarketDataProviderResolver(SOURCE_1_NAME, provider1, SOURCE_2_NAME, provider2));
-    env.init();
-    
-    ViewProcessorImpl vp = env.getViewProcessor();
-    vp.start();
-    
-    ViewClient client = vp.createViewClient(ViewProcessorTestEnvironment.TEST_USER);
-    client.setJobResultMode(ViewResultMode.FULL_ONLY);
-    TestViewResultListener resultListener = new TestViewResultListener();
-    client.setResultListener(resultListener);
-    Instant valuationTime = Instant.now();
-    ViewCycleExecutionOptions cycle1 = new ViewCycleExecutionOptions(valuationTime, MarketData.live(SOURCE_1_NAME));
-    ViewCycleExecutionOptions cycle2 = new ViewCycleExecutionOptions(valuationTime, MarketData.live(SOURCE_2_NAME));
-    EnumSet<ViewExecutionFlags> flags = ExecutionFlags.none().runAsFastAsPossible().get();
-    ViewExecutionOptions executionOptions = ExecutionOptions.of(ArbitraryViewCycleExecutionSequence.of(cycle1, cycle2), flags);
-    client.attachToViewProcess(env.getViewDefinition().getUniqueId(), executionOptions);
-    
-    resultListener.assertViewDefinitionCompiled(TIMEOUT);
-    resultListener.expectNextCall(JobResultReceivedCall.class, TIMEOUT);
-    resultListener.assertCycleCompleted(TIMEOUT);
-    resultListener.assertViewDefinitionCompiled(TIMEOUT);
-    // Change of market data provider should cause a further compilation
-    resultListener.expectNextCall(JobResultReceivedCall.class, TIMEOUT);
-    resultListener.assertCycleCompleted(TIMEOUT);
-    resultListener.assertProcessCompleted(TIMEOUT);
-  }
-  
   @Test
   public void testTriggerCycle() {
     ViewProcessorTestEnvironment env = new ViewProcessorTestEnvironment();
