/**
 * Copyright (C) 2009 - present by OpenGamma Inc. and the OpenGamma group of companies
 * 
 * Please see distribution for license.
 */
package com.opengamma.engine.view.calc;

import static org.testng.AssertJUnit.assertFalse;
import static org.testng.AssertJUnit.assertNotNull;
import static org.testng.AssertJUnit.assertTrue;

import java.util.HashMap;
import java.util.Map;
import java.util.Set;
import java.util.concurrent.Executors;
import java.util.concurrent.Future;
import java.util.concurrent.TimeUnit;
import java.util.concurrent.atomic.AtomicInteger;

import javax.time.Instant;

import org.fudgemsg.FudgeContext;
import org.slf4j.Logger;
import org.slf4j.LoggerFactory;
import org.testng.Assert;
import org.testng.annotations.DataProvider;
import org.testng.annotations.Test;

import com.opengamma.OpenGammaRuntimeException;
import com.opengamma.core.position.impl.MockPositionSource;
import com.opengamma.core.position.impl.PortfolioImpl;
import com.opengamma.engine.ComputationTarget;
import com.opengamma.engine.ComputationTargetResolver;
import com.opengamma.engine.DefaultCachingComputationTargetResolver;
import com.opengamma.engine.DefaultComputationTargetResolver;
import com.opengamma.engine.depgraph.DependencyGraph;
import com.opengamma.engine.depgraph.DependencyNode;
import com.opengamma.engine.function.CachingFunctionRepositoryCompiler;
import com.opengamma.engine.function.CompiledFunctionService;
import com.opengamma.engine.function.FunctionCompilationContext;
import com.opengamma.engine.function.FunctionExecutionContext;
import com.opengamma.engine.function.FunctionInputs;
import com.opengamma.engine.function.InMemoryFunctionRepository;
import com.opengamma.engine.function.resolver.DefaultFunctionResolver;
import com.opengamma.engine.function.resolver.FunctionResolver;
import com.opengamma.engine.livedata.InMemoryLKVSnapshotProvider;
import com.opengamma.engine.test.MockFunction;
import com.opengamma.engine.test.MockSecuritySource;
import com.opengamma.engine.value.ComputedValue;
import com.opengamma.engine.value.ValueRequirement;
import com.opengamma.engine.view.ViewCalculationConfiguration;
import com.opengamma.engine.view.ViewDefinition;
import com.opengamma.engine.view.ViewProcessContext;
import com.opengamma.engine.view.cache.InMemoryViewComputationCacheSource;
import com.opengamma.engine.view.cache.ViewComputationCacheSource;
import com.opengamma.engine.view.calc.stats.DiscardingGraphStatisticsGathererProvider;
import com.opengamma.engine.view.calc.stats.GraphExecutorStatisticsGathererProvider;
import com.opengamma.engine.view.calcnode.JobDispatcher;
import com.opengamma.engine.view.calcnode.LocalCalculationNode;
import com.opengamma.engine.view.calcnode.LocalNodeJobInvoker;
import com.opengamma.engine.view.calcnode.ViewProcessorQueryReceiver;
import com.opengamma.engine.view.calcnode.ViewProcessorQuerySender;
import com.opengamma.engine.view.calcnode.stats.DiscardingInvocationStatisticsGatherer;
import com.opengamma.engine.view.calcnode.stats.FunctionInvocationStatisticsGatherer;
import com.opengamma.engine.view.compilation.ViewEvaluationModel;
import com.opengamma.engine.view.permission.DefaultViewPermissionProvider;
import com.opengamma.engine.view.permission.ViewPermissionProvider;
import com.opengamma.id.UniqueIdentifier;
import com.opengamma.livedata.UserPrincipal;
import com.opengamma.livedata.entitlement.LiveDataEntitlementChecker;
import com.opengamma.livedata.entitlement.PermissiveLiveDataEntitlementChecker;
import com.opengamma.transport.InMemoryRequestConduit;
import com.opengamma.util.ehcache.EHCacheUtils;
import com.opengamma.util.test.Timeout;

public class CancelExecutionTest {

  private static final int JOB_SIZE = 100;
  private static final int JOB_FINISH_TIME = (int)Timeout.standardTimeoutMillis();
  private static final int SLEEP_TIME = JOB_FINISH_TIME / 10;
  private static final Logger s_logger = LoggerFactory.getLogger(CancelExecutionTest.class);

  @DataProvider(name = "executors")
  Object[][] data_executors() {
    return new Object[][] {
      {multipleNodeExecutorFactoryManyJobs()},
      {multipleNodeExecutorFactoryOneJob()},
      {new SingleNodeExecutorFactory()},
    };
  }

  private static MultipleNodeExecutorFactory multipleNodeExecutorFactoryOneJob() {
    final MultipleNodeExecutorFactory factory = new MultipleNodeExecutorFactory();
    factory.afterPropertiesSet();
    return factory;
  }

  private static MultipleNodeExecutorFactory multipleNodeExecutorFactoryManyJobs() {
    final MultipleNodeExecutorFactory factory = multipleNodeExecutorFactoryOneJob();
    factory.setMaximumJobItems(JOB_SIZE / 10);
    return factory;
  }

  private final AtomicInteger _functionCount = new AtomicInteger();

  private void sleep() {
    try {
      Thread.sleep(SLEEP_TIME);
    } catch (InterruptedException e) {
    }
  }

  private Future<?> executeTestJob(DependencyGraphExecutorFactory<?> factory) {
    final LiveDataEntitlementChecker liveDataEntitlementChecker = new PermissiveLiveDataEntitlementChecker();
    final InMemoryLKVSnapshotProvider liveData = new InMemoryLKVSnapshotProvider();
    final InMemoryFunctionRepository functionRepository = new InMemoryFunctionRepository();
    _functionCount.set(0);
    final MockFunction mockFunction = new MockFunction(new ComputationTarget("Foo")) {

      @Override
      public Set<ComputedValue> execute(FunctionExecutionContext executionContext, FunctionInputs inputs, ComputationTarget target, Set<ValueRequirement> desiredValues) {
        try {
          Thread.sleep(JOB_FINISH_TIME / (JOB_SIZE * 2));
        } catch (InterruptedException e) {
          throw new OpenGammaRuntimeException("Function interrupted", e);
        }
        _functionCount.incrementAndGet();
        return super.execute(executionContext, inputs, target, desiredValues);
      }

    };
    functionRepository.addFunction(mockFunction);
    final FunctionCompilationContext compilationContext = new FunctionCompilationContext();
    final CompiledFunctionService compilationService = new CompiledFunctionService(functionRepository, new CachingFunctionRepositoryCompiler(), compilationContext);
    compilationService.initialize ();
    final FunctionResolver functionResolver = new DefaultFunctionResolver(compilationService);
    final MockSecuritySource securitySource = new MockSecuritySource();
    final MockPositionSource positionSource = new MockPositionSource();
    final ViewComputationCacheSource computationCacheSource = new InMemoryViewComputationCacheSource(FudgeContext.GLOBAL_DEFAULT);
    final FunctionInvocationStatisticsGatherer functionInvocationStatistics = new DiscardingInvocationStatisticsGatherer();
    final ViewProcessorQueryReceiver viewProcessorQueryReceiver = new ViewProcessorQueryReceiver();
    final ViewProcessorQuerySender viewProcessorQuerySender = new ViewProcessorQuerySender(InMemoryRequestConduit.create(viewProcessorQueryReceiver));
    final FunctionExecutionContext executionContext = new FunctionExecutionContext();
    final ComputationTargetResolver targetResolver = new DefaultComputationTargetResolver(securitySource, positionSource);
    final JobDispatcher jobDispatcher = new JobDispatcher(new LocalNodeJobInvoker(new LocalCalculationNode(computationCacheSource, compilationService, executionContext, targetResolver,
        viewProcessorQuerySender, Executors.newCachedThreadPool(), functionInvocationStatistics)));
    final ViewPermissionProvider viewPermissionProvider = new DefaultViewPermissionProvider(securitySource, liveDataEntitlementChecker);
    final GraphExecutorStatisticsGathererProvider graphExecutorStatisticsProvider = new DiscardingGraphStatisticsGathererProvider();
    final ViewProcessContext vpc = new ViewProcessContext(viewPermissionProvider, liveData, liveData, compilationService, functionResolver, positionSource, securitySource,
        new DefaultCachingComputationTargetResolver(new DefaultComputationTargetResolver(securitySource, positionSource), EHCacheUtils.createCacheManager()), computationCacheSource, jobDispatcher,
<<<<<<< HEAD
        viewProcessorQueryReceiver, _factory, graphExecutorStatisticsProvider);
=======
        viewProcessorQueryReceiver, factory, viewPermissionProvider, graphExecutorStatisticsProvider);
>>>>>>> 8b20af32
    final DependencyGraph graph = new DependencyGraph("Default");
    DependencyNode previous = null;
    for (int i = 0; i < JOB_SIZE; i++) {
      DependencyNode node = new DependencyNode(new ComputationTarget("Foo"));
      node.setFunction(mockFunction);
      if (previous != null) {
        node.addInputNode(previous);
      }
      graph.addDependencyNode(node);
      previous = node;
    }
    ViewDefinition viewDefinition = new ViewDefinition("TestView", UserPrincipal.getTestUser());
    viewDefinition.addViewCalculationConfiguration(new ViewCalculationConfiguration(viewDefinition, "default"));
    final Map<String, DependencyGraph> graphs = new HashMap<String, DependencyGraph>();
    graphs.put(graph.getCalcConfName(), graph);
    ViewEvaluationModel viewEvaluationModel = new ViewEvaluationModel(viewDefinition, graphs, new PortfolioImpl("Test Portfolio"), 0);
    final SingleComputationCycle cycle = new SingleComputationCycle(
        UniqueIdentifier.of("Test", "Cycle1"),
        UniqueIdentifier.of("Test", "ViewProcess1"),
        vpc, 
        viewEvaluationModel, 
        Instant.ofEpochMillis(1));
    return cycle.getDependencyGraphExecutor().execute(graph, cycle.getStatisticsGatherer());
  }

  private boolean jobFinished() {
    return _functionCount.get() == JOB_SIZE;
  }

  /**
   * Allow the job to finish, then call {@link Future#cancel}.
   */
  @Test(dataProvider = "executors")
  public void testJobFinish(DependencyGraphExecutorFactory<?> factory) throws Exception {
    s_logger.info("testJobFinish");
    Future<?> job = executeTestJob(factory);
    assertNotNull(job);
    for (int i = 0; i < JOB_FINISH_TIME / SLEEP_TIME; i++) {
      if (jobFinished()) {
        job.get (Timeout.standardTimeoutMillis(), TimeUnit.MILLISECONDS);
        assertFalse(job.isCancelled());
        assertTrue(job.isDone());
        s_logger.info("Job finished in {}", i);
        return;
      }
      sleep();
    }
    Assert.fail("Job didn't finish in time available");
  }

  /**
   * Call {@link Future#cancel} before the job finishes, with interrupt enabled.
   */
  @Test(dataProvider = "executors")
  public void testJobCancelWithInterrupt(DependencyGraphExecutorFactory<?> factory) {
    s_logger.info("testJobCancelWithInterrupt");
    Future<?> job = executeTestJob(factory);
    assertNotNull(job);
    job.cancel(true);
    for (int i = 0; i < JOB_FINISH_TIME / SLEEP_TIME; i++) {
      if (jobFinished()) {
        assertTrue(job.isCancelled());
        assertTrue(job.isDone());
        s_logger.info("Job finished in {}", i);
        Assert.fail("Job finished normally despite cancel");
        return;
      }
      sleep();
    }
  }

  /**
   * Call {@link Future#cancel} before the job finishes, with no interrupt.
   */
  @Test(dataProvider = "executors")
  public void testJobCancelWithoutInterrupt(DependencyGraphExecutorFactory<?> factory) {
    s_logger.info("testJobCancelWithoutInterrupt");
    Future<?> job = executeTestJob(factory);
    assertNotNull(job);
    job.cancel(false);
    for (int i = 0; i < JOB_FINISH_TIME / SLEEP_TIME; i++) {
      if (jobFinished()) {
        assertTrue(job.isCancelled());
        assertTrue(job.isDone());
        s_logger.info("Job finished in {}", i);
        Assert.fail("Job finished normally despite cancel");
        return;
      }
      sleep();
    }
  }

}<|MERGE_RESOLUTION|>--- conflicted
+++ resolved
@@ -148,11 +148,7 @@
     final GraphExecutorStatisticsGathererProvider graphExecutorStatisticsProvider = new DiscardingGraphStatisticsGathererProvider();
     final ViewProcessContext vpc = new ViewProcessContext(viewPermissionProvider, liveData, liveData, compilationService, functionResolver, positionSource, securitySource,
         new DefaultCachingComputationTargetResolver(new DefaultComputationTargetResolver(securitySource, positionSource), EHCacheUtils.createCacheManager()), computationCacheSource, jobDispatcher,
-<<<<<<< HEAD
-        viewProcessorQueryReceiver, _factory, graphExecutorStatisticsProvider);
-=======
         viewProcessorQueryReceiver, factory, viewPermissionProvider, graphExecutorStatisticsProvider);
->>>>>>> 8b20af32
     final DependencyGraph graph = new DependencyGraph("Default");
     DependencyNode previous = null;
     for (int i = 0; i < JOB_SIZE; i++) {
