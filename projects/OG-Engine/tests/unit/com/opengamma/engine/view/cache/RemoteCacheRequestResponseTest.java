--- conflicted
+++ resolved
@@ -258,14 +258,9 @@
     conduit.connectEnd2 (server);
     RemoteCacheClient client = new RemoteCacheClient(conduit.getEnd1());
     final long timestamp = System.currentTimeMillis();
-<<<<<<< HEAD
-    FudgeMessageStore dataStore = new RemoteFudgeMessageStore(client, new ViewComputationCacheKey(UniqueIdentifier.of("Test", "ViewProcess1"), "Config1", timestamp));
-    final MutableFudgeFieldContainer inputValue = s_fudgeContext.newMessage();
-=======
     FudgeMessageStore dataStore = new RemoteFudgeMessageStore(client, new ViewComputationCacheKey("View1", "Config1",
         timestamp));
     final MutableFudgeMsg inputValue = s_fudgeContext.newMessage();
->>>>>>> 7e6c4ed0
     for (int i = 0; i < 32; i++) {
       inputValue.add(i, Integer.toString(i));
     }
