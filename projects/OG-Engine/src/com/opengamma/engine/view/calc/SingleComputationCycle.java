--- conflicted
+++ resolved
@@ -5,39 +5,7 @@
  */
 package com.opengamma.engine.view.calc;
 
-<<<<<<< HEAD
-=======
-import static com.opengamma.util.functional.Functional.flatMap;
-import static com.opengamma.util.functional.Functional.submapByKeySet;
-
-import java.io.File;
-import java.io.FileWriter;
-import java.io.IOException;
-import java.util.Collection;
-import java.util.Collections;
-import java.util.HashMap;
-import java.util.HashSet;
-import java.util.LinkedList;
-import java.util.List;
-import java.util.Map;
-import java.util.Set;
-import java.util.TreeMap;
-import java.util.concurrent.BlockingQueue;
-import java.util.concurrent.ConcurrentHashMap;
-import java.util.concurrent.ExecutionException;
-import java.util.concurrent.ExecutorService;
-import java.util.concurrent.Future;
-import java.util.concurrent.LinkedBlockingQueue;
-import java.util.concurrent.TimeUnit;
-import java.util.concurrent.TimeoutException;
-
-import javax.time.Duration;
-import javax.time.Instant;
-
-import org.slf4j.Logger;
-import org.slf4j.LoggerFactory;
-
->>>>>>> 13ef39fb
+
 import com.opengamma.DataNotFoundException;
 import com.opengamma.OpenGammaRuntimeException;
 import com.opengamma.engine.ComputationTargetType;
@@ -61,7 +29,6 @@
 import com.opengamma.engine.view.calc.stats.GraphExecutorStatisticsGatherer;
 import com.opengamma.engine.view.calcnode.CalculationJobResult;
 import com.opengamma.engine.view.calcnode.CalculationJobResultItem;
-import com.opengamma.engine.view.calcnode.CalculationJobSpecification;
 import com.opengamma.engine.view.calcnode.InvocationResult;
 import com.opengamma.engine.view.compilation.CompiledViewDefinitionWithGraphsImpl;
 import com.opengamma.engine.view.execution.ViewCycleExecutionOptions;
@@ -85,6 +52,7 @@
 import java.util.HashMap;
 import java.util.HashSet;
 import java.util.LinkedList;
+import java.util.List;
 import java.util.Map;
 import java.util.Set;
 import java.util.TreeMap;
@@ -97,8 +65,10 @@
 import java.util.concurrent.TimeUnit;
 import java.util.concurrent.TimeoutException;
 
+import static com.opengamma.util.functional.Functional.flatMap;
 import static com.opengamma.util.functional.Functional.map;
 import static com.opengamma.util.functional.Functional.reduce;
+import static com.opengamma.util.functional.Functional.submapByKeySet;
 
 
 /**
@@ -117,12 +87,7 @@
   private final CompiledViewDefinitionWithGraphsImpl _compiledViewDefinition;
   private final ViewCycleExecutionOptions _executionOptions;
   private final VersionCorrection _versionCorrection;
-<<<<<<< HEAD
-  private final ComputationCycleResultListener _computationCycleResultListener;
-=======
-  
   private final ComputationResultListener _cycleFragmentResultListener;
->>>>>>> 13ef39fb
   private final DependencyGraphExecutor<?> _dependencyGraphExecutor;
   private final GraphExecutorStatisticsGatherer _statisticsGatherer;
 
@@ -138,18 +103,12 @@
   // Output
   private final InMemoryViewComputationResultModel _resultModel;
 
-<<<<<<< HEAD
-  public SingleComputationCycle(UniqueId cycleId, UniqueId viewProcessId, ComputationCycleResultListener computationCycleResultListener,
-
-                                ViewProcessContext viewProcessContext, CompiledViewDefinitionWithGraphsImpl compiledViewDefinition,
-                                ViewCycleExecutionOptions executionOptions, VersionCorrection versionCorrection) {
-
-=======
+
   public SingleComputationCycle(UniqueId cycleId, UniqueId viewProcessId,
       ComputationResultListener cycleFragmentResultListener, ViewProcessContext viewProcessContext,
       CompiledViewDefinitionWithGraphsImpl compiledViewDefinition, ViewCycleExecutionOptions executionOptions,
       VersionCorrection versionCorrection) {
->>>>>>> 13ef39fb
+
     ArgumentChecker.notNull(cycleId, "cycleId");
     ArgumentChecker.notNull(viewProcessId, "viewProcessId");
     ArgumentChecker.notNull(cycleFragmentResultListener, "cycleFragmentResultListener");
@@ -162,13 +121,10 @@
     _viewProcessId = viewProcessId;
     _viewProcessContext = viewProcessContext;
     _compiledViewDefinition = compiledViewDefinition;
-<<<<<<< HEAD
-
-    _computationCycleResultListener = computationCycleResultListener;
-=======
-    
+
+
     _cycleFragmentResultListener = cycleFragmentResultListener;
->>>>>>> 13ef39fb
+
 
     _executionOptions = executionOptions;
     _versionCorrection = versionCorrection;
@@ -595,7 +551,6 @@
       getResultModel().addValue(calcConfigurationName, new ComputedValue(value.getFirst(), value.getSecond()));
     }
   }
-<<<<<<< HEAD
 
   private ViewComputationResultModel populateResultModel(CalculationJobResult calculationJobResult) {
     InMemoryViewComputationResultModel resultModel = constructTemplateResultModel();
@@ -685,8 +640,8 @@
     }
 
     return resultModel;
-=======
-  
+  }
+
   //-------------------------------------------------------------------------
   /*package*/ void calculationJobsCompleted(List<CalculationJobResult> results) {
     try {
@@ -750,10 +705,8 @@
         result.addValue(depGraph.getCalculationConfigurationName(), marketData);
       }
     }
->>>>>>> 13ef39fb
-  }
-
-  //-------------------------------------------------------------------------
+  }
+
   private Set<ValueSpecification> getOutputSpecificationsForResultModel(DependencyGraph depGraph) {
     Set<ValueSpecification> outputSpecifications = new HashSet<ValueSpecification>();
     for (ValueSpecification valueSpecification : depGraph.getOutputSpecifications()) {
@@ -843,5 +796,4 @@
     }
     _failedNodes.add(node);
   }
-
 }