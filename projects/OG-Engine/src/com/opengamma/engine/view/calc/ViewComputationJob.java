--- conflicted
+++ resolved
@@ -362,7 +362,7 @@
   private void cycleFragmentCompleted(ViewComputationResultModel result) {
 
     try {
-      getViewProcess().cycleFragmentCompleted(result, _viewDefinition);
+      getViewProcess().cycleFragmentCompleted(result, getViewDefinition());
     } catch (Exception e) {
       s_logger.error("Error notifying view process " + getViewProcess() + " of cycle fragment completion", e);
     }
@@ -622,12 +622,8 @@
     // cycle. In the predicted case, we trigger a cycle on expiry so that any new market data subscriptions are made
     // straight away.
     if (compiledViewDefinition.getValidTo() != null) {
-<<<<<<< HEAD
-      Duration durationToExpiry = _marketDataProvider.getRealTimeDuration(valuationTime, compiledViewDefinition.getValidTo());
-=======
       Duration durationToExpiry = _marketDataProvider.getRealTimeDuration(valuationTime,
                                                                           compiledViewDefinition.getValidTo());
->>>>>>> 44a855c8
       long expiryNanos = System.nanoTime() + durationToExpiry.toNanosLong();
       _compilationExpiryCycleTrigger.set(expiryNanos, ViewCycleTriggerResult.forceFull());
     } else {
@@ -724,11 +720,7 @@
   }
 
   private void setMarketDataProvider(List<MarketDataSpecification> marketDataSpecs) {
-<<<<<<< HEAD
     _marketDataProvider = _compositeMarketDataProviderFactory.create(_viewDefinition.getMarketDataUser(), marketDataSpecs);
-=======
-    _marketDataProvider = _compositeMarketDataProviderFactory.create(marketDataSpecs);
->>>>>>> 44a855c8
     if (_marketDataProvider == null) {
       s_logger.error("Couldn't resolve {}", marketDataSpecs);
     } else {
@@ -755,11 +747,7 @@
     final OperationTimer timer = new OperationTimer(s_logger, "Adding {} market data subscriptions", requiredSubscriptions.size());
     _pendingSubscriptions.addAll(requiredSubscriptions);
     _pendingSubscriptionLatch = new CountDownLatch(requiredSubscriptions.size());
-<<<<<<< HEAD
     _marketDataProvider.subscribe(requiredSubscriptions);
-=======
-    _marketDataProvider.subscribe(getViewDefinition().getMarketDataUser(), requiredSubscriptions);
->>>>>>> 44a855c8
     _marketDataSubscriptions.addAll(requiredSubscriptions);
     try {
       if (!_pendingSubscriptionLatch.await(MARKET_DATA_TIMEOUT_MILLIS, TimeUnit.MILLISECONDS)) {
@@ -791,11 +779,7 @@
 
   private void removeMarketDataSubscriptions(final Collection<ValueRequirement> unusedSubscriptions) {
     final OperationTimer timer = new OperationTimer(s_logger, "Removing {} market data subscriptions", unusedSubscriptions.size());
-<<<<<<< HEAD
     _marketDataProvider.unsubscribe(_marketDataSubscriptions);
-=======
-    _marketDataProvider.unsubscribe(getViewDefinition().getMarketDataUser(), _marketDataSubscriptions);
->>>>>>> 44a855c8
     _marketDataSubscriptions.removeAll(unusedSubscriptions);
     timer.finished();
   }
