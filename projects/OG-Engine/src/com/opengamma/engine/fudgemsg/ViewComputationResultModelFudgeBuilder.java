--- conflicted
+++ resolved
@@ -30,14 +30,10 @@
 public class ViewComputationResultModelFudgeBuilder extends ViewResultModelFudgeBuilder implements FudgeBuilder<ViewComputationResultModel> {
   
   private static final String FIELD_LIVEDATA = "liveData";
-
-<<<<<<< HEAD
-=======
   private static final String FIELD_SPECIFICATION_MAPPING = "specMapping";
   private static final String FIELD_SPECIFICATION = "specification";
   private static final String FIELD_REQUIREMENT = "requirement";
 
->>>>>>> 72782251
   @Override
   public MutableFudgeMsg buildMessage(FudgeSerializer serializer, ViewComputationResultModel resultModel) {
     final MutableFudgeMsg message = ViewResultModelFudgeBuilder.createResultModelMessage(serializer, resultModel);
@@ -50,9 +46,7 @@
       serializer.addToMessage(liveDataMsg, null, 1, value);
     }
     message.add(FIELD_LIVEDATA, liveDataMsg);
-<<<<<<< HEAD
-=======
-    
+
     for (Map.Entry<ValueSpecification, Set<ValueRequirement>> specMappingEntry : resultModel.getRequirementToSpecificationMapping().entrySet()) {
       final MutableFudgeMsg mappingMsg = serializer.newMessage();
       serializer.addToMessage(mappingMsg, FIELD_SPECIFICATION, null, specMappingEntry.getKey());
@@ -61,7 +55,6 @@
       }
       serializer.addToMessage(message, FIELD_SPECIFICATION_MAPPING, null, mappingMsg);
     }
->>>>>>> 72782251
     
     return message;
   }
@@ -74,10 +67,6 @@
       ComputedValue liveData = deserializer.fieldValueToObject(ComputedValue.class, field);
       resultModel.addMarketData(liveData);      
     }
-<<<<<<< HEAD
-    
-=======
-
     for (FudgeField specMappingField : message.getAllByName(FIELD_SPECIFICATION_MAPPING)) {
       FudgeMsg mappingMsg = (FudgeMsg) specMappingField.getValue();
       ValueSpecification specification = deserializer.fieldValueToObject(ValueSpecification.class, mappingMsg.getByName(FIELD_SPECIFICATION));
@@ -87,8 +76,6 @@
       }
       resultModel.addRequirements(requirements, specification);
     }
-
->>>>>>> 72782251
     return resultModel;
   }
 
