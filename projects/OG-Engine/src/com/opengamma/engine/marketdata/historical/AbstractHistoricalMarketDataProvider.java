--- conflicted
+++ resolved
@@ -66,6 +66,10 @@
   
   public AbstractHistoricalMarketDataProvider(final HistoricalTimeSeriesSource historicalTimeSeriesSource, final SecuritySource securitySource) {
     this(historicalTimeSeriesSource, securitySource, null);
+  }
+
+  public SecuritySource getSecuritySource() {
+    return _securitySource;
   }
 
   //-------------------------------------------------------------------------
@@ -172,11 +176,7 @@
       case SECURITY:
         final Security security;
         try {
-<<<<<<< HEAD
-          security = getSecuritySource().get(requirement.getTargetSpecification().getUniqueId());
-=======
-          security = _securitySource.getSecurity(requirement.getTargetSpecification().getUniqueId());
->>>>>>> beab27de
+          security = this.getSecuritySource().get(requirement.getTargetSpecification().getUniqueId());
         } catch (DataNotFoundException ex) {
           return null;
         }
