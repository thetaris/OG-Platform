--- conflicted
+++ resolved
@@ -9,10 +9,7 @@
 
 import com.opengamma.util.Paging;
 import com.opengamma.util.PagingRequest;
-<<<<<<< HEAD
-=======
 import com.opengamma.util.test.AbstractBuilderTestCase;
->>>>>>> 5b45fd7c
 
 /**
  * Test Fudge encoding.
@@ -21,30 +18,8 @@
 public class PagingFudgeEncodingTest extends AbstractBuilderTestCase {
 
   public void test() {
-<<<<<<< HEAD
-    Paging paging = Paging.of(PagingRequest.ofIndex(0, 20), 210);
-    testFudgeMessage(paging);
-  }
-
-  private void testFudgeMessage(final Paging paging) {
-    final FudgeSerializer serializer = new FudgeSerializer(s_fudgeContext);
-    FudgeMsg msg = serializer.objectToFudgeMsg(paging);
-    s_logger.debug("Paging {}", paging);
-    s_logger.debug("Encoded to {}", msg);
-    final byte[] bytes = s_fudgeContext.toByteArray(msg);
-    msg = s_fudgeContext.deserialize(bytes).getMessage();
-    s_logger.debug("Serialised to {}", msg);
-    final Paging decoded = s_fudgeContext.fromFudgeMsg(Paging.class, msg);
-    s_logger.debug("Decoded to {}", decoded);
-    if (!paging.equals(decoded)) {
-      s_logger.warn("Expected {}", paging);
-      s_logger.warn("Received {}", decoded);
-      fail();
-    }
-=======
     Paging object = Paging.of(PagingRequest.ofIndex(0, 20), 210);
     assertEncodeDecodeCycle(Paging.class, object);
->>>>>>> 5b45fd7c
   }
 
 }