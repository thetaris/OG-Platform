/**
 * Copyright (C) 2009 - present by OpenGamma Inc. and the OpenGamma group of companies
 * 
 * Please see distribution for license.
 */
package com.opengamma.financial.interestrate;

import org.apache.commons.lang.Validate;

import com.opengamma.financial.interestrate.annuity.definition.AnnuityCouponFixed;
import com.opengamma.financial.interestrate.annuity.definition.AnnuityCouponIbor;
import com.opengamma.financial.interestrate.annuity.definition.GenericAnnuity;
import com.opengamma.financial.interestrate.bond.definition.Bond;
import com.opengamma.financial.interestrate.bond.definition.BondTransaction;
import com.opengamma.financial.interestrate.bond.definition.BondTransactionDiscountingMethod;
import com.opengamma.financial.interestrate.cash.definition.Cash;
import com.opengamma.financial.interestrate.fra.ForwardRateAgreementDiscountingMethod;
import com.opengamma.financial.interestrate.fra.ZZZForwardRateAgreement;
import com.opengamma.financial.interestrate.fra.definition.ForwardRateAgreement;
import com.opengamma.financial.interestrate.future.definition.InterestRateFuture;
import com.opengamma.financial.interestrate.payments.ContinuouslyMonitoredAverageRatePayment;
import com.opengamma.financial.interestrate.payments.CouponCMS;
import com.opengamma.financial.interestrate.payments.CouponFixed;
import com.opengamma.financial.interestrate.payments.CouponIbor;
import com.opengamma.financial.interestrate.payments.Payment;
import com.opengamma.financial.interestrate.payments.PaymentFixed;
import com.opengamma.financial.interestrate.swap.definition.FixedCouponSwap;
import com.opengamma.financial.interestrate.swap.definition.FixedFloatSwap;
import com.opengamma.financial.interestrate.swap.definition.Swap;
import com.opengamma.financial.interestrate.swap.definition.TenorSwap;
import com.opengamma.financial.model.interestrate.curve.YieldAndDiscountCurve;

/**
 * Calculates the present value of an instrument for a given YieldCurveBundle (set of yield curve that the instrument is sensitive to) 
 */
public class PresentValueCalculator extends AbstractInterestRateDerivativeVisitor<YieldCurveBundle, Double> {

  private static final PresentValueCalculator s_instance = new PresentValueCalculator();

  public static PresentValueCalculator getInstance() {
    return s_instance;
  }

  PresentValueCalculator() {
  }

  @Override
  public Double visit(final InterestRateDerivative derivative, final YieldCurveBundle curves) {
    Validate.notNull(curves);
    Validate.notNull(derivative);
    return derivative.accept(this, curves);
  }

  @Override
  public Double[] visit(final InterestRateDerivative[] derivative, final YieldCurveBundle curves) {
    Validate.notNull(derivative, "derivative");
    Validate.noNullElements(derivative, "derivative");
    Validate.notNull(curves, "curves");
    final Double[] output = new Double[derivative.length];
    for (int loopderivative = 0; loopderivative < derivative.length; loopderivative++) {
      output[loopderivative] = derivative[loopderivative].accept(this, curves);
    }
    return output;
  }

  @Override
  public Double visitCash(final Cash cash, final YieldCurveBundle curves) {
    Validate.notNull(curves);
    Validate.notNull(cash);
    final double ta = cash.getTradeTime();
    final double tb = cash.getMaturity();
    final YieldAndDiscountCurve curve = curves.getCurve(cash.getYieldCurveName());
    return curve.getDiscountFactor(tb) * (1 + cash.getYearFraction() * cash.getRate()) - curve.getDiscountFactor(ta);
  }

  @Override
  public Double visitForwardRateAgreement(final ForwardRateAgreement fra, final YieldCurveBundle curves) {
    Validate.notNull(curves);
    Validate.notNull(fra);
    final YieldAndDiscountCurve fundingCurve = curves.getCurve(fra.getFundingCurveName());
    final YieldAndDiscountCurve liborCurve = curves.getCurve(fra.getIndexCurveName());
    final double fwdAlpha = fra.getForwardYearFraction();
    final double discountAlpha = fra.getDiscountingYearFraction();
    final double forward = (liborCurve.getDiscountFactor(fra.getFixingDate()) / liborCurve.getDiscountFactor(fra.getMaturity()) - 1.0) / fwdAlpha;
    final double fv = (forward - fra.getStrike()) * fwdAlpha / (1 + forward * discountAlpha);
    return fv * fundingCurve.getDiscountFactor(fra.getSettlementDate());
  }

  @Override
  public Double visitZZZForwardRateAgreement(final ZZZForwardRateAgreement fra, final YieldCurveBundle curves) {
    Validate.notNull(curves);
    Validate.notNull(fra);
    ForwardRateAgreementDiscountingMethod method = new ForwardRateAgreementDiscountingMethod();
    return method.presentValue(fra, curves);
  }

  @Override
  public Double visitInterestRateFuture(final InterestRateFuture future, final YieldCurveBundle curves) {
    Validate.notNull(curves);
    Validate.notNull(future);
    final YieldAndDiscountCurve liborCurve = curves.getCurve(future.getCurveName());
    final double ta = future.getFixingDate();
    final double tb = future.getMaturity();
    final double rate = (liborCurve.getDiscountFactor(ta) / liborCurve.getDiscountFactor(tb) - 1.0) / future.getIndexYearFraction();
    return future.getValueYearFraction() * (1 - rate - future.getPrice() / 100);
  }

  @Override
  public Double visitSwap(final Swap<?, ?> swap, final YieldCurveBundle curves) {
    Validate.notNull(curves);
    Validate.notNull(swap);
    final double pvFirst = visit(swap.getFirstLeg(), curves);
    final double pvSecond = visit(swap.getSecondLeg(), curves);
    return pvSecond + pvFirst;
  }

  @Override
  public Double visitFixedCouponSwap(final FixedCouponSwap<?> swap, final YieldCurveBundle curves) {
    return visitSwap(swap, curves);
  }

  @Override
<<<<<<< HEAD
  public Double visitSwaptionCashFixedIbor(final SwaptionCashFixedIbor swaption, final YieldCurveBundle curves) {
    Validate.notNull(swaption);
    Validate.notNull(curves);
    Validate.isTrue(curves instanceof SABRInterestRateDataBundle, "No volatility information for the pricing");
    // TODO: For the moment only SABR surface pricing is implemented. Add other pricing methods.
    final SABRInterestRateDataBundle sabr = (SABRInterestRateDataBundle) curves;
    final SwaptionCashFixedIborSABRMethod method = new SwaptionCashFixedIborSABRMethod();
    return method.presentValue(swaption, sabr);
  }

  @Override
  public Double visitSwaptionPhysicalFixedIbor(final SwaptionPhysicalFixedIbor swaption, final YieldCurveBundle curves) {
    Validate.notNull(swaption);
    Validate.notNull(curves);
    Validate.isTrue(curves instanceof SABRInterestRateDataBundle, "No volatility information for the pricing");
    // TODO: For the moment only SABR surface pricing is implemented. Add other pricing methods.
    final SABRInterestRateDataBundle sabr = (SABRInterestRateDataBundle) curves;
    final SwaptionPhysicalFixedIborSABRMethod method = new SwaptionPhysicalFixedIborSABRMethod();
    return method.presentValue(swaption, sabr);
  }

  @Override
=======
>>>>>>> 4bfd8804
  public Double visitTenorSwap(final TenorSwap<? extends Payment> swap, final YieldCurveBundle curves) {
    Validate.notNull(curves);
    Validate.notNull(swap);
    return visitSwap(swap, curves);
  }

  //  @Override
  //  public Double visitFloatingRateNote(final FloatingRateNote frn, final YieldCurveBundle curves) {
  //    Validate.notNull(curves);
  //    Validate.notNull(frn);
  //    return visitSwap(frn, curves);
  //  }

  @Override
  public Double visitBond(final Bond bond, final YieldCurveBundle curves) {
    Validate.notNull(curves);
    Validate.notNull(bond);
    return visit(bond.getAnnuity(), curves);
  }

  @Override
  public Double visitBondTransaction(final BondTransaction<? extends Payment> bond, final YieldCurveBundle curves) {
    Validate.notNull(curves);
    Validate.notNull(bond);
    final BondTransactionDiscountingMethod method = new BondTransactionDiscountingMethod();
    return method.presentValue(bond, curves);
  }

  @Override
  public Double visitGenericAnnuity(final GenericAnnuity<? extends Payment> annuity, final YieldCurveBundle curves) {
    Validate.notNull(curves);
    Validate.notNull(annuity);
    double pv = 0;
    for (final Payment p : annuity.getPayments()) {
      pv += visit(p, curves);
    }
    return pv;
  }

  @Override
  public Double visitFixedPayment(final PaymentFixed payment, final YieldCurveBundle curves) {
    Validate.notNull(curves);
    Validate.notNull(payment);
    final YieldAndDiscountCurve fundingCurve = curves.getCurve(payment.getFundingCurveName());
    return payment.getAmount() * fundingCurve.getDiscountFactor(payment.getPaymentTime());
  }

  @Override
  public Double visitCouponIbor(final CouponIbor payment, final YieldCurveBundle curves) {
    Validate.notNull(curves);
    Validate.notNull(payment);
    final YieldAndDiscountCurve fundingCurve = curves.getCurve(payment.getFundingCurveName());
    final YieldAndDiscountCurve liborCurve = curves.getCurve(payment.getForwardCurveName());
    //    final double forward = (liborCurve.getDiscountFactor(payment.getFixingTime()) / liborCurve.getDiscountFactor(payment.getFixingPeriodEndTime()) - 1) / payment.getFixingYearFraction();
    final double forward = (liborCurve.getDiscountFactor(payment.getFixingPeriodStartTime()) / liborCurve.getDiscountFactor(payment.getFixingPeriodEndTime()) - 1) / payment.getFixingYearFraction();
    return payment.getNotional() * (forward + payment.getSpread()) * payment.getPaymentYearFraction() * fundingCurve.getDiscountFactor(payment.getPaymentTime());
  }

  @Override
  public Double visitContinuouslyMonitoredAverageRatePayment(final ContinuouslyMonitoredAverageRatePayment payment, final YieldCurveBundle curves) {
    Validate.notNull(curves);
    Validate.notNull(payment);
    final YieldAndDiscountCurve fundingCurve = curves.getCurve(payment.getFundingCurveName());
    final YieldAndDiscountCurve indexCurve = curves.getCurve(payment.getIndexCurveName());
    final double ta = payment.getStartTime();
    final double tb = payment.getEndTime();
    final double avRate = (indexCurve.getInterestRate(tb) * tb - indexCurve.getInterestRate(ta) * ta) / payment.getRateYearFraction();
    return fundingCurve.getDiscountFactor(payment.getPaymentTime()) * (avRate + payment.getSpread()) * payment.getPaymentYearFraction() * payment.getNotional();
  }

  @Override
  public Double visitForwardLiborAnnuity(final AnnuityCouponIbor annuity, final YieldCurveBundle curves) {
    return visitGenericAnnuity(annuity, curves);
  }

  @Override
  public Double visitFixedCouponPayment(final CouponFixed payment, final YieldCurveBundle curves) {
    return visitFixedPayment(payment, curves);
  }

  @Override
  public Double visitFixedCouponAnnuity(final AnnuityCouponFixed annuity, final YieldCurveBundle curves) {
    return visitGenericAnnuity(annuity, curves);
  }

  @Override
  public Double visitFixedFloatSwap(final FixedFloatSwap swap, final YieldCurveBundle curves) {
    return visitFixedCouponSwap(swap, curves);
  }

  @Override
<<<<<<< HEAD
  public Double visitCouponCMS(final CouponCMS payment, final YieldCurveBundle curves) {
    Validate.notNull(curves);
    Validate.notNull(payment);
    if (curves instanceof SABRInterestRateDataBundle) {
      final SABRInterestRateDataBundle sabrBundle = (SABRInterestRateDataBundle) curves;
      final CouponCMSSABRReplicationMethod replication = new CouponCMSSABRReplicationMethod();
      return replication.presentValue(payment, sabrBundle);
    }
    // Implementation comment: if not SABR data, price without convexity adjustment is used.
    final ParRateCalculator parRate = ParRateCalculator.getInstance();
    final double swapRate = parRate.visitFixedCouponSwap(payment.getUnderlyingSwap(), curves);
=======
  /**
   * CMS coupon pricing without convexity adjustment.
   */
  public Double visitCouponCMS(CouponCMS payment, final YieldCurveBundle curves) {
    Validate.notNull(curves);
    Validate.notNull(payment);
    ParRateCalculator parRate = ParRateCalculator.getInstance();
    double swapRate = parRate.visitFixedCouponSwap(payment.getUnderlyingSwap(), curves);
>>>>>>> 4bfd8804
    final YieldAndDiscountCurve fundingCurve = curves.getCurve(payment.getFundingCurveName());
    final double paymentDiscountFactor = fundingCurve.getDiscountFactor(payment.getPaymentTime());
    return swapRate * payment.getPaymentYearFraction() * payment.getNotional() * paymentDiscountFactor;
  }

<<<<<<< HEAD
  @Override
  public Double visitCapFloorCMS(final CapFloorCMS payment, final YieldCurveBundle curves) {
    Validate.notNull(curves);
    Validate.notNull(payment);
    if (curves instanceof SABRInterestRateDataBundle) {
      final SABRInterestRateDataBundle sabrBundle = (SABRInterestRateDataBundle) curves;
      final CapFloorCMSSABRReplicationMethod replication = new CapFloorCMSSABRReplicationMethod();
      return replication.presentValue(payment, sabrBundle);
    }
    throw new UnsupportedOperationException("The PresentValueCalculator visitor visitCapFloorCMS requires a SABRInterestRateDataBundle as data.");
  }

=======
>>>>>>> 4bfd8804
}<|MERGE_RESOLUTION|>--- conflicted
+++ resolved
@@ -90,7 +90,7 @@
   public Double visitZZZForwardRateAgreement(final ZZZForwardRateAgreement fra, final YieldCurveBundle curves) {
     Validate.notNull(curves);
     Validate.notNull(fra);
-    ForwardRateAgreementDiscountingMethod method = new ForwardRateAgreementDiscountingMethod();
+    final ForwardRateAgreementDiscountingMethod method = new ForwardRateAgreementDiscountingMethod();
     return method.presentValue(fra, curves);
   }
 
@@ -120,43 +120,11 @@
   }
 
   @Override
-<<<<<<< HEAD
-  public Double visitSwaptionCashFixedIbor(final SwaptionCashFixedIbor swaption, final YieldCurveBundle curves) {
-    Validate.notNull(swaption);
-    Validate.notNull(curves);
-    Validate.isTrue(curves instanceof SABRInterestRateDataBundle, "No volatility information for the pricing");
-    // TODO: For the moment only SABR surface pricing is implemented. Add other pricing methods.
-    final SABRInterestRateDataBundle sabr = (SABRInterestRateDataBundle) curves;
-    final SwaptionCashFixedIborSABRMethod method = new SwaptionCashFixedIborSABRMethod();
-    return method.presentValue(swaption, sabr);
-  }
-
-  @Override
-  public Double visitSwaptionPhysicalFixedIbor(final SwaptionPhysicalFixedIbor swaption, final YieldCurveBundle curves) {
-    Validate.notNull(swaption);
-    Validate.notNull(curves);
-    Validate.isTrue(curves instanceof SABRInterestRateDataBundle, "No volatility information for the pricing");
-    // TODO: For the moment only SABR surface pricing is implemented. Add other pricing methods.
-    final SABRInterestRateDataBundle sabr = (SABRInterestRateDataBundle) curves;
-    final SwaptionPhysicalFixedIborSABRMethod method = new SwaptionPhysicalFixedIborSABRMethod();
-    return method.presentValue(swaption, sabr);
-  }
-
-  @Override
-=======
->>>>>>> 4bfd8804
   public Double visitTenorSwap(final TenorSwap<? extends Payment> swap, final YieldCurveBundle curves) {
     Validate.notNull(curves);
     Validate.notNull(swap);
     return visitSwap(swap, curves);
   }
-
-  //  @Override
-  //  public Double visitFloatingRateNote(final FloatingRateNote frn, final YieldCurveBundle curves) {
-  //    Validate.notNull(curves);
-  //    Validate.notNull(frn);
-  //    return visitSwap(frn, curves);
-  //  }
 
   @Override
   public Double visitBond(final Bond bond, final YieldCurveBundle curves) {
@@ -236,46 +204,17 @@
   }
 
   @Override
-<<<<<<< HEAD
-  public Double visitCouponCMS(final CouponCMS payment, final YieldCurveBundle curves) {
-    Validate.notNull(curves);
-    Validate.notNull(payment);
-    if (curves instanceof SABRInterestRateDataBundle) {
-      final SABRInterestRateDataBundle sabrBundle = (SABRInterestRateDataBundle) curves;
-      final CouponCMSSABRReplicationMethod replication = new CouponCMSSABRReplicationMethod();
-      return replication.presentValue(payment, sabrBundle);
-    }
-    // Implementation comment: if not SABR data, price without convexity adjustment is used.
-    final ParRateCalculator parRate = ParRateCalculator.getInstance();
-    final double swapRate = parRate.visitFixedCouponSwap(payment.getUnderlyingSwap(), curves);
-=======
   /**
    * CMS coupon pricing without convexity adjustment.
    */
-  public Double visitCouponCMS(CouponCMS payment, final YieldCurveBundle curves) {
-    Validate.notNull(curves);
-    Validate.notNull(payment);
-    ParRateCalculator parRate = ParRateCalculator.getInstance();
-    double swapRate = parRate.visitFixedCouponSwap(payment.getUnderlyingSwap(), curves);
->>>>>>> 4bfd8804
+  public Double visitCouponCMS(final CouponCMS payment, final YieldCurveBundle curves) {
+    Validate.notNull(curves);
+    Validate.notNull(payment);
+    final ParRateCalculator parRate = ParRateCalculator.getInstance();
+    final double swapRate = parRate.visitFixedCouponSwap(payment.getUnderlyingSwap(), curves);
     final YieldAndDiscountCurve fundingCurve = curves.getCurve(payment.getFundingCurveName());
     final double paymentDiscountFactor = fundingCurve.getDiscountFactor(payment.getPaymentTime());
     return swapRate * payment.getPaymentYearFraction() * payment.getNotional() * paymentDiscountFactor;
   }
 
-<<<<<<< HEAD
-  @Override
-  public Double visitCapFloorCMS(final CapFloorCMS payment, final YieldCurveBundle curves) {
-    Validate.notNull(curves);
-    Validate.notNull(payment);
-    if (curves instanceof SABRInterestRateDataBundle) {
-      final SABRInterestRateDataBundle sabrBundle = (SABRInterestRateDataBundle) curves;
-      final CapFloorCMSSABRReplicationMethod replication = new CapFloorCMSSABRReplicationMethod();
-      return replication.presentValue(payment, sabrBundle);
-    }
-    throw new UnsupportedOperationException("The PresentValueCalculator visitor visitCapFloorCMS requires a SABRInterestRateDataBundle as data.");
-  }
-
-=======
->>>>>>> 4bfd8804
 }