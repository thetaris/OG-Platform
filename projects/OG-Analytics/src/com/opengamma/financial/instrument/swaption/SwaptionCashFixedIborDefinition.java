--- conflicted
+++ resolved
@@ -145,7 +145,7 @@
   }
 
   @Override
-  public boolean equals(Object obj) {
+  public boolean equals(final Object obj) {
     if (this == obj) {
       return true;
     }
@@ -155,23 +155,10 @@
     if (getClass() != obj.getClass()) {
       return false;
     }
-    SwaptionCashFixedIborDefinition other = (SwaptionCashFixedIborDefinition) obj;
+    final SwaptionCashFixedIborDefinition other = (SwaptionCashFixedIborDefinition) obj;
     if (!ObjectUtils.equals(_expiry, other._expiry)) {
       return false;
     }
-<<<<<<< HEAD
-    return ObjectUtils.equals(_underlyingSwap, other._underlyingSwap);
-  }
-
-  @Override
-  public <U, V> V accept(final FixedIncomeInstrumentDefinitionVisitor<U, V> visitor, final U data) {
-    return visitor.visitSwaptionCashFixedIborDefinition(this, data);
-  }
-
-  @Override
-  public <V> V accept(final FixedIncomeInstrumentDefinitionVisitor<?, V> visitor) {
-    return visitor.visitSwaptionCashFixedIborDefinition(this);
-=======
     if (_isLong != other._isLong) {
       return false;
     }
@@ -179,7 +166,6 @@
       return false;
     }
     return true;
->>>>>>> 61a887d9
   }
 
 }