--- conflicted
+++ resolved
@@ -155,15 +155,12 @@
     do {
       data.setLambda0(data.getLambda0() * 0.1);
       updatePosition(p, function, data);
-<<<<<<< HEAD
-    } while (Double.isNaN(data.getG1()) || Double.isInfinite(data.getG1()) || Double.isNaN(data.getG2())
-        || Double.isInfinite(data.getG2()));
-=======
+
       if (data.getLambda0() == 0.0) {
         throw new MathException("Failed to converge");
       }
     } while (Double.isNaN(data.getG1()) || Double.isInfinite(data.getG1()) || Double.isNaN(data.getG2()) || Double.isInfinite(data.getG2()));
->>>>>>> 11d41bd4
+
   }
 
   private void quadraticBacktrack(final DoubleMatrix1D p, final Function1D<DoubleMatrix1D, DoubleMatrix1D> function,
