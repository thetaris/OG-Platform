--- conflicted
+++ resolved
@@ -83,13 +83,9 @@
   private static final YieldCurveBundle CURVES = ForexTestsDataSets.createCurvesForex();
   private static final String[] CURVES_NAME = CURVES.getAllNames().toArray(new String[0]);
   private static final SmileDeltaTermStructureDataBundle SMILE_BUNDLE = new SmileDeltaTermStructureDataBundle(SMILE_TERM, SPOT, CURVES);
-<<<<<<< HEAD
-  private static final ForexOptionVanillaMethod METHOD_VANILLA = ForexOptionVanillaMethod.getInstance();
-=======
-  private static final ForexOptionVanillaBlackMethod METHOD_VANILLA = new ForexOptionVanillaBlackMethod();
->>>>>>> dacabcd5
-  private static final ForexOptionSingleBarrierBlackMethod METHOD_BARRIER = new ForexOptionSingleBarrierBlackMethod();
-  private static final BlackBarrierPriceFunction BLACK_BARRIER_FUNCTION = new BlackBarrierPriceFunction();
+  private static final ForexOptionVanillaBlackMethod METHOD_VANILLA = ForexOptionVanillaBlackMethod.getInstance();
+  private static final ForexOptionSingleBarrierBlackMethod METHOD_BARRIER = ForexOptionSingleBarrierBlackMethod.getInstance();
+  private static final BlackBarrierPriceFunction BLACK_BARRIER_FUNCTION = BlackBarrierPriceFunction.getInstance();
   // Option
   private static final double STRIKE = 1.45;
   private static final boolean IS_CALL = true;
@@ -117,8 +113,8 @@
    * Comparison with the underlying vanilla option (the vanilla option is more expensive).
    */
   public void comparisonVanilla() {
-    MultipleCurrencyAmount priceVanilla = METHOD_VANILLA.presentValue(VANILLA_LONG, SMILE_BUNDLE);
-    MultipleCurrencyAmount priceBarrier = METHOD_BARRIER.presentValue(OPTION_BARRIER, SMILE_BUNDLE);
+    final MultipleCurrencyAmount priceVanilla = METHOD_VANILLA.presentValue(VANILLA_LONG, SMILE_BUNDLE);
+    final MultipleCurrencyAmount priceBarrier = METHOD_BARRIER.presentValue(OPTION_BARRIER, SMILE_BUNDLE);
     assertTrue("Barriers are cheaper than vanilla", priceVanilla.getAmount(CUR_2) > priceBarrier.getAmount(CUR_2));
   }
 
@@ -127,13 +123,13 @@
    * Tests present value with a direct computation.
    */
   public void presentValue() {
-    MultipleCurrencyAmount priceMethod = METHOD_BARRIER.presentValue(OPTION_BARRIER, SMILE_BUNDLE);
-    double payTime = VANILLA_LONG.getUnderlyingForex().getPaymentTime();
-    double rateDomestic = CURVES.getCurve(CURVES_NAME[1]).getInterestRate(payTime);
-    double rateForeign = CURVES.getCurve(CURVES_NAME[0]).getInterestRate(payTime);
-    double forward = SPOT * Math.exp(-rateForeign * payTime) / Math.exp(-rateDomestic * payTime);
-    double volatility = SMILE_TERM.getVolatility(new Triple<Double, Double, Double>(VANILLA_LONG.getTimeToExpiry(), STRIKE, forward));
-    double priceComputed = BLACK_BARRIER_FUNCTION.getPrice(VANILLA_LONG, BARRIER, REBATE / NOTIONAL, SPOT, rateForeign, rateDomestic, volatility) * NOTIONAL;
+    final MultipleCurrencyAmount priceMethod = METHOD_BARRIER.presentValue(OPTION_BARRIER, SMILE_BUNDLE);
+    final double payTime = VANILLA_LONG.getUnderlyingForex().getPaymentTime();
+    final double rateDomestic = CURVES.getCurve(CURVES_NAME[1]).getInterestRate(payTime);
+    final double rateForeign = CURVES.getCurve(CURVES_NAME[0]).getInterestRate(payTime);
+    final double forward = SPOT * Math.exp(-rateForeign * payTime) / Math.exp(-rateDomestic * payTime);
+    final double volatility = SMILE_TERM.getVolatility(new Triple<Double, Double, Double>(VANILLA_LONG.getTimeToExpiry(), STRIKE, forward));
+    final double priceComputed = BLACK_BARRIER_FUNCTION.getPrice(VANILLA_LONG, BARRIER, REBATE / NOTIONAL, SPOT, rateForeign, rateDomestic, volatility) * NOTIONAL;
     assertEquals("Barriers present value", priceComputed, priceMethod.getAmount(CUR_2), 1.0E-2);
   }
 
@@ -142,15 +138,15 @@
    * Test the price scaling and the long/short parity.
    */
   public void scaleLongShortParity() {
-    MultipleCurrencyAmount priceBarrier = METHOD_BARRIER.presentValue(OPTION_BARRIER, SMILE_BUNDLE);
-    double scale = 10;
+    final MultipleCurrencyAmount priceBarrier = METHOD_BARRIER.presentValue(OPTION_BARRIER, SMILE_BUNDLE);
+    final double scale = 10;
     final ForexDefinition fxDefinitionScale = new ForexDefinition(CUR_1, CUR_2, OPTION_PAY_DATE, NOTIONAL * scale, STRIKE);
     final ForexOptionVanillaDefinition optionDefinitionScale = new ForexOptionVanillaDefinition(fxDefinitionScale, OPTION_EXPIRY_DATE, IS_CALL, IS_LONG);
     final ForexOptionVanilla optionScale = optionDefinitionScale.toDerivative(REFERENCE_DATE, CURVES_NAME);
     final ForexOptionSingleBarrier optionBarrierScale = new ForexOptionSingleBarrier(optionScale, BARRIER, scale * REBATE);
-    MultipleCurrencyAmount priceBarrierScale = METHOD_BARRIER.presentValue(optionBarrierScale, SMILE_BUNDLE);
+    final MultipleCurrencyAmount priceBarrierScale = METHOD_BARRIER.presentValue(optionBarrierScale, SMILE_BUNDLE);
     assertEquals("Barriers are cheaper than vanilla", priceBarrier.getAmount(CUR_2) * scale, priceBarrierScale.getAmount(CUR_2), 1.0E-2);
-    MultipleCurrencyAmount priceBarrierShort = METHOD_BARRIER.presentValue(BARRIER_SHORT, SMILE_BUNDLE);
+    final MultipleCurrencyAmount priceBarrierShort = METHOD_BARRIER.presentValue(BARRIER_SHORT, SMILE_BUNDLE);
     assertEquals("Barriers are cheaper than vanilla", -priceBarrier.getAmount(CUR_2), priceBarrierShort.getAmount(CUR_2), 1.0E-2);
   }
 
@@ -159,10 +155,10 @@
    * Tests that the present value given by the method for a generic ForexDerivatrive is the same as for a specific ForexOptionSingleBarrier.
    */
   public void methodForexBarrier() {
-    ForexDerivative fx = OPTION_BARRIER;
-    YieldCurveBundle curves = SMILE_BUNDLE;
-    MultipleCurrencyAmount priceGeneric = METHOD_BARRIER.presentValue(fx, curves);
-    MultipleCurrencyAmount priceSpecific = METHOD_BARRIER.presentValue(OPTION_BARRIER, SMILE_BUNDLE);
+    final ForexDerivative fx = OPTION_BARRIER;
+    final YieldCurveBundle curves = SMILE_BUNDLE;
+    final MultipleCurrencyAmount priceGeneric = METHOD_BARRIER.presentValue(fx, curves);
+    final MultipleCurrencyAmount priceSpecific = METHOD_BARRIER.presentValue(OPTION_BARRIER, SMILE_BUNDLE);
     assertEquals("Barrier price: generic vs specific", priceSpecific, priceGeneric);
   }
 
@@ -182,30 +178,30 @@
    * The volatility used in the shifted price is flat with the volatility equal to the volatility used for the original price.
    */
   public void currencyExposure() {
-    MultipleCurrencyAmount ce = METHOD_BARRIER.currencyExposure(OPTION_BARRIER, SMILE_BUNDLE);
-    double shiftSpotEURUSD = 1E-6;
-    MultipleCurrencyAmount pv = METHOD_BARRIER.presentValue(OPTION_BARRIER, SMILE_BUNDLE);
-    double payTime = VANILLA_LONG.getUnderlyingForex().getPaymentTime();
-    double rateDomestic = CURVES.getCurve(CURVES_NAME[1]).getInterestRate(payTime);
-    double rateForeign = CURVES.getCurve(CURVES_NAME[0]).getInterestRate(payTime);
-    double forward = SPOT * Math.exp(-rateForeign * payTime) / Math.exp(-rateDomestic * payTime);
-    double volatility = SMILE_TERM.getVolatility(VANILLA_LONG.getTimeToExpiry(), STRIKE, forward);
-    double[] atmFlat = {volatility, volatility, volatility, volatility, volatility};
-    double[][] rrFlat = new double[][] { {0.0, 0.0}, {0.0, 0.0}, {0.0, 0.0}, {0.0, 0.0}, {0.0, 0.0}};
-    double[][] sFlat = new double[][] { {0.0, 0.0}, {0.0, 0.0}, {0.0, 0.0}, {0.0, 0.0}, {0.0, 0.0}};
+    final MultipleCurrencyAmount ce = METHOD_BARRIER.currencyExposure(OPTION_BARRIER, SMILE_BUNDLE);
+    final double shiftSpotEURUSD = 1E-6;
+    final MultipleCurrencyAmount pv = METHOD_BARRIER.presentValue(OPTION_BARRIER, SMILE_BUNDLE);
+    final double payTime = VANILLA_LONG.getUnderlyingForex().getPaymentTime();
+    final double rateDomestic = CURVES.getCurve(CURVES_NAME[1]).getInterestRate(payTime);
+    final double rateForeign = CURVES.getCurve(CURVES_NAME[0]).getInterestRate(payTime);
+    final double forward = SPOT * Math.exp(-rateForeign * payTime) / Math.exp(-rateDomestic * payTime);
+    final double volatility = SMILE_TERM.getVolatility(VANILLA_LONG.getTimeToExpiry(), STRIKE, forward);
+    final double[] atmFlat = {volatility, volatility, volatility, volatility, volatility};
+    final double[][] rrFlat = new double[][] { {0.0, 0.0}, {0.0, 0.0}, {0.0, 0.0}, {0.0, 0.0}, {0.0, 0.0}};
+    final double[][] sFlat = new double[][] { {0.0, 0.0}, {0.0, 0.0}, {0.0, 0.0}, {0.0, 0.0}, {0.0, 0.0}};
     final SmileDeltaTermStructureParameter smileTermFlat = new SmileDeltaTermStructureParameter(TIME_TO_EXPIRY, DELTA, atmFlat, rrFlat, sFlat);
-    SmileDeltaTermStructureDataBundle smileBumpedSpot = new SmileDeltaTermStructureDataBundle(smileTermFlat, SPOT + shiftSpotEURUSD, CURVES);
-    MultipleCurrencyAmount pvBumpedSpot = METHOD_BARRIER.presentValue(OPTION_BARRIER, smileBumpedSpot);
-    double ceDomesticFD = (pvBumpedSpot.getAmount(CUR_2) - pv.getAmount(CUR_2));
+    final SmileDeltaTermStructureDataBundle smileBumpedSpot = new SmileDeltaTermStructureDataBundle(smileTermFlat, SPOT + shiftSpotEURUSD, CURVES);
+    final MultipleCurrencyAmount pvBumpedSpot = METHOD_BARRIER.presentValue(OPTION_BARRIER, smileBumpedSpot);
+    final double ceDomesticFD = (pvBumpedSpot.getAmount(CUR_2) - pv.getAmount(CUR_2));
     assertEquals("Barrier currency exposure: domestic currency", ceDomesticFD, ce.getAmount(CUR_1) * shiftSpotEURUSD, 2.0E-4);
-    double spotGBPUSD = 1.60;
-    double spotGBPEUR = spotGBPUSD / SPOT;
-    double shiftSpotGBPUSD = 2.0E-6;
-    double spotEURUSDshifted = SPOT + shiftSpotEURUSD;
-    double spotGBPUSDshifted = spotGBPUSD + shiftSpotGBPUSD;
-    double spotGBPEURshifted = spotGBPUSDshifted / spotEURUSDshifted;
-    double pvInGBPBeforeShift = pv.getAmount(CUR_2) / spotGBPUSD;
-    double pvInGBPAfterShift = pvBumpedSpot.getAmount(CUR_2) / spotGBPUSDshifted;
+    final double spotGBPUSD = 1.60;
+    final double spotGBPEUR = spotGBPUSD / SPOT;
+    final double shiftSpotGBPUSD = 2.0E-6;
+    final double spotEURUSDshifted = SPOT + shiftSpotEURUSD;
+    final double spotGBPUSDshifted = spotGBPUSD + shiftSpotGBPUSD;
+    final double spotGBPEURshifted = spotGBPUSDshifted / spotEURUSDshifted;
+    final double pvInGBPBeforeShift = pv.getAmount(CUR_2) / spotGBPUSD;
+    final double pvInGBPAfterShift = pvBumpedSpot.getAmount(CUR_2) / spotGBPUSDshifted;
     assertEquals("Barrier currency exposure: all currencies", pvInGBPAfterShift - pvInGBPBeforeShift, ce.getAmount(CUR_1) * (1 / spotGBPEURshifted - 1 / spotGBPEUR) + ce.getAmount(CUR_2)
         * (1 / spotGBPUSDshifted - 1 / spotGBPUSD), 1.0E-4);
   }
@@ -215,10 +211,10 @@
    * Tests that the currency exposure given by the method for a generic ForexDerivatrive is the same as for a specific ForexOptionSingleBarrier.
    */
   public void currencyExposureDerivative() {
-    ForexDerivative fx = OPTION_BARRIER;
-    YieldCurveBundle curves = SMILE_BUNDLE;
-    MultipleCurrencyAmount ceGeneric = METHOD_BARRIER.currencyExposure(fx, curves);
-    MultipleCurrencyAmount ceSpecific = METHOD_BARRIER.currencyExposure(OPTION_BARRIER, SMILE_BUNDLE);
+    final ForexDerivative fx = OPTION_BARRIER;
+    final YieldCurveBundle curves = SMILE_BUNDLE;
+    final MultipleCurrencyAmount ceGeneric = METHOD_BARRIER.currencyExposure(fx, curves);
+    final MultipleCurrencyAmount ceSpecific = METHOD_BARRIER.currencyExposure(OPTION_BARRIER, SMILE_BUNDLE);
     assertEquals("Barrier price: generic vs specific", ceSpecific, ceGeneric);
   }
 
@@ -238,15 +234,15 @@
    * Tests the present value curve sensitivity.
    */
   public void presentValueCurveSensitivity() {
-    double payTime = VANILLA_LONG.getUnderlyingForex().getPaymentTime();
-    double rateDomestic = CURVES.getCurve(CURVES_NAME[1]).getInterestRate(payTime);
-    double rateForeign = CURVES.getCurve(CURVES_NAME[0]).getInterestRate(payTime);
+    final double payTime = VANILLA_LONG.getUnderlyingForex().getPaymentTime();
+    final double rateDomestic = CURVES.getCurve(CURVES_NAME[1]).getInterestRate(payTime);
+    final double rateForeign = CURVES.getCurve(CURVES_NAME[0]).getInterestRate(payTime);
     final PresentValueSensitivity sensi = METHOD_BARRIER.presentValueCurveSensitivity(OPTION_BARRIER, SMILE_BUNDLE);
     final double dfDomestic = CURVES.getCurve(CURVES_NAME[1]).getDiscountFactor(payTime);
     final double dfForeign = CURVES.getCurve(CURVES_NAME[0]).getDiscountFactor(payTime);
     final double forward = SPOT * dfForeign / dfDomestic;
     final double volatility = SMILE_TERM.getVolatility(new Triple<Double, Double, Double>(VANILLA_LONG.getTimeToExpiry(), STRIKE, forward));
-    double rebateByForeignUnit = REBATE / Math.abs(NOTIONAL);
+    final double rebateByForeignUnit = REBATE / Math.abs(NOTIONAL);
     // Finite difference
     final double deltaShift = 0.00001; // 0.1 bp
     final double bumpedPvForeignPlus = BLACK_BARRIER_FUNCTION.getPrice(VANILLA_LONG, BARRIER, rebateByForeignUnit, SPOT, rateForeign + deltaShift, rateDomestic, volatility) * NOTIONAL;
@@ -297,9 +293,9 @@
    * Tests present value volatility sensitivity.
    */
   public void volatilitySensitivity() {
-    PresentValueVolatilitySensitivityDataBundle sensi = METHOD_BARRIER.presentValueVolatilitySensitivity(OPTION_BARRIER, SMILE_BUNDLE);
-    Pair<Currency, Currency> currencyPair = ObjectsPair.of(CUR_1, CUR_2);
-    DoublesPair point = new DoublesPair(OPTION_BARRIER.getUnderlyingOption().getTimeToExpiry(), STRIKE);
+    final PresentValueVolatilitySensitivityDataBundle sensi = METHOD_BARRIER.presentValueVolatilitySensitivity(OPTION_BARRIER, SMILE_BUNDLE);
+    final Pair<Currency, Currency> currencyPair = ObjectsPair.of(CUR_1, CUR_2);
+    final DoublesPair point = new DoublesPair(OPTION_BARRIER.getUnderlyingOption().getTimeToExpiry(), STRIKE);
     assertEquals("Forex vanilla option: vega", currencyPair, sensi.getCurrencyPair());
     assertEquals("Forex vanilla option: vega size", 1, sensi.getVega().entrySet().size());
     assertTrue("Forex vanilla option: vega", sensi.getVega().containsKey(point));
@@ -310,10 +306,10 @@
     final double rateDomestic = CURVES.getCurve(CURVES_NAME[1]).getInterestRate(ACT_ACT.getDayCountFraction(REFERENCE_DATE, OPTION_PAY_DATE));
     final double rateForeign = CURVES.getCurve(CURVES_NAME[0]).getInterestRate(ACT_ACT.getDayCountFraction(REFERENCE_DATE, OPTION_PAY_DATE));
     final double volatility = SMILE_TERM.getVolatility(new Triple<Double, Double, Double>(timeToExpiry, STRIKE, forward));
-    double[] derivatives = new double[5];
+    final double[] derivatives = new double[5];
     BLACK_BARRIER_FUNCTION.getPriceAdjoint(VANILLA_LONG, BARRIER, REBATE / NOTIONAL, SPOT, rateForeign, rateDomestic, volatility, derivatives);
     assertEquals("Forex vanilla option: vega", derivatives[4] * NOTIONAL, sensi.getVega().get(point));
-    PresentValueVolatilitySensitivityDataBundle sensiShort = METHOD_BARRIER.presentValueVolatilitySensitivity(BARRIER_SHORT, SMILE_BUNDLE);
+    final PresentValueVolatilitySensitivityDataBundle sensiShort = METHOD_BARRIER.presentValueVolatilitySensitivity(BARRIER_SHORT, SMILE_BUNDLE);
     assertEquals("Forex vanilla option: vega short", -sensi.getVega().get(point), sensiShort.getVega().get(point));
   }
 
