/**
 * Copyright (C) 2011 - present by OpenGamma Inc. and the OpenGamma group of companies
 * 
 * Please see distribution for license.
 */
package com.opengamma.financial.interestrate.fra.method;

import static org.testng.AssertJUnit.assertEquals;

import java.util.List;
import java.util.Map;

import javax.time.calendar.Period;
import javax.time.calendar.ZonedDateTime;

import org.testng.annotations.Test;

import com.opengamma.financial.convention.businessday.BusinessDayConvention;
import com.opengamma.financial.convention.businessday.BusinessDayConventionFactory;
import com.opengamma.financial.convention.calendar.Calendar;
import com.opengamma.financial.convention.calendar.MondayToFridayCalendar;
import com.opengamma.financial.convention.daycount.DayCount;
import com.opengamma.financial.convention.daycount.DayCountFactory;
import com.opengamma.financial.instrument.fra.ForwardRateAgreementDefinition;
import com.opengamma.financial.instrument.index.IborIndex;
import com.opengamma.financial.interestrate.PresentValueCalculator;
import com.opengamma.financial.interestrate.PresentValueSensitivity;
import com.opengamma.financial.interestrate.PresentValueSensitivityCalculator;
import com.opengamma.financial.interestrate.TestsDataSets;
import com.opengamma.financial.interestrate.YieldCurveBundle;
import com.opengamma.financial.interestrate.fra.ForwardRateAgreement;
import com.opengamma.financial.interestrate.method.SensitivityFiniteDifference;
import com.opengamma.financial.model.interestrate.curve.YieldAndDiscountCurve;
import com.opengamma.financial.model.interestrate.curve.YieldCurve;
import com.opengamma.math.curve.InterpolatedDoublesCurve;
import com.opengamma.math.interpolation.LinearInterpolator1D;
import com.opengamma.util.money.Currency;
import com.opengamma.util.money.CurrencyAmount;
import com.opengamma.util.time.DateUtil;
import com.opengamma.util.tuple.DoublesPair;

/**
 * Tests the ForwardRateAgreement discounting method.
 */
public class ForwardRateAgreementDiscountingMethodTest {
  // Index
  private static final Period TENOR = Period.ofMonths(3);
  private static final int SETTLEMENT_DAYS = 2;
  private static final Calendar CALENDAR = new MondayToFridayCalendar("A");
  private static final DayCount DAY_COUNT_INDEX = DayCountFactory.INSTANCE.getDayCount("Actual/360");
  private static final BusinessDayConvention BUSINESS_DAY = BusinessDayConventionFactory.INSTANCE.getBusinessDayConvention("Modified Following");
  private static final boolean IS_EOM = true;
  private static final Currency CUR = Currency.USD;
  private static final IborIndex INDEX = new IborIndex(CUR, TENOR, SETTLEMENT_DAYS, CALENDAR, DAY_COUNT_INDEX, BUSINESS_DAY, IS_EOM);
  // Dates : The above dates are not standard but selected for insure correct testing.
  private static final ZonedDateTime FIXING_DATE = DateUtil.getUTCDate(2011, 1, 3);
  private static final ZonedDateTime ACCRUAL_START_DATE = DateUtil.getUTCDate(2011, 1, 6);
  private static final ZonedDateTime ACCRUAL_END_DATE = DateUtil.getUTCDate(2011, 4, 4);
  private static final ZonedDateTime PAYMENT_DATE = DateUtil.getUTCDate(2011, 1, 7);
  private static final DayCount DAY_COUNT_PAYMENT = DayCountFactory.INSTANCE.getDayCount("Actual/365");
  private static final double ACCRUAL_FACTOR_PAYMENT = DAY_COUNT_PAYMENT.getDayCountFraction(ACCRUAL_START_DATE, ACCRUAL_END_DATE);
  private static final double FRA_RATE = 0.05;
  private static final double NOTIONAL = 1000000; //1m
  // Coupon with specific payment and accrual dates.
  private static final ForwardRateAgreementDefinition FRA_DEFINITION = new ForwardRateAgreementDefinition(CUR, PAYMENT_DATE, ACCRUAL_START_DATE, ACCRUAL_END_DATE, ACCRUAL_FACTOR_PAYMENT, NOTIONAL,
      FIXING_DATE, INDEX, FRA_RATE);
  // To derivatives
  private static final ZonedDateTime REFERENCE_DATE = DateUtil.getUTCDate(2010, 10, 9);
  private static final String FUNDING_CURVE_NAME = "Funding";
  private static final String FORWARD_CURVE_NAME = "Forward";
  private static final String[] CURVES = {FUNDING_CURVE_NAME, FORWARD_CURVE_NAME};
  private static final ForwardRateAgreement FRA = (ForwardRateAgreement) FRA_DEFINITION.toDerivative(REFERENCE_DATE, CURVES);
  private static final ForwardRateAgreementDiscountingMethod FRA_METHOD = ForwardRateAgreementDiscountingMethod.getInstance();

  @Test
  public void parRate() {
    final YieldCurveBundle curves = TestsDataSets.createCurves1();
    final double forward = FRA_METHOD.parRate(FRA, curves);
    final double dfForwardCurveStart = curves.getCurve(FORWARD_CURVE_NAME).getDiscountFactor(FRA.getFixingPeriodStartTime());
    final double dfForwardCurveEnd = curves.getCurve(FORWARD_CURVE_NAME).getDiscountFactor(FRA.getFixingPeriodEndTime());
    final double forwardExpected = (dfForwardCurveStart / dfForwardCurveEnd - 1) / FRA.getFixingYearFraction();
    assertEquals("FRA discounting: par rate", forwardExpected, forward, 1.0E-10);
  }

  @Test
  public void presentValue() {
    final YieldCurveBundle curves = TestsDataSets.createCurves1();
    final double forward = FRA_METHOD.parRate(FRA, curves);
    final double dfSettle = curves.getCurve(FUNDING_CURVE_NAME).getDiscountFactor(FRA.getPaymentTime());
    final double expectedPv = FRA.getNotional() * dfSettle * FRA.getPaymentYearFraction() * (forward - FRA_RATE) / (1 + FRA.getPaymentYearFraction() * forward);
    final CurrencyAmount pv = FRA_METHOD.presentValue(FRA, curves);
    assertEquals("FRA discounting: present value", expectedPv, pv.getAmount(), 1.0E-2);
  }

  @Test
  public void presentValueMethodVsCalculator() {
    final YieldCurveBundle curves = TestsDataSets.createCurves1();
    final CurrencyAmount pvMethod = FRA_METHOD.presentValue(FRA, curves);
    final PresentValueCalculator calculator = PresentValueCalculator.getInstance();
    final double pvCalculator = calculator.visit(FRA, curves);
    assertEquals("FRA discounting: present value calculator vs method", pvCalculator, pvMethod.getAmount(), 1.0E-2);
  }

  @Test
  public void presentValueBuySellParity() {
    final YieldCurveBundle curves = TestsDataSets.createCurves1();
    final ForwardRateAgreementDefinition fraDefinitionSell = new ForwardRateAgreementDefinition(CUR, PAYMENT_DATE, ACCRUAL_START_DATE, ACCRUAL_END_DATE, ACCRUAL_FACTOR_PAYMENT, -NOTIONAL,
        FIXING_DATE, INDEX, FRA_RATE);
    final ForwardRateAgreement fraSell = (ForwardRateAgreement) fraDefinitionSell.toDerivative(REFERENCE_DATE, CURVES);
    final CurrencyAmount pvBuy = FRA_METHOD.presentValue(FRA, curves);
    final CurrencyAmount pvSell = FRA_METHOD.presentValue(fraSell, curves);
    assertEquals("FRA discounting: present value - buy/sell parity", pvSell.getAmount(), -pvBuy.getAmount(), 1.0E-2);
  }

  @Test
  public void sensitivity() {
    final YieldCurveBundle curves = TestsDataSets.createCurves1();
    // Par rate sensitivity
    final PresentValueSensitivity prsFra = FRA_METHOD.parRateCurveSensitivity(FRA, curves);
    final PresentValueSensitivity pvsFra = FRA_METHOD.presentValueCurveSensitivity(FRA, curves);
    prsFra.clean();
    final double deltaTolerancePrice = 1.0E+2;
    final double deltaToleranceRate = 1.0E-7;
    //Testing note: Sensitivity is for a movement of 1. 1E+2 = 1 cent for a 1 bp move. Tolerance increased to cope with numerical imprecision of finite difference.
    final double deltaShift = 1.0E-8;
    final double forward = FRA_METHOD.parRate(FRA, curves);
    final double pv = FRA_METHOD.presentValue(FRA, curves).getAmount();
    // 1. Forward curve sensitivity
    final String bumpedCurveName = "Bumped Curve";
    final String[] bumpedCurvesForwardName = {FUNDING_CURVE_NAME, bumpedCurveName};
    final ForwardRateAgreement fraBumpedForward = (ForwardRateAgreement) FRA_DEFINITION.toDerivative(REFERENCE_DATE, bumpedCurvesForwardName);
    final YieldAndDiscountCurve curveForward = curves.getCurve(FORWARD_CURVE_NAME);
    final double[] timeForward = new double[2];
    timeForward[0] = FRA.getFixingPeriodStartTime();
    timeForward[1] = FRA.getFixingPeriodEndTime();
    final int nbForwardDate = timeForward.length;
    final double[] yieldsForward = new double[nbForwardDate + 1];
    final double[] nodeTimesForward = new double[nbForwardDate + 1];
    yieldsForward[0] = curveForward.getInterestRate(0.0);
    for (int i = 0; i < nbForwardDate; i++) {
      nodeTimesForward[i + 1] = timeForward[i];
      yieldsForward[i + 1] = curveForward.getInterestRate(nodeTimesForward[i + 1]);
    }
    final YieldAndDiscountCurve tempCurveForward = new YieldCurve(InterpolatedDoublesCurve.fromSorted(nodeTimesForward, yieldsForward, new LinearInterpolator1D()));
<<<<<<< HEAD
    final List<DoublesPair> sensitivityForwardForward = prsFra.getSensitivity().get(FORWARD_CURVE_NAME);
    final List<DoublesPair> sensitivityPvForward = pvsFra.getSensitivity().get(FORWARD_CURVE_NAME);
=======
    final List<DoublesPair> sensiForwardForward = prsFra.getSensitivities().get(FORWARD_CURVE_NAME);
    final List<DoublesPair> sensiPvForward = pvsFra.getSensitivities().get(FORWARD_CURVE_NAME);
>>>>>>> 64440806
    final double[] sensiForwardForwardFD = new double[nbForwardDate];
    final double[] sensiPvForwardFD = new double[nbForwardDate];
    for (int i = 0; i < nbForwardDate; i++) {
      final YieldAndDiscountCurve bumpedCurveForward = tempCurveForward.withSingleShift(nodeTimesForward[i + 1], deltaShift);
      final YieldCurveBundle curvesBumpedForward = new YieldCurveBundle();
      curvesBumpedForward.addAll(curves);
      curvesBumpedForward.setCurve("Bumped Curve", bumpedCurveForward);
      final double bumpedForward = FRA_METHOD.parRate(fraBumpedForward, curvesBumpedForward);
      final double bumpedPv = FRA_METHOD.presentValue(fraBumpedForward, curvesBumpedForward).getAmount();
      sensiForwardForwardFD[i] = (bumpedForward - forward) / deltaShift;
      sensiPvForwardFD[i] = (bumpedPv - pv) / deltaShift;
      final DoublesPair pairForward = sensitivityForwardForward.get(i);
      final DoublesPair pairPv = sensitivityPvForward.get(i);
      assertEquals("Sensitivity forward to forward curve: Node " + i, nodeTimesForward[i + 1], pairForward.getFirst(), 1E-8);
      assertEquals("Sensitivity forward to forward curve: Node " + i, sensiForwardForwardFD[i], pairForward.getSecond(), deltaToleranceRate);
      assertEquals("Sensitivity pv to forward curve: Node " + i, nodeTimesForward[i + 1], pairPv.getFirst(), 1E-8);
      assertEquals("Sensitivity pv to forward curve: Node " + i, sensiPvForwardFD[i], pairPv.getSecond(), deltaTolerancePrice);
    }
    // 2. Funding curve sensitivity
    final String[] bumpedCurvesFundingName = {bumpedCurveName, FORWARD_CURVE_NAME};
    final ForwardRateAgreement fraBumped = (ForwardRateAgreement) FRA_DEFINITION.toDerivative(REFERENCE_DATE, bumpedCurvesFundingName);
    final YieldAndDiscountCurve curveFunding = curves.getCurve(FUNDING_CURVE_NAME);
    final double[] yieldsFunding = new double[2];
    final double[] nodeTimesFunding = new double[2];
    yieldsFunding[0] = curveFunding.getInterestRate(0.0);
    nodeTimesFunding[1] = FRA.getPaymentTime();
    yieldsFunding[1] = curveFunding.getInterestRate(nodeTimesFunding[1]);
    final YieldAndDiscountCurve tempCurveFunding = new YieldCurve(InterpolatedDoublesCurve.fromSorted(nodeTimesFunding, yieldsFunding, new LinearInterpolator1D()));
    final List<DoublesPair> tempFunding = pvsFra.getSensitivities().get(FUNDING_CURVE_NAME);
    final YieldAndDiscountCurve bumpedCurve = tempCurveFunding.withSingleShift(nodeTimesFunding[1], deltaShift);
    final YieldCurveBundle curvesBumped = new YieldCurveBundle();
    curvesBumped.addAll(curves);
    curvesBumped.setCurve("Bumped Curve", bumpedCurve);
    final double bumpedPvDsc = FRA_METHOD.presentValue(fraBumped, curvesBumped).getAmount();
    final double resDsc = (bumpedPvDsc - pv) / deltaShift;
    final DoublesPair pair = tempFunding.get(0);
    assertEquals("Sensitivity pv to discounting curve:", nodeTimesFunding[1], pair.getFirst(), 1E-8);
    assertEquals("Sensitivity pv to discounting curve:", resDsc, pair.getSecond(), deltaTolerancePrice);
  }

  @Test
  public void sensitivityMethod() {
    final YieldCurveBundle curves = TestsDataSets.createCurves1();
    //Testing note: Sensitivity is for a movement of 1. 1E+2 = 1 cent for a 1 bp move. Tolerance increased to cope with numerical imprecision of finite difference.
    final double deltaShift = 1.0E-8;
    final double pv = FRA_METHOD.presentValue(FRA, curves).getAmount();
    // 1. Forward curve sensitivity
    final String bumpedCurveName = "Bumped Curve";
    final String[] bumpedCurvesForwardName = {FUNDING_CURVE_NAME, bumpedCurveName};
    final ForwardRateAgreement fraBumpedForward = (ForwardRateAgreement) FRA_DEFINITION.toDerivative(REFERENCE_DATE, bumpedCurvesForwardName);
    final YieldAndDiscountCurve curveForward = curves.getCurve(FORWARD_CURVE_NAME);
    final double[] timeForward = new double[2];
    timeForward[0] = FRA.getFixingPeriodStartTime();
    timeForward[1] = FRA.getFixingPeriodEndTime();
    final int nbForwardDate = timeForward.length;
    final double[] yieldsForward = new double[nbForwardDate + 1];
    final double[] nodeTimesForward = new double[nbForwardDate + 1];
    yieldsForward[0] = curveForward.getInterestRate(0.0);
    for (int i = 0; i < nbForwardDate; i++) {
      nodeTimesForward[i + 1] = timeForward[i];
      yieldsForward[i + 1] = curveForward.getInterestRate(nodeTimesForward[i + 1]);
    }
    final YieldAndDiscountCurve tempCurveForward = new YieldCurve(InterpolatedDoublesCurve.fromSorted(nodeTimesForward, yieldsForward, new LinearInterpolator1D()));
    final double[] sensiPvForwardFD = new double[nbForwardDate];
    for (int i = 0; i < nbForwardDate; i++) {
      final YieldAndDiscountCurve bumpedCurveForward = tempCurveForward.withSingleShift(nodeTimesForward[i + 1], deltaShift);
      final YieldCurveBundle curvesBumpedForward = new YieldCurveBundle();
      curvesBumpedForward.addAll(curves);
      curvesBumpedForward.setCurve("Bumped Curve", bumpedCurveForward);
      final double bumpedPv = FRA_METHOD.presentValue(fraBumpedForward, curvesBumpedForward).getAmount();
      sensiPvForwardFD[i] = (bumpedPv - pv) / deltaShift;
    }

    final double[] nodeTimesForwardMethod = new double[] {FRA.getFixingPeriodStartTime(), FRA.getFixingPeriodEndTime()};
    final double[] sensiForwardMethod = SensitivityFiniteDifference.curveSensitivity(fraBumpedForward, curves, pv, FORWARD_CURVE_NAME, bumpedCurveName, nodeTimesForwardMethod, deltaShift, FRA_METHOD);
    assertEquals("Sensitivity finite difference method: number of node", 2, sensiForwardMethod.length);
    for (int loopnode = 0; loopnode < sensiForwardMethod.length; loopnode++) {
      assertEquals("Sensitivity finite difference method: node sensitivity", sensiPvForwardFD[loopnode], sensiForwardMethod[loopnode]);
    }

    // 2. Funding curve sensitivity
    final String[] bumpedCurvesFundingName = {bumpedCurveName, FORWARD_CURVE_NAME};
    final ForwardRateAgreement fraBumped = (ForwardRateAgreement) FRA_DEFINITION.toDerivative(REFERENCE_DATE, bumpedCurvesFundingName);
    final YieldAndDiscountCurve curveFunding = curves.getCurve(FUNDING_CURVE_NAME);
    final double[] yieldsFunding = new double[2];
    final double[] nodeTimesFunding = new double[2];
    yieldsFunding[0] = curveFunding.getInterestRate(0.0);
    nodeTimesFunding[1] = FRA.getPaymentTime();
    yieldsFunding[1] = curveFunding.getInterestRate(nodeTimesFunding[1]);
    final YieldAndDiscountCurve tempCurveFunding = new YieldCurve(InterpolatedDoublesCurve.fromSorted(nodeTimesFunding, yieldsFunding, new LinearInterpolator1D()));
    final YieldAndDiscountCurve bumpedCurve = tempCurveFunding.withSingleShift(nodeTimesFunding[1], deltaShift);
    final YieldCurveBundle curvesBumped = new YieldCurveBundle();
    curvesBumped.addAll(curves);
    curvesBumped.replaceCurve("Bumped Curve", bumpedCurve);
    final double bumpedPvDsc = FRA_METHOD.presentValue(fraBumped, curvesBumped).getAmount();
    final double[] resDsc = new double[1];
    resDsc[0] = (bumpedPvDsc - pv) / deltaShift;

    final double[] nodeTimesFundingMethod = new double[] {FRA.getPaymentTime()};
    final double[] sensiFundingMethod = SensitivityFiniteDifference.curveSensitivity(fraBumped, curves, pv, FUNDING_CURVE_NAME, bumpedCurveName, nodeTimesFundingMethod, deltaShift, FRA_METHOD);
    assertEquals("Sensitivity finite difference method: number of node", 1, sensiFundingMethod.length);
    for (int loopnode = 0; loopnode < sensiFundingMethod.length; loopnode++) {
      assertEquals("Sensitivity finite difference method: node sensitivity", resDsc[loopnode], sensiFundingMethod[loopnode]);
    }
  }

  @Test
  public void presentValueSensitivityMethodVsCalculator() {
    final YieldCurveBundle curves = TestsDataSets.createCurves1();
    final PresentValueSensitivity pvcsMethod = FRA_METHOD.presentValueCurveSensitivity(FRA, curves);
    final PresentValueSensitivityCalculator calculator = PresentValueSensitivityCalculator.getInstance();
    final Map<String, List<DoublesPair>> pvcsCalculator = calculator.visit(FRA, curves);
    assertEquals("FRA discounting: present value calculator vs method", pvcsCalculator, pvcsMethod.getSensitivities());
  }

}<|MERGE_RESOLUTION|>--- conflicted
+++ resolved
@@ -1,6 +1,6 @@
 /**
  * Copyright (C) 2011 - present by OpenGamma Inc. and the OpenGamma group of companies
- * 
+ *
  * Please see distribution for license.
  */
 package com.opengamma.financial.interestrate.fra.method;
@@ -142,13 +142,8 @@
       yieldsForward[i + 1] = curveForward.getInterestRate(nodeTimesForward[i + 1]);
     }
     final YieldAndDiscountCurve tempCurveForward = new YieldCurve(InterpolatedDoublesCurve.fromSorted(nodeTimesForward, yieldsForward, new LinearInterpolator1D()));
-<<<<<<< HEAD
-    final List<DoublesPair> sensitivityForwardForward = prsFra.getSensitivity().get(FORWARD_CURVE_NAME);
-    final List<DoublesPair> sensitivityPvForward = pvsFra.getSensitivity().get(FORWARD_CURVE_NAME);
-=======
     final List<DoublesPair> sensiForwardForward = prsFra.getSensitivities().get(FORWARD_CURVE_NAME);
     final List<DoublesPair> sensiPvForward = pvsFra.getSensitivities().get(FORWARD_CURVE_NAME);
->>>>>>> 64440806
     final double[] sensiForwardForwardFD = new double[nbForwardDate];
     final double[] sensiPvForwardFD = new double[nbForwardDate];
     for (int i = 0; i < nbForwardDate; i++) {
@@ -160,8 +155,8 @@
       final double bumpedPv = FRA_METHOD.presentValue(fraBumpedForward, curvesBumpedForward).getAmount();
       sensiForwardForwardFD[i] = (bumpedForward - forward) / deltaShift;
       sensiPvForwardFD[i] = (bumpedPv - pv) / deltaShift;
-      final DoublesPair pairForward = sensitivityForwardForward.get(i);
-      final DoublesPair pairPv = sensitivityPvForward.get(i);
+      final DoublesPair pairForward = sensiForwardForward.get(i);
+      final DoublesPair pairPv = sensiPvForward.get(i);
       assertEquals("Sensitivity forward to forward curve: Node " + i, nodeTimesForward[i + 1], pairForward.getFirst(), 1E-8);
       assertEquals("Sensitivity forward to forward curve: Node " + i, sensiForwardForwardFD[i], pairForward.getSecond(), deltaToleranceRate);
       assertEquals("Sensitivity pv to forward curve: Node " + i, nodeTimesForward[i + 1], pairPv.getFirst(), 1E-8);
