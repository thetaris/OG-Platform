/**
 * Copyright (C) 2011 - present by OpenGamma Inc. and the OpenGamma group of companies
 * 
 * Please see distribution for license.
 */
package com.opengamma.financial.interestrate.payments.method;

import static org.testng.AssertJUnit.assertEquals;
import static org.testng.AssertJUnit.assertTrue;
import it.unimi.dsi.fastutil.doubles.DoubleAVLTreeSet;

import java.util.List;

import javax.time.calendar.Period;
import javax.time.calendar.ZonedDateTime;

import org.testng.annotations.Test;

import com.opengamma.financial.convention.businessday.BusinessDayConvention;
import com.opengamma.financial.convention.businessday.BusinessDayConventionFactory;
import com.opengamma.financial.convention.calendar.Calendar;
import com.opengamma.financial.convention.calendar.MondayToFridayCalendar;
import com.opengamma.financial.convention.daycount.DayCount;
import com.opengamma.financial.convention.daycount.DayCountFactory;
import com.opengamma.financial.instrument.annuity.AnnuityCouponFixedDefinition;
import com.opengamma.financial.instrument.annuity.AnnuityCouponIborDefinition;
import com.opengamma.financial.instrument.index.CMSIndex;
import com.opengamma.financial.instrument.index.IborIndex;
import com.opengamma.financial.instrument.payment.CapFloorCMSDefinition;
import com.opengamma.financial.instrument.payment.CouponCMSDefinition;
import com.opengamma.financial.instrument.payment.CouponFixedDefinition;
import com.opengamma.financial.instrument.swap.SwapFixedIborDefinition;
import com.opengamma.financial.interestrate.PresentValueCurveSensitivitySABRCalculator;
import com.opengamma.financial.interestrate.PresentValueSABRCalculator;
import com.opengamma.financial.interestrate.PresentValueSABRSensitivityDataBundle;
import com.opengamma.financial.interestrate.PresentValueSABRSensitivitySABRCalculator;
import com.opengamma.financial.interestrate.PresentValueSensitivity;
import com.opengamma.financial.interestrate.TestsDataSets;
import com.opengamma.financial.interestrate.YieldCurveBundle;
import com.opengamma.financial.interestrate.method.SensitivityFiniteDifference;
import com.opengamma.financial.interestrate.payments.CapFloorCMS;
import com.opengamma.financial.interestrate.payments.CouponCMS;
import com.opengamma.financial.interestrate.payments.CouponFixed;
import com.opengamma.financial.interestrate.payments.CouponIbor;
import com.opengamma.financial.model.option.definition.SABRInterestRateDataBundle;
import com.opengamma.financial.model.option.definition.SABRInterestRateParameters;
import com.opengamma.util.money.Currency;
import com.opengamma.util.time.DateUtil;
import com.opengamma.util.tuple.DoublesPair;

/**
 *  Test class for the replication method for CMS caplet/floorlet with a SABR smile.
 */
public class CapFloorCMSSABRReplicationMethodTest {
  //Swap 5Y
  private static final Currency CUR = Currency.USD;
  private static final Calendar CALENDAR = new MondayToFridayCalendar("A");
  private static final BusinessDayConvention BUSINESS_DAY = BusinessDayConventionFactory.INSTANCE.getBusinessDayConvention("Modified Following");
  private static final boolean IS_EOM = true;
  private static final Period ANNUITY_TENOR = Period.ofYears(5);
  private static final ZonedDateTime SETTLEMENT_DATE = DateUtil.getUTCDate(2011, 3, 17);
  //Fixed leg: Semi-annual bond
  private static final Period FIXED_PAYMENT_PERIOD = Period.ofMonths(6);
  private static final DayCount FIXED_DAY_COUNT = DayCountFactory.INSTANCE.getDayCount("30/360");
  private static final double RATE = 0.0325;
  private static final boolean FIXED_IS_PAYER = true;
  private static final AnnuityCouponFixedDefinition FIXED_ANNUITY = AnnuityCouponFixedDefinition.from(CUR, SETTLEMENT_DATE, ANNUITY_TENOR, FIXED_PAYMENT_PERIOD, CALENDAR, FIXED_DAY_COUNT,
      BUSINESS_DAY, IS_EOM, 1.0, RATE, FIXED_IS_PAYER);
  //Ibor leg: quarterly money
  private static final Period INDEX_TENOR = Period.ofMonths(3);
  private static final int SETTLEMENT_DAYS = 2;
  private static final DayCount DAY_COUNT = DayCountFactory.INSTANCE.getDayCount("Actual/360");
  private static final IborIndex IBOR_INDEX = new IborIndex(CUR, INDEX_TENOR, SETTLEMENT_DAYS, CALENDAR, DAY_COUNT, BUSINESS_DAY, IS_EOM);
  private static final AnnuityCouponIborDefinition IBOR_ANNUITY = AnnuityCouponIborDefinition.from(SETTLEMENT_DATE, ANNUITY_TENOR, 1.0, IBOR_INDEX, !FIXED_IS_PAYER);
  // CMS coupon construction
  private static final CMSIndex CMS_INDEX = new CMSIndex(FIXED_PAYMENT_PERIOD, FIXED_DAY_COUNT, IBOR_INDEX, ANNUITY_TENOR);
  private static final SwapFixedIborDefinition SWAP_DEFINITION = new SwapFixedIborDefinition(FIXED_ANNUITY, IBOR_ANNUITY);
  private static final ZonedDateTime PAYMENT_DATE = DateUtil.getUTCDate(2011, 4, 6);
  private static final ZonedDateTime FIXING_DATE = DateUtil.getUTCDate(2010, 12, 30);
  private static final ZonedDateTime ACCRUAL_START_DATE = DateUtil.getUTCDate(2011, 1, 5);
  private static final ZonedDateTime ACCRUAL_END_DATE = DateUtil.getUTCDate(2011, 4, 5);
  private static final DayCount PAYMENT_DAY_COUNT = DayCountFactory.INSTANCE.getDayCount("Actual/360");
  private static final double ACCRUAL_FACTOR = PAYMENT_DAY_COUNT.getDayCountFraction(ACCRUAL_START_DATE, ACCRUAL_END_DATE);
  private static final double NOTIONAL = 10000000; //10m
  private static final CouponCMSDefinition CMS_COUPON_DEFINITION = CouponCMSDefinition.from(PAYMENT_DATE, ACCRUAL_START_DATE, ACCRUAL_END_DATE, ACCRUAL_FACTOR, NOTIONAL, FIXING_DATE, SWAP_DEFINITION,
      CMS_INDEX);
  // Cap/Floor construction
  private static final double STRIKE = 0.02;
  private static final boolean IS_CAP = true;
  private static final CapFloorCMSDefinition CMS_CAP_DEFINITION = CapFloorCMSDefinition.from(CMS_COUPON_DEFINITION, STRIKE, IS_CAP);
  private static final CapFloorCMSDefinition CMS_CAP_0_DEFINITION = CapFloorCMSDefinition.from(CMS_COUPON_DEFINITION, 0.0, IS_CAP);
  private static final CapFloorCMSDefinition CMS_FLOOR_DEFINITION = CapFloorCMSDefinition.from(CMS_COUPON_DEFINITION, STRIKE, !IS_CAP);
  private static final CouponFixedDefinition COUPON_STRIKE_DEFINITION = new CouponFixedDefinition(CMS_COUPON_DEFINITION, STRIKE);
  // to derivatives
  private static final ZonedDateTime REFERENCE_DATE = DateUtil.getUTCDate(2008, 8, 18);
  private static final String FUNDING_CURVE_NAME = "Funding";
  private static final String FORWARD_CURVE_NAME = "Forward";
  private static final String[] CURVES_NAME = {FUNDING_CURVE_NAME, FORWARD_CURVE_NAME};
  private static final YieldCurveBundle CURVES = TestsDataSets.createCurves1();
  private static final SABRInterestRateParameters SABR_PARAMETER = TestsDataSets.createSABR1();
  private static final SABRInterestRateDataBundle SABR_BUNDLE = new SABRInterestRateDataBundle(SABR_PARAMETER, CURVES);

  private static final CouponCMS CMS_COUPON = (CouponCMS) CMS_COUPON_DEFINITION.toDerivative(REFERENCE_DATE, CURVES_NAME);
  private static final CapFloorCMS CMS_CAP_0 = (CapFloorCMS) CMS_CAP_0_DEFINITION.toDerivative(REFERENCE_DATE, CURVES_NAME);
  private static final CapFloorCMS CMS_CAP = (CapFloorCMS) CMS_CAP_DEFINITION.toDerivative(REFERENCE_DATE, CURVES_NAME);
  private static final CapFloorCMS CMS_FLOOR = (CapFloorCMS) CMS_FLOOR_DEFINITION.toDerivative(REFERENCE_DATE, CURVES_NAME);
  private static final CouponFixed COUPON_STRIKE = COUPON_STRIKE_DEFINITION.toDerivative(REFERENCE_DATE, CURVES_NAME);
  // Calculators
  private static final PresentValueSABRCalculator PVC_SABR = PresentValueSABRCalculator.getInstance();
  private static final PresentValueCurveSensitivitySABRCalculator PVCSC_SABR = PresentValueCurveSensitivitySABRCalculator.getInstance();
  private static final PresentValueSABRSensitivitySABRCalculator PVSSC_SABR = PresentValueSABRSensitivitySABRCalculator.getInstance();
  private static final CapFloorCMSSABRReplicationMethod METHOD = CapFloorCMSSABRReplicationMethod.getDefaultInstance();

  @Test
  /**
   * Tests the price of CMS coupon and cap/floor using replication in the SABR framework. Values are tested against hard-coded values.
   */
  public void testPriceReplication() {
    // CMS cap/floor with strike 0 has the same price as a CMS coupon.
    final double priceCMSCoupon = PVC_SABR.visit(CMS_COUPON, SABR_BUNDLE);
    final double priceCMSCap0 = PVC_SABR.visit(CMS_CAP_0, SABR_BUNDLE);
    assertEquals(priceCMSCoupon, priceCMSCap0, 1E-2);
    final double priceCMSCap = PVC_SABR.visit(CMS_CAP, SABR_BUNDLE);
    assertEquals(48695.384, priceCMSCap, 1E-2); //From previous run
    final double priceCMSFloor = PVC_SABR.visit(CMS_FLOOR, SABR_BUNDLE);
    assertEquals(1981.190, priceCMSFloor, 1E-2); //From previous run
    final double priceStrike = PVC_SABR.visit(COUPON_STRIKE, CURVES);
    // Cap/floor parity: !cash-settled swaption price is arbitrable: no exact cap/floor/swap parity!
    assertEquals(priceCMSCap - priceCMSFloor, priceCMSCoupon - priceStrike, 2.0E+2);
  }

  @Test
  /**
   * Tests the price of CMS coupon and cap/floor using replication in the SABR framework. Values are tested against hard-coded values.
   */
  public void presentValueMethodVsCalculator() {
    double pvMethod = METHOD.presentValue(CMS_CAP, SABR_BUNDLE).getAmount();
    double pvCalculator = PVC_SABR.visit(CMS_CAP, SABR_BUNDLE);
    assertEquals("CMS cap/floor SABR: Present value : method vs calculator", pvMethod, pvCalculator);
  }

  @Test
  /**
   * Tests the price curve sensitivity of CMS coupon and cap/floor using replication in the SABR framework. Values are tested against finite difference values.
   */
  public void presentValueCurveSensitivity() {
    PresentValueSensitivity pvcsCap = METHOD.presentValueSensitivity(CMS_CAP, SABR_BUNDLE);
    pvcsCap = pvcsCap.clean();
    final double deltaTolerancePrice = 1.0E+1;
    //Testing note: Sensitivity is for a movement of 1. 1E+2 = 1 cent for a 1 bp move.
    final double deltaShift = 1.0E-6;
    String bumpedCurveName = "Bumped Curve";
    // 1. Forward curve sensitivity
    final String[] CurveNameBumpedForward = {FUNDING_CURVE_NAME, bumpedCurveName};
    final CapFloorCMS capBumpedForward = (CapFloorCMS) CMS_CAP_DEFINITION.toDerivative(REFERENCE_DATE, CurveNameBumpedForward);
    DoubleAVLTreeSet forwardTime = new DoubleAVLTreeSet();
    for (int loopcpn = 0; loopcpn < CMS_CAP.getUnderlyingSwap().getSecondLeg().getNumberOfPayments(); loopcpn++) {
      CouponIbor cpn = (CouponIbor) CMS_CAP.getUnderlyingSwap().getSecondLeg().getNthPayment(loopcpn);
      forwardTime.add(cpn.getFixingPeriodStartTime());
      forwardTime.add(cpn.getFixingPeriodEndTime());
    }
    double[] nodeTimesForward = forwardTime.toDoubleArray();
    double[] sensiForwardMethod = SensitivityFiniteDifference.curveSensitivity(capBumpedForward, SABR_BUNDLE, FORWARD_CURVE_NAME, bumpedCurveName, nodeTimesForward, deltaShift, METHOD);
    assertEquals("Sensitivity finite difference method: number of node", nodeTimesForward.length, sensiForwardMethod.length);
    List<DoublesPair> sensiPvForward = pvcsCap.getSensitivity().get(FORWARD_CURVE_NAME);
    for (int loopnode = 0; loopnode < sensiForwardMethod.length; loopnode++) {
      final DoublesPair pairPv = sensiPvForward.get(loopnode);
      assertEquals("Sensitivity CMS cap/floor pv to forward curve: Node " + loopnode, nodeTimesForward[loopnode], pairPv.getFirst(), 1E-8);
      assertEquals("Sensitivity finite difference method: node sensitivity " + loopnode, pairPv.second, sensiForwardMethod[loopnode], deltaTolerancePrice);
    }
    // 2. Discounting curve sensitivity
    final String[] CurveNameBumpedDisc = {bumpedCurveName, FORWARD_CURVE_NAME};
    final CapFloorCMS capBumpedDisc = (CapFloorCMS) CMS_CAP_DEFINITION.toDerivative(REFERENCE_DATE, CurveNameBumpedDisc);
    DoubleAVLTreeSet discTime = new DoubleAVLTreeSet();
    discTime.add(capBumpedDisc.getPaymentTime());
    for (int loopcpn = 0; loopcpn < CMS_CAP.getUnderlyingSwap().getSecondLeg().getNumberOfPayments(); loopcpn++) {
      CouponIbor cpn = (CouponIbor) CMS_CAP.getUnderlyingSwap().getSecondLeg().getNthPayment(loopcpn);
      discTime.add(cpn.getPaymentTime());
    }
    double[] nodeTimesDisc = discTime.toDoubleArray();
    double[] sensiDiscMethod = SensitivityFiniteDifference.curveSensitivity(capBumpedDisc, SABR_BUNDLE, FUNDING_CURVE_NAME, bumpedCurveName, nodeTimesDisc, deltaShift, METHOD);
    List<DoublesPair> sensiPvDisc = pvcsCap.getSensitivity().get(FUNDING_CURVE_NAME);
    for (int loopnode = 0; loopnode < sensiDiscMethod.length; loopnode++) {
      final DoublesPair pairPv = sensiPvDisc.get(loopnode);
      assertEquals("Sensitivity CMS cap/floor pv to forward curve: Node " + loopnode, nodeTimesDisc[loopnode], pairPv.getFirst(), 1E-8);
      assertEquals("Sensitivity finite difference method: node sensitivity " + loopnode, pairPv.second, sensiDiscMethod[loopnode], deltaTolerancePrice);
    }
  }

  @Test
  /**
   * Tests the present value SABR parameters sensitivity vs finite difference.
   */
<<<<<<< HEAD
  public void presentValueMethodVsCalculator() {
    final double pvMethod = METHOD.presentValue(CMS_CAP, SABR_BUNDLE).getAmount();
    final double pvCalculator = PVC_SABR.visit(CMS_CAP, SABR_BUNDLE);
    assertEquals("CMS cap/floor SABR: Present value : method vs calculator", pvMethod, pvCalculator);
=======
  public void presentValueSABRSensitivity() {
    final double pv = METHOD.presentValue(CMS_CAP, SABR_BUNDLE).getAmount();
    final PresentValueSABRSensitivityDataBundle pvsCapLong = METHOD.presentValueSABRSensitivity(CMS_CAP, SABR_BUNDLE);
    // SABR sensitivity vs finite difference
    final double shift = 0.0001;
    final double shiftAlpha = 0.00001;
    double maturity = CMS_CAP.getUnderlyingSwap().getFixedLeg().getNthPayment(CMS_CAP.getUnderlyingSwap().getFixedLeg().getNumberOfPayments() - 1).getPaymentTime() - CMS_CAP.getSettlementTime();
    final DoublesPair expectedExpiryTenor = new DoublesPair(CMS_CAP.getFixingTime(), maturity);
    // Alpha sensitivity vs finite difference computation
    final SABRInterestRateParameters sabrParameterAlphaBumped = TestsDataSets.createSABR1AlphaBumped(shiftAlpha);
    final SABRInterestRateDataBundle sabrBundleAlphaBumped = new SABRInterestRateDataBundle(sabrParameterAlphaBumped, CURVES);
    final double pvLongPayerAlphaBumped = METHOD.presentValue(CMS_CAP, sabrBundleAlphaBumped).getAmount();
    final double expectedAlphaSensi = (pvLongPayerAlphaBumped - pv) / shiftAlpha;
    assertEquals("Number of alpha sensitivity", pvsCapLong.getAlpha().keySet().size(), 1);
    assertEquals("Alpha sensitivity expiry/tenor", pvsCapLong.getAlpha().keySet().contains(expectedExpiryTenor), true);
    assertEquals("Alpha sensitivity value", expectedAlphaSensi, pvsCapLong.getAlpha().get(expectedExpiryTenor), 3.0E+1);
    // Rho sensitivity vs finite difference computation
    final SABRInterestRateParameters sabrParameterRhoBumped = TestsDataSets.createSABR1RhoBumped();
    final SABRInterestRateDataBundle sabrBundleRhoBumped = new SABRInterestRateDataBundle(sabrParameterRhoBumped, CURVES);
    final double pvLongPayerRhoBumped = METHOD.presentValue(CMS_CAP, sabrBundleRhoBumped).getAmount();
    final double expectedRhoSensi = (pvLongPayerRhoBumped - pv) / shift;
    assertEquals("Number of rho sensitivity", pvsCapLong.getRho().keySet().size(), 1);
    assertEquals("Rho sensitivity expiry/tenor", pvsCapLong.getRho().keySet().contains(expectedExpiryTenor), true);
    assertEquals("Rho sensitivity value", expectedRhoSensi, pvsCapLong.getRho().get(expectedExpiryTenor), 1.0E+0);
    // Alpha sensitivity vs finite difference computation
    final SABRInterestRateParameters sabrParameterNuBumped = TestsDataSets.createSABR1NuBumped();
    final SABRInterestRateDataBundle sabrBundleNuBumped = new SABRInterestRateDataBundle(sabrParameterNuBumped, CURVES);
    final double pvLongPayerNuBumped = METHOD.presentValue(CMS_CAP, sabrBundleNuBumped).getAmount();
    final double expectedNuSensi = (pvLongPayerNuBumped - pv) / shift;
    assertEquals("Number of nu sensitivity", pvsCapLong.getNu().keySet().size(), 1);
    assertTrue("Nu sensitivity expiry/tenor", pvsCapLong.getNu().keySet().contains(expectedExpiryTenor));
    assertEquals("Nu sensitivity value", expectedNuSensi, pvsCapLong.getNu().get(expectedExpiryTenor), 2.0E+0);
>>>>>>> 16c7c457
  }

  @Test
  /**
   * Tests the present value SABR parameters sensitivity: Method vs Calculator.
   */
  public void presentValueSABRSensitivityMethodVsCalculator() {
    final PresentValueSABRSensitivityDataBundle pvssMethod = METHOD.presentValueSABRSensitivity(CMS_CAP, SABR_BUNDLE);
    final PresentValueSABRSensitivityDataBundle pvssCalculator = PVSSC_SABR.visit(CMS_CAP, SABR_BUNDLE);
    assertEquals("CMS cap/floor SABR: Present value SABR sensitivity: method vs calculator", pvssMethod, pvssCalculator);
  }

  @Test(enabled = false)
  /**
   * Tests of performance. "enabled = false" for the standard testing.
   */
  public void testPerformance() {
    long startTime, endTime;
    final int nbTest = 1000;
    startTime = System.currentTimeMillis();
    for (int looptest = 0; looptest < nbTest; looptest++) {
      PVC_SABR.visit(CMS_CAP, SABR_BUNDLE);
      PVCSC_SABR.visit(CMS_CAP, SABR_BUNDLE);
      PVSSC_SABR.visit(CMS_CAP, SABR_BUNDLE);
    }
    endTime = System.currentTimeMillis();
    System.out.println(nbTest + " CMS cap by replication (price+delta+vega): " + (endTime - startTime) + " ms");
    // Performance note: price+delta: 15-Jun-11: On Mac Pro 3.2 GHz Quad-Core Intel Xeon: 345 ms for 1000 cap 5Y.
    // Performance note: price+delta+vega: 15-Jun-11: On Mac Pro 3.2 GHz Quad-Core Intel Xeon: 615 ms for 1000 cap 5Y.
    startTime = System.currentTimeMillis();
    for (int looptest = 0; looptest < nbTest; looptest++) {
      PVC_SABR.visit(CMS_FLOOR, SABR_BUNDLE);
      PVCSC_SABR.visit(CMS_FLOOR, SABR_BUNDLE);
      PVSSC_SABR.visit(CMS_FLOOR, SABR_BUNDLE);
    }
    endTime = System.currentTimeMillis();
    System.out.println(nbTest + " CMS floor by replication (price+delta+vega): " + (endTime - startTime) + " ms");
    // Performance note: price+delta: 15-Jun-11: On Mac Pro 3.2 GHz Quad-Core Intel Xeon: 250 ms for 1000 floor 5Y.
    // Performance note: price+delta+vega: 15-Jun-11: On Mac Pro 3.2 GHz Quad-Core Intel Xeon: 490 ms for 1000 cap 5Y.
  }

}<|MERGE_RESOLUTION|>--- conflicted
+++ resolved
@@ -191,12 +191,6 @@
   /**
    * Tests the present value SABR parameters sensitivity vs finite difference.
    */
-<<<<<<< HEAD
-  public void presentValueMethodVsCalculator() {
-    final double pvMethod = METHOD.presentValue(CMS_CAP, SABR_BUNDLE).getAmount();
-    final double pvCalculator = PVC_SABR.visit(CMS_CAP, SABR_BUNDLE);
-    assertEquals("CMS cap/floor SABR: Present value : method vs calculator", pvMethod, pvCalculator);
-=======
   public void presentValueSABRSensitivity() {
     final double pv = METHOD.presentValue(CMS_CAP, SABR_BUNDLE).getAmount();
     final PresentValueSABRSensitivityDataBundle pvsCapLong = METHOD.presentValueSABRSensitivity(CMS_CAP, SABR_BUNDLE);
@@ -229,7 +223,6 @@
     assertEquals("Number of nu sensitivity", pvsCapLong.getNu().keySet().size(), 1);
     assertTrue("Nu sensitivity expiry/tenor", pvsCapLong.getNu().keySet().contains(expectedExpiryTenor));
     assertEquals("Nu sensitivity value", expectedNuSensi, pvsCapLong.getNu().get(expectedExpiryTenor), 2.0E+0);
->>>>>>> 16c7c457
   }
 
   @Test
