--- conflicted
+++ resolved
@@ -100,17 +100,10 @@
    * Compare the price with a price without convexity adjustment.
    */
   public void comparisonDiscounting() {
-<<<<<<< HEAD
     final YieldCurveBundle curves = TestsDataSets.createCurves1();
     final InterestRateFutureSecurityDiscountingMethod methodDiscounting = InterestRateFutureSecurityDiscountingMethod.getInstance();
-    final double priceDiscounting = methodDiscounting.price(ERU2, curves);
+    final double priceDiscounting = methodDiscounting.priceFromCurves(ERU2, curves);
     final double priceHullWhite = METHOD.price(ERU2, curves);
-=======
-    YieldCurveBundle curves = TestsDataSets.createCurves1();
-    InterestRateFutureSecurityDiscountingMethod methodDiscounting = new InterestRateFutureSecurityDiscountingMethod();
-    double priceDiscounting = methodDiscounting.priceFromCurves(ERU2, curves);
-    double priceHullWhite = METHOD.price(ERU2, curves);
->>>>>>> fc5d2c22
     assertTrue("Future price comparison with no convexity adjustment", priceDiscounting > priceHullWhite);
 
   }
