/**
 * Copyright (C) 2011 - present by OpenGamma Inc. and the OpenGamma group of companies
 * 
 * Please see distribution for license.
 */
package com.opengamma.financial.model.volatility.surface;

import java.io.PrintStream;
import java.util.Arrays;
import java.util.Map;

import org.apache.commons.lang.Validate;

import com.opengamma.financial.model.finitedifference.BoundaryCondition;
import com.opengamma.financial.model.finitedifference.ConvectionDiffusionPDEDataBundle;
import com.opengamma.financial.model.finitedifference.ConvectionDiffusionPDESolver;
import com.opengamma.financial.model.finitedifference.DirichletBoundaryCondition;
import com.opengamma.financial.model.finitedifference.ExponentialMeshing;
import com.opengamma.financial.model.finitedifference.HyperbolicMeshing;
import com.opengamma.financial.model.finitedifference.MeshingFunction;
import com.opengamma.financial.model.finitedifference.NeumannBoundaryCondition;
import com.opengamma.financial.model.finitedifference.PDEFullResults1D;
import com.opengamma.financial.model.finitedifference.PDEGrid1D;
import com.opengamma.financial.model.finitedifference.PDEResults1D;
import com.opengamma.financial.model.finitedifference.ThetaMethodFiniteDifference;
import com.opengamma.financial.model.finitedifference.applications.PDEDataBundleProvider;
import com.opengamma.financial.model.finitedifference.applications.PDEUtilityTools;
import com.opengamma.financial.model.interestrate.curve.ForwardCurve;
import com.opengamma.financial.model.option.pricing.analytic.formula.EuropeanVanillaOption;
import com.opengamma.financial.model.volatility.BlackFormulaRepository;
import com.opengamma.financial.model.volatility.local.DupireLocalVolatilityCalculator;
import com.opengamma.financial.model.volatility.local.LocalVolatilitySurface;
import com.opengamma.math.function.Function;
import com.opengamma.math.interpolation.CombinedInterpolatorExtrapolator;
import com.opengamma.math.interpolation.DoubleQuadraticInterpolator1D;
import com.opengamma.math.interpolation.FlatExtrapolator1D;
import com.opengamma.math.interpolation.GridInterpolator2D;
import com.opengamma.math.interpolation.data.Interpolator1DDataBundle;
import com.opengamma.math.interpolation.data.Interpolator1DDoubleQuadraticDataBundle;
import com.opengamma.math.surface.FunctionalDoublesSurface;
import com.opengamma.math.surface.SurfaceShiftFunctionFactory;
import com.opengamma.util.tuple.DoublesPair;

/**
 * 
 */
public class LocalVolatilityPDEGreekCalculator {

  private static final DoubleQuadraticInterpolator1D INTERPOLATOR_1D = new DoubleQuadraticInterpolator1D();
  private static final CombinedInterpolatorExtrapolator EXTRAPOLATOR_1D = new CombinedInterpolatorExtrapolator(INTERPOLATOR_1D, new FlatExtrapolator1D());
  private static final GridInterpolator2D GRID_INTERPOLATOR2D = new GridInterpolator2D(EXTRAPOLATOR_1D, EXTRAPOLATOR_1D);
  private static final DupireLocalVolatilityCalculator DUPIRE = new DupireLocalVolatilityCalculator();

  private final PiecewiseSABRSurfaceFitter _surfaceFitter;
  private final LocalVolatilitySurface _localVolatility;
  // private final LocalVolatilityMoneynessSurface _localVolatilityMoneyness;
  private final ForwardCurve _forwardCurve;
  private final double[] _expiries;
  private final double[][] _strikes;
  private final double[][] _impliedVols;
  private final int _nExpiries;

  private final boolean _isCall;

  private final double _modMoneynessParameter;

  private final double _theta;
  private final int _timeSteps;
  private final int _spaceSteps;
  private final double _timeGridBunching;
  private final double _spaceGridBunching;

  public LocalVolatilityPDEGreekCalculator(final ForwardCurve forwardCurve, final double[] expiries, final double[][] strikes, final double[][] impliedVols,
      final boolean isCall) {

    Validate.notNull(forwardCurve, "null forward curve");
    Validate.notNull(expiries, "null expiries");
    Validate.notNull(strikes, "null strikes");
    Validate.notNull(impliedVols, "null impliedVols");
    // Validate.notNull(localVolatility, "null local vol");

    _nExpiries = expiries.length;
    Validate.isTrue(_nExpiries == strikes.length, "wrong number of strike sets");
    Validate.isTrue(_nExpiries == impliedVols.length, "wrong number of implied vol sets");

    _forwardCurve = forwardCurve;
    _expiries = expiries;
    _strikes = strikes;
    _impliedVols = impliedVols;
    _isCall = isCall;

    _modMoneynessParameter = 100.0;

    _theta = 0.5;//0.55;
    _timeSteps = 100;
    _spaceSteps = 100;
    _timeGridBunching = 5.0;
    _spaceGridBunching = 0.05;

    final double[] forwards = new double[_nExpiries];
    for (int i = 0; i < _nExpiries; i++) {
      forwards[i] = forwardCurve.getForward(_expiries[i]);
    }

    _surfaceFitter = new PiecewiseSABRSurfaceFitter(forwards, expiries, strikes, impliedVols);
    final BlackVolatilitySurface impVolSurface = _surfaceFitter.getImpliedVolatilitySurface(true, false, _modMoneynessParameter);
    _localVolatility = DUPIRE.getLocalVolatility(impVolSurface, forwardCurve);

    //    BlackVolatilityMoneynessSurface impVolMSurface = BlackVolatilitySurfaceConverter.toMoneynessSurface(impVolSurface, forwardCurve);
    //    _localVolatilityMoneyness = DUPIRE.getLocalVolatility(impVolMSurface);
  }

  /**
   * Run  a backwards PDE solver for the given option (i.e. expiry and strike), and print out the values of initial forward (F(0,T)), forward price,
   * and implied volatility
   * @param ps a print stream
   * @param expiry the expiry of the option
   * @param strike the option's strike
   */
  public void runBackwardsPDESolver(final PrintStream ps, final double expiry, final double strike) {

    final double forward = _forwardCurve.getForward(expiry);
    final double maxSpot = 3.5 * forward;

    PDEResults1D res = runBackwardsPDESolver(strike, _localVolatility, _isCall, _theta, expiry, maxSpot,
        _timeSteps, _spaceSteps, _timeGridBunching, _spaceGridBunching, forward);
    int n = res.getGrid().getNumSpaceNodes();
    for (int i = 0; i < n; i++) {
      double price = res.getFunctionValue(i);
      double f = res.getSpaceValue(i);
      try {
        double vol = BlackFormulaRepository.impliedVolatility(price, f, strike, expiry, _isCall);
        ps.println(f + "\t" + price + "\t" + vol);
      } catch (Exception e) {

      }
    }
  }

  /**
   * Run a forward PDE solver to get model prices (and thus implied vols) and compare these with the market data.
   * Also output the (model) implied volatility as a function of strike for each tenor.
   * @param ps The print stream
   */
  public void runPDESolver(final PrintStream ps) {

    double minK = Double.POSITIVE_INFINITY;
    double maxK = 0.0;
    for (int i = 0; i < _nExpiries; i++) {
      final int m = _strikes[i].length;
      for (int j = 0; j < m; j++) {
        final double k = _strikes[i][j];
        if (k < minK) {
          minK = k;
        }
        if (k > maxK) {
          maxK = k;
        }
      }
    }
    minK /= 2;
    maxK *= 1.5;

    final double maxT = _expiries[_nExpiries - 1];
    final double maxMoneyness = 3.5;

<<<<<<< HEAD
    final PDEFullResults1D pdeRes = runForwardPDESolver(_forwardCurve, _localVolatility, _isCall, _theta, maxT, maxStrike,
        _timeSteps, _spaceSteps, _timeGridBunching, _spaceGridBunching, spot);
    final BlackVolatilitySurface pdeVolSurface = priceToVolSurface(_forwardCurve, pdeRes, 0, maxT, minK, maxK);
=======
    PDEFullResults1D pdeRes = runForwardPDESolver(_forwardCurve, _localVolatility, _isCall, _theta, maxT, maxMoneyness,
        _timeSteps, _spaceSteps, _timeGridBunching, _spaceGridBunching, 1.0);
    //  PDEUtilityTools.printSurface("prices", pdeRes);
    BlackVolatilitySurface pdeVolSurface = modifiedPriceToVolSurface(_forwardCurve, pdeRes, 0, maxT, 0.3, 3.0);
    //  PDEUtilityTools.printSurface("vol surface", pdeVolSurface.getSurface(), 0, maxT, 0.3, 3.0);
>>>>>>> c493b895

    double chiSq = 0;
    for (int i = 0; i < _nExpiries; i++) {
      final int m = _strikes[i].length;
      final double t = _expiries[i];
      for (int j = 0; j < m; j++) {
        final double k = _strikes[i][j];

<<<<<<< HEAD
        final double mrtVol = _impliedVols[i][j];
        final double modelVol = pdeVolSurface.getVolatility(t, k);
        System.out.println(_expiries[i] + "\t" + k + "\t" + mrtVol + "\t" + modelVol);
=======
        double mrtVol = _impliedVols[i][j];
        double modelVol = pdeVolSurface.getVolatility(t, k);
        ps.println(_expiries[i] + "\t" + k + "\t" + mrtVol + "\t" + modelVol);
>>>>>>> c493b895
        chiSq += (mrtVol - modelVol) * (mrtVol - modelVol);
      }
    }
    ps.println("chi^2 " + chiSq * 1e6);

    ps.print("\n");
    ps.println("strike sensitivity");
    for (int i = 0; i < _nExpiries; i++) {
      ps.print(_expiries[i] + "\t" + "" + "\t");
    }
    ps.print("\n");
    for (int i = 0; i < _nExpiries; i++) {
      ps.print("Strike\tImplied Vol\t");
    }
    ps.print("\n");
    for (int j = 0; j < 100; j++) {
      for (int i = 0; i < _nExpiries; i++) {
        final int m = _strikes[i].length;
        final double t = _expiries[i];
        final double kLow = _strikes[i][0];
        final double kHigh = _strikes[i][m - 1];
        final double k = kLow + (kHigh - kLow) * j / 99.;
        ps.print(k + "\t" + pdeVolSurface.getVolatility(t, k) + "\t");
      }
      ps.print("\n");
    }
  }

  /**
   * Runs both forward and backwards PDE solvers, and produces delta and gamma (plus the dual - i.e. with respect to strike)
   * values again strike and spot, for the given expiry and strike using the calculated local volatility
   * @param ps Print Stream
   * @param expiry the expiry of test option
   * @param strike the strike of test option
   */
  public void deltaAndGamma(final PrintStream ps, final double expiry, final double strike) {
    deltaAndGamma(ps, expiry, strike, _localVolatility);
  }

  /**
   * Runs both forward and backwards PDE solvers, and produces delta and gamma (plus the dual - i.e. with respect to strike)
   * values again strike and spot, for the given expiry and strike using the provided local volatility (i.e. override
   * that calculated from the fitted implied volatility surface).
   * @param ps Print Stream
   * @param expiry the expiry of test option
   * @param strike the strike of test option
   * @param localVol The local volatility
   */
<<<<<<< HEAD
  public void deltaAndGamma(final PrintStream ps, final double expiry, final double strike, final LocalVolatilitySurface localVol) {

    double minK = Double.POSITIVE_INFINITY;
    double maxK = 0.0;
    for (int i = 0; i < _nExpiries; i++) {
      final int m = _strikes[i].length;
      for (int j = 0; j < m; j++) {
        final double k = _strikes[i][j];
        if (k < minK) {
          minK = k;
        }
        if (k > maxK) {
          maxK = k;
        }
      }
    }
    minK /= 2;
    maxK *= 1.5;
=======
  public void deltaAndGamma(final PrintStream ps, final double expiry, final double strike,
      final LocalVolatilitySurface localVol) {

    //    double minK = Double.POSITIVE_INFINITY;
    //    double maxK = 0.0;
    //    for (int i = 0; i < _nExpiries; i++) {
    //      final int m = _strikes[i].length;
    //      for (int j = 0; j < m; j++) {
    //        double k = _strikes[i][j];
    //        if (k < minK) {
    //          minK = k;
    //        }
    //        if (k > maxK) {
    //          maxK = k;
    //        }
    //      }
    //    }
    //    minK /= 2;
    //    maxK *= 1.5;
>>>>>>> c493b895

    final double forward = _forwardCurve.getForward(expiry);
<<<<<<< HEAD
    final double shift = 5e-2 * spot;
    final double maxT = _expiries[_nExpiries - 1];
    final double maxStrike = 3.5 * _forwardCurve.getForward(maxT);
    final double maxSpot = 3.5 * Math.max(strike, _forwardCurve.getForward(maxT));

    final PDEFullResults1D pdeRes = runForwardPDESolver(_forwardCurve, localVol, _isCall, _theta, maxT, maxStrike,
        _timeSteps, _spaceSteps, _timeGridBunching, _spaceGridBunching, spot);
    final PDEFullResults1D pdeResUp = runForwardPDESolver(_forwardCurve.withShiftedSpot(shift), localVol, _isCall,
        _theta, maxT, maxStrike, _timeSteps, _spaceSteps, _timeGridBunching, _spaceGridBunching, spot);
    final PDEFullResults1D pdeResDown = runForwardPDESolver(_forwardCurve.withShiftedSpot(-shift), localVol, _isCall,
        _theta, maxT, maxStrike, _timeSteps, _spaceSteps, _timeGridBunching, _spaceGridBunching, spot);

    final BlackVolatilitySurface modelSurface = priceToVolSurface(_forwardCurve, pdeRes, 0.0, maxT, 0, maxStrike);
    final double[] timeNodes = pdeRes.getGrid().getTimeNodes();

    //adjust the expiry to the nearest grid point
    //TODO should be able to adjust the grid instead
    int tIndex = getLowerBoundIndex(timeNodes, expiry);
    if (tIndex < timeNodes.length - 1) {
      final double dT1 = (expiry - timeNodes[tIndex]);
      final double dT2 = (timeNodes[tIndex + 1] - expiry);
      if (dT1 > dT2) {
        tIndex++;
      }
    }
    final double actExpiry = timeNodes[tIndex];
    ps.println("Requied expiry: " + expiry + " Actual grid time: " + actExpiry);
=======
>>>>>>> c493b895

    final double shift = 5e-2;

    final double maxForward = 3.5 * Math.max(strike, _forwardCurve.getForward(expiry));
    final double maxMoneyness = 3.5;

    PDEFullResults1D pdeRes = runForwardPDESolver(_forwardCurve, localVol, _isCall, _theta, expiry, maxMoneyness,
        _timeSteps, _spaceSteps, _timeGridBunching, _spaceGridBunching, 1.0);

    PDEFullResults1D pdeResUp = runForwardPDESolver(_forwardCurve.withFractionalShift(shift), localVol, _isCall,
        _theta, expiry, maxMoneyness, _timeSteps, _spaceSteps, _timeGridBunching, _spaceGridBunching, 1.0);
    PDEFullResults1D pdeResDown = runForwardPDESolver(_forwardCurve.withFractionalShift(-shift), localVol, _isCall,
        _theta, expiry, maxMoneyness, _timeSteps, _spaceSteps, _timeGridBunching, _spaceGridBunching, 1.0);

    final int n = pdeRes.getNumberSpaceNodes();

    ps.println("Result of running Forward PDE solver - this gives you a grid of prices at expiries and strikes for a spot " +
        "and forward curve. Dual delta and gamma are calculated by finite difference on the PDE grid. Spot delta and " +
        "gamma are calculated by ");
    ps.println("Strike\tVol\tBS Delta\tDelta\tBS Dual Delta\tDual Delta\tBS Gamma\tGamma\tBS Dual Gamma\tDual Gamma");

    for (int i = 0; i < n; i++) {
<<<<<<< HEAD
      final double k = pdeRes.getSpaceValue(i);
      final double bsVol = modelSurface.getVolatility(actExpiry, k);
      final double bsDelta = BlackFormulaRepository.delta(forward, k, actExpiry, bsVol, _isCall);
      final double bsDualDelta = BlackFormulaRepository.dualDelta(forward, k, actExpiry, bsVol, _isCall);
      final double bsGamma = BlackFormulaRepository.gamma(forward, k, actExpiry, bsVol);
      final double bsDualGamma = BlackFormulaRepository.dualGamma(forward, k, actExpiry, bsVol);
      final double modelDelta = (pdeResUp.getFunctionValue(i, tIndex) - pdeResDown.getFunctionValue(i, tIndex)) / 2 / shift;
      final double modelDD = pdeRes.getFirstSpatialDerivative(i, tIndex);
      final double modelGamma = (pdeResUp.getFunctionValue(i, tIndex) + pdeResDown.getFunctionValue(i, tIndex) -
          2 * pdeRes.getFunctionValue(i, tIndex)) / shift / shift;
      final double modelDG = pdeRes.getSecondSpatialDerivative(i, tIndex);
      //      ps.println("debug\t" + k + "\t" + modelDelta + "\t" + pdeResUp.getFunctionValue(i, tIndex) +
      //          "\t" + pdeResDown.getFunctionValue(i, tIndex) + "\t" + pdeRes.getFunctionValue(i, tIndex));
      ps.println(k + "\t" + bsVol + "\t" + bsDelta + "\t" + modelDelta + "\t" + bsDualDelta + "\t" + modelDD
          + "\t" + bsGamma + "\t" + modelGamma + "\t" + bsDualGamma + "\t" + modelDG);
=======
      double m = pdeRes.getSpaceValue(i);
      if (m > 0.3 && m < 3.0) {
        double k = m * forward;

        double mPrice = pdeRes.getFunctionValue(i);
        double impVol = 0;
        try {
          impVol = BlackFormulaRepository.impliedVolatility(mPrice, 1.0, m, expiry, _isCall);
        } catch (Exception e) {
        }
        double bsDelta = BlackFormulaRepository.delta(forward, k, expiry, impVol, _isCall);
        double bsDualDelta = BlackFormulaRepository.dualDelta(forward, k, expiry, impVol, _isCall);
        double bsGamma = BlackFormulaRepository.gamma(forward, k, expiry, impVol);
        double bsDualGamma = BlackFormulaRepository.dualGamma(forward, k, expiry, impVol);

        double modelDD = pdeRes.getFirstSpatialDerivative(i);
        double fixedSurfaceDelta = mPrice - m * modelDD; //i.e. the delta if the moneyness parameterised local vol surface was invariant to forward
        double surfaceDelta = (pdeResUp.getFunctionValue(i) - pdeResDown.getFunctionValue(i)) / 2 / forward / shift;
        double modelDelta = fixedSurfaceDelta + forward * surfaceDelta;

        double modelDG = pdeRes.getSecondSpatialDerivative(i) / forward;
        double fixedSurfaceGamma = m * m * modelDG;
        double surfaceVanna = (pdeResUp.getFirstSpatialDerivative(i) - pdeResDown.getFirstSpatialDerivative(i)) / 2 / forward / shift;
        double surfaceGamma = (pdeResUp.getFunctionValue(i) + pdeResDown.getFunctionValue(i) - 2 * pdeRes.getFunctionValue(i)) / forward / shift / shift;
        double modelGamma = fixedSurfaceGamma + 2 * surfaceDelta - 2 * m * surfaceVanna + surfaceGamma;

        ps.println(k + "\t" + impVol + "\t" + bsDelta + "\t" + modelDelta + "\t" + bsDualDelta + "\t" + modelDD
            + "\t" + bsGamma + "\t" + modelGamma + "\t" + bsDualGamma + "\t" + modelDG);
      }
>>>>>>> c493b895
    }
    ps.print("\n");

    //Now run the backwards solver and get delta and gamma off the grid
    ps.println("Result of running backwards PDE solver - this gives you a set of prices at different spot levels for a" +
        " single expiry and strike. Delta and gamma are calculated by finite difference on the grid");
    ps.println("Spot\tVol\tBS Delta\tDelta\tBS Gamma\tGamma");

<<<<<<< HEAD
    PDEResults1D res = runBackwardsPDESolver(strike, localVol, _isCall, _theta, actExpiry, maxSpot,
        _timeSteps, _spaceSteps, _timeGridBunching, _spaceGridBunching, spot);
    final double[] impVol = new double[n];
    for (int i = 0; i < n; i++) {
      final double price = res.getFunctionValue(i);
      final double gridSpot = res.getGrid().getSpaceNode(i);
      try {
        impVol[i] = BlackFormulaRepository.impliedVolatility(price, gridSpot, strike, actExpiry, _isCall);
      } catch (final Exception e) {
      }
      final double bsDelta = BlackFormulaRepository.delta(gridSpot, strike, actExpiry, impVol[i], _isCall);
      final double bsGamma = BlackFormulaRepository.gamma(gridSpot, strike, actExpiry, impVol[i]);
=======
    PDEResults1D res = runBackwardsPDESolver(strike, localVol, _isCall, _theta, expiry, maxForward,
        _timeSteps, _spaceSteps, _timeGridBunching, _spaceGridBunching, forward);

    for (int i = 0; i < n; i++) {
      double price = res.getFunctionValue(i);
      double fwd = res.getGrid().getSpaceNode(i);
      double impVol = 0;
      try {
        impVol = BlackFormulaRepository.impliedVolatility(price, fwd, strike, expiry, _isCall);
      } catch (Exception e) {
      }
      double bsDelta = BlackFormulaRepository.delta(fwd, strike, expiry, impVol, _isCall);
      double bsGamma = BlackFormulaRepository.gamma(fwd, strike, expiry, impVol);
>>>>>>> c493b895

      final double modelDelta = res.getFirstSpatialDerivative(i);
      final double modelGamma = res.getSecondSpatialDerivative(i);

      ps.println(fwd + "\t" + impVol + "\t" + bsDelta + "\t" + modelDelta + "\t" + bsGamma + "\t" + modelGamma);
    }
    ps.print("\n");

<<<<<<< HEAD
    //finally run the backwards PDE solver 100 times with different strikes
    final int xIndex = res.getGrid().getLowerBoundIndexForSpace(spot);
    final double actSpot = res.getSpaceValue(xIndex);
    ps.println("True Spot: " + spot + ", grid spot: " + actSpot);
=======
    //finally run the backwards PDE solver 100 times with different strikes,  interpolating to get vol, delta and gamma at the forward
    final int xIndex = res.getGrid().getLowerBoundIndexForSpace(forward);
    double actForward = res.getSpaceValue(xIndex);
    final double f1 = res.getSpaceValue(xIndex);
    final double f2 = res.getSpaceValue(xIndex + 1);
    final double w = (f2 - forward) / (f2 - f1);
    ps.println("True forward: " + forward + ", grid forward: " + actForward);
>>>>>>> c493b895
    ps.println("Result of running 100 backwards PDE solvers all with different strikes. Delta and gamma for each strike" +
        " is calculated from finite difference on the grid");
    ps.println("Strike\tVol\tDelta\tGamma");
    for (int i = 0; i < 100; i++) {
<<<<<<< HEAD
      final double k = minK + (maxK - minK) * i / 99.0;
      res = runBackwardsPDESolver(k, localVol, _isCall, _theta, actExpiry, maxSpot,
          _timeSteps, _spaceSteps, _timeGridBunching, _spaceGridBunching, spot);
      final double price = res.getFunctionValue(xIndex);
      double vol = 0;
      try {
        vol = BlackFormulaRepository.impliedVolatility(price, actSpot, k, actExpiry, _isCall);
      } catch (final Exception e) {
      }
      final double modelDelta = res.getFirstSpatialDerivative(xIndex);
      final double modelGamma = res.getSecondSpatialDerivative(xIndex);
=======
      double k = forward * (0.3 + 2.7 * i / 99.0);
      res = runBackwardsPDESolver(k, localVol, _isCall, _theta, expiry, maxForward,
          _timeSteps, _spaceSteps, _timeGridBunching, _spaceGridBunching, forward);

      double vol = 0;
      try {
        double vol1 = BlackFormulaRepository.impliedVolatility(res.getFunctionValue(xIndex), f1, k, expiry, _isCall);
        double vol2 = BlackFormulaRepository.impliedVolatility(res.getFunctionValue(xIndex), f1, k, expiry, _isCall);
        vol = w * vol1 + (1 - w) * vol2;
      } catch (Exception e) {
      }
      double modelDelta = w * res.getFirstSpatialDerivative(xIndex) + (1 - w) * res.getFirstSpatialDerivative(xIndex + 1);
      double modelGamma = w * res.getSecondSpatialDerivative(xIndex) + (1 - w) * res.getSecondSpatialDerivative(xIndex + 1);
>>>>>>> c493b895
      ps.println(k + "\t" + vol + "\t" + modelDelta + "\t" + modelGamma);
    }
  }

  /**
   * bumped each input volatility by 1bs and record the effect on the representative point by following the chain
   * of refitting the implied volatility surface, the local volatility surface and running the forward PDE solver
   * @param ps Print Stream
   * @param option test option
   */
  public void bucketedVegaForwardPDE(final PrintStream ps, final EuropeanVanillaOption option) {

    final double forward = _forwardCurve.getForward(option.getTimeToExpiry());
    final double maxT = option.getTimeToExpiry();
    final double maxMoneyness = 3.5;
    final double x = option.getStrike() / forward;

<<<<<<< HEAD
    final PDEFullResults1D pdeRes = runForwardPDESolver(_forwardCurve, _localVolatility, _isCall, _theta, maxT, maxStrike,
        _timeSteps, _spaceSteps, _timeGridBunching, _spaceGridBunching, option.getStrike());
    //    final PDEFullResults1D pdeRes = runForwardPDESolver(_forwardCurve, localVol, _isCall, _theta, maxT, maxStrike,
    //        _timeSteps, _spaceSteps, _timeGridBunching, _spaceGridBunching, spot);
    final double[] strikeNodes = pdeRes.getGrid().getSpaceNodes();
    int index = getLowerBoundIndex(strikeNodes, option.getStrike());
=======
    PDEFullResults1D pdeRes = runForwardPDESolver(_forwardCurve, _localVolatility, _isCall, _theta, maxT, maxMoneyness,
        _timeSteps, _spaceSteps, _timeGridBunching, _spaceGridBunching, 1.0);

    double[] xNodes = pdeRes.getGrid().getSpaceNodes();
    int index = getLowerBoundIndex(xNodes, x);
>>>>>>> c493b895
    if (index >= 1) {
      index--;
    }
    if (index >= _spaceSteps - 1) {
      index--;
      if (index >= _spaceSteps - 1) {
        index--;
      }
    }
<<<<<<< HEAD
    final double[] vols = new double[4];
    final double[] strikes = new double[4];
    System.arraycopy(strikeNodes, index, strikes, 0, 4);
=======
    double[] vols = new double[4];
    double[] moneyness = new double[4];
    System.arraycopy(xNodes, index, moneyness, 0, 4);
>>>>>>> c493b895
    for (int i = 0; i < 4; i++) {
      vols[i] = BlackFormulaRepository.impliedVolatility(pdeRes.getFunctionValue(index + i), 1.0, moneyness[i],
          option.getTimeToExpiry(), option.isCall());
    }
    Interpolator1DDoubleQuadraticDataBundle db = INTERPOLATOR_1D.getDataBundle(moneyness, vols);
    final double exampleVol = INTERPOLATOR_1D.interpolate(db, x);

    final double shiftAmount = 1e-4; //1bps

    final double[][] res = new double[_nExpiries][];

    for (int i = 0; i < _nExpiries; i++) {
      final int m = _strikes[i].length;
      res[i] = new double[m];
      for (int j = 0; j < m; j++) {
<<<<<<< HEAD
        final PiecewiseSABRSurfaceFitter fitter = _surfaceFitter.withBumpedPoint(i, j, shiftAmount);
        final BlackVolatilitySurface bumpedSurface = fitter.getImpliedVolatilitySurface(true, false, _modMoneynessParameter);
        final LocalVolatilitySurface bumpedLV = DUPIRE.getLocalVolatility(bumpedSurface, _forwardCurve);
        final PDEFullResults1D pdeResBumped = runForwardPDESolver(_forwardCurve, bumpedLV, _isCall, _theta, maxT,
            maxStrike, _timeSteps, _spaceSteps, _timeGridBunching, _spaceGridBunching, option.getStrike());
=======
        PiecewiseSABRSurfaceFitter fitter = _surfaceFitter.withBumpedPoint(i, j, shiftAmount);
        BlackVolatilitySurface bumpedSurface = fitter.getImpliedVolatilitySurface(true, false, _modMoneynessParameter);
        LocalVolatilitySurface bumpedLV = DUPIRE.getLocalVolatility(bumpedSurface, _forwardCurve);
        PDEFullResults1D pdeResBumped = runForwardPDESolver(_forwardCurve, bumpedLV, _isCall, _theta, maxT,
            maxMoneyness, _timeSteps, _spaceSteps, _timeGridBunching, _spaceGridBunching, 1.0);
>>>>>>> c493b895
        for (int k = 0; k < 4; k++) {
          vols[k] = BlackFormulaRepository.impliedVolatility(pdeResBumped.getFunctionValue(index + k), 1.0, moneyness[k],
              option.getTimeToExpiry(), option.isCall());
        }
<<<<<<< HEAD
        db = INTERPOLATOR_1D.getDataBundle(strikes, vols);
        final double vol = INTERPOLATOR_1D.interpolate(db, option.getStrike());
=======
        db = INTERPOLATOR_1D.getDataBundle(moneyness, vols);
        double vol = INTERPOLATOR_1D.interpolate(db, x);
>>>>>>> c493b895
        res[i][j] = (vol - exampleVol) / shiftAmount;
      }
    }

    for (int i = 0; i < _nExpiries; i++) {
      //  System.out.print(TENORS[i] + "\t");
      final int m = _strikes[i].length;
      for (int j = 0; j < m; j++) {
        ps.print(res[i][j] + "\t");
      }
      ps.print("\n");
    }
    ps.print("\n");
  }

  /**
   * bumped each input volatility by 1bs and record the effect on the representative point by following the chain
   * of refitting the implied volatility surface, the local volatility surface and running the backwards PDE solver
   * @param ps Print Stream
   * @param option test option
   */
<<<<<<< HEAD
  public void bucketedVegaBackwardsPDE(final PrintStream ps, final EuropeanVanillaOption option) {
    final double spot = _forwardCurve.getSpot();
    final double forward = _forwardCurve.getForward(option.getTimeToExpiry());
    final double maxSpot = 3.5 * Math.max(option.getStrike(), forward);
    final PDEResults1D pdeRes = runBackwardsPDESolver(option.getStrike(), _localVolatility, option.isCall(), _theta, option.getTimeToExpiry(),
        maxSpot, _timeSteps, _spaceSteps, _timeGridBunching, _spaceGridBunching, option.getStrike());

    double exampleVol;
    final double[] spotNodes = pdeRes.getGrid().getSpaceNodes();
    int index = getLowerBoundIndex(spotNodes, spot);
=======
  public void bucketedVegaBackwardsPDE(PrintStream ps, final EuropeanVanillaOption option) {

    final double forward = _forwardCurve.getForward(option.getTimeToExpiry());
    final double maxFwd = 3.5 * Math.max(option.getStrike(), forward);
    PDEResults1D pdeRes = runBackwardsPDESolver(option.getStrike(), _localVolatility, option.isCall(), _theta, option.getTimeToExpiry(),
        maxFwd, _timeSteps, _spaceSteps, _timeGridBunching, _spaceGridBunching, option.getStrike());

    double exampleVol;
    double[] fwdNodes = pdeRes.getGrid().getSpaceNodes();
    int index = getLowerBoundIndex(fwdNodes, forward);
>>>>>>> c493b895
    if (index >= 1) {
      index--;
    }
    if (index >= _spaceSteps - 1) {
      index--;
      if (index >= _spaceSteps - 1) {
        index--;
      }
    }
<<<<<<< HEAD
    final double[] vols = new double[4];
    final double[] spots = new double[4];
    System.arraycopy(spotNodes, index, spots, 0, 4);
=======
    double[] vols = new double[4];
    double[] fwds = new double[4];
    System.arraycopy(fwdNodes, index, fwds, 0, 4);
>>>>>>> c493b895
    for (int i = 0; i < 4; i++) {
      vols[i] = BlackFormulaRepository.impliedVolatility(pdeRes.getFunctionValue(index + i), fwds[i], option.getStrike(), option.getTimeToExpiry(), option.isCall());
    }
    Interpolator1DDoubleQuadraticDataBundle db = INTERPOLATOR_1D.getDataBundle(fwds, vols);
    exampleVol = INTERPOLATOR_1D.interpolate(db, forward);

    final double shiftAmount = 1e-4; //1bps

    final double[][] res = new double[_nExpiries][];

    for (int i = 0; i < _nExpiries; i++) {
      final int m = _strikes[i].length;
      res[i] = new double[m];
      for (int j = 0; j < m; j++) {
<<<<<<< HEAD
        final PiecewiseSABRSurfaceFitter fitter = _surfaceFitter.withBumpedPoint(i, j, shiftAmount);
        final BlackVolatilitySurface bumpedSurface = fitter.getImpliedVolatilitySurface(true, false, _modMoneynessParameter);
        final LocalVolatilitySurface bumpedLV = DUPIRE.getLocalVolatility(bumpedSurface, _forwardCurve);
        final PDEResults1D pdeResBumped = runBackwardsPDESolver(option.getStrike(), bumpedLV, option.isCall(), _theta, option.getTimeToExpiry(),
            maxSpot, _timeSteps, _spaceSteps, _timeGridBunching, _spaceGridBunching, option.getStrike());
=======
        PiecewiseSABRSurfaceFitter fitter = _surfaceFitter.withBumpedPoint(i, j, shiftAmount);
        BlackVolatilitySurface bumpedSurface = fitter.getImpliedVolatilitySurface(true, false, _modMoneynessParameter);
        LocalVolatilitySurface bumpedLV = DUPIRE.getLocalVolatility(bumpedSurface, _forwardCurve);
        PDEResults1D pdeResBumped = runBackwardsPDESolver(option.getStrike(), bumpedLV, option.isCall(), _theta, option.getTimeToExpiry(),
            maxFwd, _timeSteps, _spaceSteps, _timeGridBunching, _spaceGridBunching, option.getStrike());
>>>>>>> c493b895
        for (int k = 0; k < 4; k++) {
          vols[k] = BlackFormulaRepository.impliedVolatility(pdeResBumped.getFunctionValue(index + k), fwds[k], option.getStrike(), option.getTimeToExpiry(), option.isCall());
        }
<<<<<<< HEAD
        db = INTERPOLATOR_1D.getDataBundle(spots, vols);
        final double vol = INTERPOLATOR_1D.interpolate(db, spot);
=======
        db = INTERPOLATOR_1D.getDataBundle(fwds, vols);
        double vol = INTERPOLATOR_1D.interpolate(db, forward);
>>>>>>> c493b895
        res[i][j] = (vol - exampleVol) / shiftAmount;
      }
    }

    for (int i = 0; i < _nExpiries; i++) {
      //     System.out.print(TENORS[i] + "\t");
      final int m = _strikes[i].length;
      for (int j = 0; j < m; j++) {
        ps.print(res[i][j] + "\t");
      }
      ps.print("\n");
    }
    ps.print("\n");
  }

  /**
   * Get the volatility based Greeks (vega, vanna & vomma) for the provided option, by parallel bumping of calculated
   * local volatility surface and bumping of the spot rate. The option prices are calculated by running a forward PDE
   * solver
   * @param ps Print Stream
   * @param option test option
   */
  public void vega(final PrintStream ps, final EuropeanVanillaOption option) {
    vega(ps, option, _localVolatility);
  }

  /**
   * Get the volatility based Greeks (vega, vanna & vomma) for the provided option, by parallel bumping of supplied
   * local volatility surface and bumping of the spot rate. The option prices are calculated by running a forward PDE
   * solver
   * @param ps Print Stream
   * @param option test option
   * @param localVol the local volatility
   */
<<<<<<< HEAD
  public void vega(final PrintStream ps, final EuropeanVanillaOption option, final LocalVolatilitySurface localVol) {
    final double spot = _forwardCurve.getSpot();
=======
  public void vega(PrintStream ps, final EuropeanVanillaOption option, final LocalVolatilitySurface localVol) {
>>>>>>> c493b895
    final double forward = _forwardCurve.getForward(option.getTimeToExpiry());
    final double maxT = option.getTimeToExpiry();
    final double maxMoneyness = 3.5;
    final double volShift = 1e-4;
    final double fwdShift = 5e-2;

    final LocalVolatilitySurface lvUp = new LocalVolatilitySurface(SurfaceShiftFunctionFactory.getShiftedSurface(localVol.getSurface(), volShift, true));
    final LocalVolatilitySurface lvDown = new LocalVolatilitySurface(SurfaceShiftFunctionFactory.getShiftedSurface(localVol.getSurface(), -volShift, true));

    //first order shifts
<<<<<<< HEAD
    final PDEFullResults1D pdeRes = runForwardPDESolver(_forwardCurve, localVol, _isCall, _theta, maxT, maxStrike,
        _timeSteps, _spaceSteps, _timeGridBunching, _spaceGridBunching, option.getStrike());
    final PDEResults1D pdeResUp = runForwardPDESolver(_forwardCurve, lvUp, _isCall, _theta, maxT, maxStrike,
        _timeSteps, _spaceSteps, _timeGridBunching, _spaceGridBunching, option.getStrike());
    final PDEResults1D pdeResDown = runForwardPDESolver(_forwardCurve, lvDown, _isCall, _theta, maxT, maxStrike,
        _timeSteps, _spaceSteps, _timeGridBunching, _spaceGridBunching, option.getStrike());

    //second order shifts
    final PDEResults1D pdeResUpUp = runForwardPDESolver(_forwardCurve.withShiftedSpot(spotShift), lvUp, _isCall, _theta, maxT, maxStrike,
        _timeSteps, _spaceSteps, _timeGridBunching, _spaceGridBunching, option.getStrike());
    final PDEFullResults1D pdeResUpDown = runForwardPDESolver(_forwardCurve.withShiftedSpot(spotShift), lvDown, _isCall, _theta, maxT, maxStrike,
        _timeSteps, _spaceSteps, _timeGridBunching, _spaceGridBunching, option.getStrike());
    final PDEFullResults1D pdeResDownUp = runForwardPDESolver(_forwardCurve.withShiftedSpot(-spotShift), lvUp, _isCall, _theta, maxT, maxStrike,
        _timeSteps, _spaceSteps, _timeGridBunching, _spaceGridBunching, option.getStrike());
    final PDEFullResults1D pdeResDownDown = runForwardPDESolver(_forwardCurve.withShiftedSpot(-spotShift), lvDown, _isCall, _theta, maxT, maxStrike,
        _timeSteps, _spaceSteps, _timeGridBunching, _spaceGridBunching, option.getStrike());
=======
    PDEFullResults1D pdeRes = runForwardPDESolver(_forwardCurve, localVol, _isCall, _theta, maxT, maxMoneyness,
        _timeSteps, _spaceSteps, _timeGridBunching, _spaceGridBunching, 1.0);
    PDEResults1D pdeResUp = runForwardPDESolver(_forwardCurve, lvUp, _isCall, _theta, maxT, maxMoneyness,
        _timeSteps, _spaceSteps, _timeGridBunching, _spaceGridBunching, 1.0);
    PDEResults1D pdeResDown = runForwardPDESolver(_forwardCurve, lvDown, _isCall, _theta, maxT, maxMoneyness,
        _timeSteps, _spaceSteps, _timeGridBunching, _spaceGridBunching, 1.0);

    //second order shifts
    PDEResults1D pdeResUpUp = runForwardPDESolver(_forwardCurve.withFractionalShift(fwdShift), lvUp, _isCall, _theta, maxT, maxMoneyness,
        _timeSteps, _spaceSteps, _timeGridBunching, _spaceGridBunching, 1.0);
    PDEFullResults1D pdeResUpDown = runForwardPDESolver(_forwardCurve.withFractionalShift(fwdShift), lvDown, _isCall, _theta, maxT, maxMoneyness,
        _timeSteps, _spaceSteps, _timeGridBunching, _spaceGridBunching, 1.0);
    PDEFullResults1D pdeResDownUp = runForwardPDESolver(_forwardCurve.withFractionalShift(-fwdShift), lvUp, _isCall, _theta, maxT, maxMoneyness,
        _timeSteps, _spaceSteps, _timeGridBunching, _spaceGridBunching, 1.0);
    PDEFullResults1D pdeResDownDown = runForwardPDESolver(_forwardCurve.withFractionalShift(-fwdShift), lvDown, _isCall, _theta, maxT, maxMoneyness,
        _timeSteps, _spaceSteps, _timeGridBunching, _spaceGridBunching, 1.0);
>>>>>>> c493b895

    ps.println("Strike\tBS Vega\tVega\tBS Vanna\tVanna\tBS Vomma\tVomma");
    final int n = pdeRes.getNumberSpaceNodes();
    for (int i = 0; i < n; i++) {
<<<<<<< HEAD
      final double k = pdeRes.getSpaceValue(i);
      final double price = pdeRes.getFunctionValue(i);
      try {
        final double bsVol = BlackFormulaRepository.impliedVolatility(price, forward, k, maxT, _isCall);
        final double bsVega = BlackFormulaRepository.vega(forward, k, maxT, bsVol);
        final double bsVanna = BlackFormulaRepository.vanna(forward, k, maxT, bsVol);
        final double bsVomma = BlackFormulaRepository.vomma(forward, k, maxT, bsVol);
        final double modelVega = (pdeResUp.getFunctionValue(i) - pdeResDown.getFunctionValue(i)) / 2 / volShift;
        final double modelVanna = (pdeResUpUp.getFunctionValue(i) + pdeResDownDown.getFunctionValue(i) -
            pdeResUpDown.getFunctionValue(i) - pdeResDownUp.getFunctionValue(i)) / 4 / spotShift / volShift;
        final double modelVomma = (pdeResUp.getFunctionValue(i) + pdeResDown.getFunctionValue(i)
=======
      double x = pdeRes.getSpaceValue(i);
      double k = x * forward;
      double mPrice = pdeRes.getFunctionValue(i);
      try {
        double bsVol = BlackFormulaRepository.impliedVolatility(mPrice, 1.0, x, maxT, _isCall);
        double bsVega = BlackFormulaRepository.vega(forward, k, maxT, bsVol);
        double bsVanna = BlackFormulaRepository.vanna(forward, k, maxT, bsVol);
        double bsVomma = BlackFormulaRepository.vomma(forward, k, maxT, bsVol);
        double modelVega = (pdeResUp.getFunctionValue(i) - pdeResDown.getFunctionValue(i)) / 2 / volShift;

        //xVanna is the vanna if the moneyness parameterised local vol surface was invariant to changes in the forward curve
        double xVanna = (pdeResUp.getFunctionValue(i) - pdeResDown.getFunctionValue(i)
            - x * (pdeResUp.getFirstSpatialDerivative(i) - pdeResDown.getFirstSpatialDerivative(i))) / 2 / volShift;
        //this is the vanna coming purely from deformation of the local volatility surface
        double surfaceVanna = (pdeResUpUp.getFunctionValue(i) + pdeResDownDown.getFunctionValue(i) -
            pdeResUpDown.getFunctionValue(i) - pdeResDownUp.getFunctionValue(i)) / 4 / fwdShift / volShift;
        double modelVanna = xVanna + surfaceVanna;
        double modelVomma = (pdeResUp.getFunctionValue(i) + pdeResDown.getFunctionValue(i)
>>>>>>> c493b895
            - 2 * pdeRes.getFunctionValue(i)) / volShift / volShift;
        ps.println(k + "\t" + bsVega + "\t" + modelVega + "\t" + bsVanna + "\t" + modelVanna + "\t" + bsVomma + "\t" + modelVomma);
      } catch (final Exception e) {
      }
    }

  }

  /**
   * 
   * @param spot
   * @param localVolatility
   * @param isCall
   * @param theta The theta parameters of the PDE solver
   * @param maxT
   * @param maxMoneyness
   * @param nTimeSteps
   * @param nStrikeSteps
   * @param timeMeshLambda
   * @param strikeMeshBunching
   * @return
   */
  private PDEFullResults1D runForwardPDESolver(final LocalVolatilityMoneynessSurface localVolatility, final boolean isCall,
      final double theta, final double maxT, final double maxMoneyness, final int
      nTimeSteps, final int nStrikeSteps, final double timeMeshLambda, final double strikeMeshBunching, final double centreMoneyness) {

<<<<<<< HEAD
    final PDEDataBundleProvider provider = new PDEDataBundleProvider();
    final ConvectionDiffusionPDEDataBundle db = provider.getForwardLocalVol(forwardCurve.getSpot(), isCall, localVolatility);
    final ConvectionDiffusionPDESolver solver = new ThetaMethodFiniteDifference(theta, true);
=======
    PDEDataBundleProvider provider = new PDEDataBundleProvider();
    ConvectionDiffusionPDEDataBundle db = provider.getForwardLocalVol(localVolatility, isCall);
    ConvectionDiffusionPDESolver solver = new ThetaMethodFiniteDifference(theta, true);
>>>>>>> c493b895

    BoundaryCondition lower;
    BoundaryCondition upper;
    if (isCall) {
      //call option with strike zero is worth the forward, while a put is worthless
      lower = new DirichletBoundaryCondition(1.0, 0.0);
      upper = new DirichletBoundaryCondition(0.0, maxMoneyness);
    } else {
      lower = new DirichletBoundaryCondition(0.0, 0.0);
      upper = new NeumannBoundaryCondition(1.0, maxMoneyness, false);
    }

<<<<<<< HEAD
    final MeshingFunction timeMesh = new ExponentialMeshing(0.0, maxT, nTimeSteps, timeMeshLambda);
    final MeshingFunction spaceMesh = new HyperbolicMeshing(0.0, maxStrike, centreStrike, nStrikeSteps, strikeMeshBunching);
    final PDEGrid1D grid = new PDEGrid1D(timeMesh, spaceMesh);
    final PDEFullResults1D res = (PDEFullResults1D) solver.solve(db, grid, lower, upper);
=======
    MeshingFunction timeMesh = new ExponentialMeshing(0.0, maxT, nTimeSteps, timeMeshLambda);
    MeshingFunction spaceMesh = new HyperbolicMeshing(0.0, maxMoneyness, centreMoneyness, nStrikeSteps, strikeMeshBunching);
    PDEGrid1D grid = new PDEGrid1D(timeMesh, spaceMesh);
    PDEFullResults1D res = (PDEFullResults1D) solver.solve(db, grid, lower, upper);
>>>>>>> c493b895
    return res;
  }

  private PDEFullResults1D runForwardPDESolver(final ForwardCurve forwardCurve, final LocalVolatilitySurface localVolatility,
      final boolean isCall, final double theta, final double maxT, final double maxMoneyness, final int
      nTimeSteps, final int nStrikeSteps, final double timeMeshLambda, final double strikeMeshBunching, final double centreMoneyness) {

    PDEDataBundleProvider provider = new PDEDataBundleProvider();
    ConvectionDiffusionPDEDataBundle db = provider.getForwardLocalVol(localVolatility, forwardCurve, isCall);
    ConvectionDiffusionPDESolver solver = new ThetaMethodFiniteDifference(theta, true);

    BoundaryCondition lower;
    BoundaryCondition upper;
    if (isCall) {
      //call option with strike zero is worth the forward, while a put is worthless
      lower = new DirichletBoundaryCondition(1.0, 0.0);
      upper = new DirichletBoundaryCondition(0.0, maxMoneyness);
    } else {
      lower = new DirichletBoundaryCondition(0.0, 0.0);
      upper = new NeumannBoundaryCondition(1.0, maxMoneyness, false);
    }

    MeshingFunction timeMesh = new ExponentialMeshing(0.0, maxT, nTimeSteps, timeMeshLambda);
    MeshingFunction spaceMesh = new HyperbolicMeshing(0.0, maxMoneyness, centreMoneyness, nStrikeSteps, strikeMeshBunching);
    PDEGrid1D grid = new PDEGrid1D(timeMesh, spaceMesh);
    PDEFullResults1D res = (PDEFullResults1D) solver.solve(db, grid, lower, upper);
    return res;
  }

  /**
   * Runs a backwards PDE (i.e the initial condition is at t = expiry, and the final solution is a t = 0) on a grid of time and forward, F(t,T), points
   * for an option with a given strike under a local volatility model
   * @param strike The strike of the option
   * @param localVolatility Local volatility surface
   * @param isCall true for call
   * @param theta Balance between fully explicit (theta = 0) and fully implicit (theta = 1) time marching schemes. Theta = 0.5 is Crank-Nicolson
   * @param expiry The time-to-expiry of the option
   * @param maxFwd The maximum forward in the grid (should be a few times larger than the forward F(0,T) and/or the strike)
   * @param nTimeNodes Number of nodes in the time direction
   * @param nFwdNodes Number of nodes in the forward (space) direction
   * @param timeMeshLambda for lambda > 0 the point are bunched around tau = 0
   * @param spotMeshBunching as this -> 0 points bunched around fwdNodeCentre
   * @param fwdNodeCentre The point with the highest concentration of space nodes
   * @return PDEResults1D which contains the forward (i.e. non-discounted) option prices and different initial levels of the forward F(0,T)
   */
  private PDEResults1D runBackwardsPDESolver(final double strike, final LocalVolatilitySurface localVolatility, final boolean isCall,
      final double theta, final double expiry, final double maxFwd, final int
      nTimeNodes, final int nFwdNodes, final double timeMeshLambda, final double spotMeshBunching, final double fwdNodeCentre) {

<<<<<<< HEAD
    final PDEDataBundleProvider provider = new PDEDataBundleProvider();
    final ConvectionDiffusionPDEDataBundle db = provider.getBackwardsLocalVol(strike, expiry, isCall, localVolatility);
    final ConvectionDiffusionPDESolver solver = new ThetaMethodFiniteDifference(theta, false);
=======
    PDEDataBundleProvider provider = new PDEDataBundleProvider();
    ConvectionDiffusionPDEDataBundle db = provider.getBackwardsLocalVol(strike, expiry, isCall, localVolatility, _forwardCurve);
    ConvectionDiffusionPDESolver solver = new ThetaMethodFiniteDifference(theta, false);
>>>>>>> c493b895

    BoundaryCondition lower;
    BoundaryCondition upper;
    if (isCall) {
      lower = new DirichletBoundaryCondition(0.0, 0.0); //call option with strike zero is worth 0
      upper = new NeumannBoundaryCondition(1.0, maxFwd, false);
    } else {
      lower = new DirichletBoundaryCondition(strike, 0.0);
      upper = new NeumannBoundaryCondition(0.0, maxFwd, false);
    }

<<<<<<< HEAD
    final MeshingFunction timeMesh = new ExponentialMeshing(0.0, expiry, nTimeSteps, timeMeshLambda);
    //keep the grid the same regardless of spot (useful for finite-difference)
    final MeshingFunction spaceMesh = new HyperbolicMeshing(0.0, maxSpot, centreSpot, nSpotSteps, spotMeshBunching);
    final PDEGrid1D grid = new PDEGrid1D(timeMesh, spaceMesh);
    final PDEResults1D res = solver.solve(db, grid, lower, upper);
=======
    MeshingFunction timeMesh = new ExponentialMeshing(0.0, expiry, nTimeNodes, timeMeshLambda);
    //keep the grid the same regardless of spot (useful for finite-difference)
    MeshingFunction spaceMesh = new HyperbolicMeshing(0.0, maxFwd, fwdNodeCentre, nFwdNodes, spotMeshBunching);
    PDEGrid1D grid = new PDEGrid1D(timeMesh, spaceMesh);
    PDEResults1D res = solver.solve(db, grid, lower, upper);
>>>>>>> c493b895
    return res;
  }

  private BlackVolatilitySurface priceToVolSurface(final ForwardCurve forwardCurve, final PDEFullResults1D prices,
      final double minT, final double maxT, final double minStrike, final double maxStrike) {

    final Map<DoublesPair, Double> vol = PDEUtilityTools.priceToImpliedVol(forwardCurve, prices, minT, maxT, minStrike, maxStrike, _isCall);
    final Map<Double, Interpolator1DDataBundle> idb = GRID_INTERPOLATOR2D.getDataBundle(vol);

    final Function<Double, Double> func = new Function<Double, Double>() {
      @Override
      public Double evaluate(final Double... tk) {
        return GRID_INTERPOLATOR2D.interpolate(idb, new DoublesPair(tk[0], tk[1]));
      }
    };

    return new BlackVolatilitySurface(FunctionalDoublesSurface.from(func));
  }

  /**
   * Convert the results of running the forward PDE, which are forward option prices divided by the relevant forward, to an implied volatility
   * surface parameterised by expiry and moneyness (=strike/forward)
   * @param forwardCurve
   * @param prices
   * @param minT
   * @param maxT
   * @param minMoneyness
   * @param maxMoneyness
   * @return
   */
  private BlackVolatilityMoneynessSurface modifiedPriceToVolSurface(final ForwardCurve forwardCurve, PDEFullResults1D prices,
      final double minT, final double maxT, final double minMoneyness, final double maxMoneyness) {

    Map<DoublesPair, Double> vol = PDEUtilityTools.modifiedPriceToImpliedVol(prices, minT, maxT, minMoneyness, maxMoneyness, _isCall);
    final Map<Double, Interpolator1DDataBundle> idb = GRID_INTERPOLATOR2D.getDataBundle(vol);

    Function<Double, Double> func = new Function<Double, Double>() {
      @Override
      public Double evaluate(Double... tk) {
        return GRID_INTERPOLATOR2D.interpolate(idb, new DoublesPair(tk[0], tk[1]));
      }
    };

    return new BlackVolatilityMoneynessSurface(FunctionalDoublesSurface.from(func), forwardCurve);
  }

  private int getLowerBoundIndex(final double[] array, final double t) {
    final int n = array.length;
    if (t < array[0]) {
      return 0;
    }
    if (t > array[n - 1]) {
      return n - 1;
    }

    int index = Arrays.binarySearch(array, t);
    if (index >= 0) {
      // Fast break out if it's an exact match.
      return index;
    }
    if (index < 0) {
      index = -(index + 1);
      index--;
    }
    return index;
  }

}<|MERGE_RESOLUTION|>--- conflicted
+++ resolved
@@ -91,7 +91,7 @@
 
     _modMoneynessParameter = 100.0;
 
-    _theta = 0.5;//0.55;
+    _theta = 0.5; //0.55;
     _timeSteps = 100;
     _spaceSteps = 100;
     _timeGridBunching = 5.0;
@@ -122,16 +122,16 @@
     final double forward = _forwardCurve.getForward(expiry);
     final double maxSpot = 3.5 * forward;
 
-    PDEResults1D res = runBackwardsPDESolver(strike, _localVolatility, _isCall, _theta, expiry, maxSpot,
+    final PDEResults1D res = runBackwardsPDESolver(strike, _localVolatility, _isCall, _theta, expiry, maxSpot,
         _timeSteps, _spaceSteps, _timeGridBunching, _spaceGridBunching, forward);
-    int n = res.getGrid().getNumSpaceNodes();
+    final int n = res.getGrid().getNumSpaceNodes();
     for (int i = 0; i < n; i++) {
-      double price = res.getFunctionValue(i);
-      double f = res.getSpaceValue(i);
+      final double price = res.getFunctionValue(i);
+      final double f = res.getSpaceValue(i);
       try {
-        double vol = BlackFormulaRepository.impliedVolatility(price, f, strike, expiry, _isCall);
+        final double vol = BlackFormulaRepository.impliedVolatility(price, f, strike, expiry, _isCall);
         ps.println(f + "\t" + price + "\t" + vol);
-      } catch (Exception e) {
+      } catch (final Exception e) {
 
       }
     }
@@ -164,18 +164,11 @@
     final double maxT = _expiries[_nExpiries - 1];
     final double maxMoneyness = 3.5;
 
-<<<<<<< HEAD
-    final PDEFullResults1D pdeRes = runForwardPDESolver(_forwardCurve, _localVolatility, _isCall, _theta, maxT, maxStrike,
-        _timeSteps, _spaceSteps, _timeGridBunching, _spaceGridBunching, spot);
-    final BlackVolatilitySurface pdeVolSurface = priceToVolSurface(_forwardCurve, pdeRes, 0, maxT, minK, maxK);
-=======
-    PDEFullResults1D pdeRes = runForwardPDESolver(_forwardCurve, _localVolatility, _isCall, _theta, maxT, maxMoneyness,
+    final PDEFullResults1D pdeRes = runForwardPDESolver(_forwardCurve, _localVolatility, _isCall, _theta, maxT, maxMoneyness,
         _timeSteps, _spaceSteps, _timeGridBunching, _spaceGridBunching, 1.0);
     //  PDEUtilityTools.printSurface("prices", pdeRes);
-    BlackVolatilitySurface pdeVolSurface = modifiedPriceToVolSurface(_forwardCurve, pdeRes, 0, maxT, 0.3, 3.0);
+    final BlackVolatilitySurface pdeVolSurface = modifiedPriceToVolSurface(_forwardCurve, pdeRes, 0, maxT, 0.3, 3.0);
     //  PDEUtilityTools.printSurface("vol surface", pdeVolSurface.getSurface(), 0, maxT, 0.3, 3.0);
->>>>>>> c493b895
-
     double chiSq = 0;
     for (int i = 0; i < _nExpiries; i++) {
       final int m = _strikes[i].length;
@@ -183,15 +176,9 @@
       for (int j = 0; j < m; j++) {
         final double k = _strikes[i][j];
 
-<<<<<<< HEAD
         final double mrtVol = _impliedVols[i][j];
         final double modelVol = pdeVolSurface.getVolatility(t, k);
-        System.out.println(_expiries[i] + "\t" + k + "\t" + mrtVol + "\t" + modelVol);
-=======
-        double mrtVol = _impliedVols[i][j];
-        double modelVol = pdeVolSurface.getVolatility(t, k);
         ps.println(_expiries[i] + "\t" + k + "\t" + mrtVol + "\t" + modelVol);
->>>>>>> c493b895
         chiSq += (mrtVol - modelVol) * (mrtVol - modelVol);
       }
     }
@@ -240,26 +227,6 @@
    * @param strike the strike of test option
    * @param localVol The local volatility
    */
-<<<<<<< HEAD
-  public void deltaAndGamma(final PrintStream ps, final double expiry, final double strike, final LocalVolatilitySurface localVol) {
-
-    double minK = Double.POSITIVE_INFINITY;
-    double maxK = 0.0;
-    for (int i = 0; i < _nExpiries; i++) {
-      final int m = _strikes[i].length;
-      for (int j = 0; j < m; j++) {
-        final double k = _strikes[i][j];
-        if (k < minK) {
-          minK = k;
-        }
-        if (k > maxK) {
-          maxK = k;
-        }
-      }
-    }
-    minK /= 2;
-    maxK *= 1.5;
-=======
   public void deltaAndGamma(final PrintStream ps, final double expiry, final double strike,
       final LocalVolatilitySurface localVol) {
 
@@ -279,51 +246,20 @@
     //    }
     //    minK /= 2;
     //    maxK *= 1.5;
->>>>>>> c493b895
 
     final double forward = _forwardCurve.getForward(expiry);
-<<<<<<< HEAD
-    final double shift = 5e-2 * spot;
-    final double maxT = _expiries[_nExpiries - 1];
-    final double maxStrike = 3.5 * _forwardCurve.getForward(maxT);
-    final double maxSpot = 3.5 * Math.max(strike, _forwardCurve.getForward(maxT));
-
-    final PDEFullResults1D pdeRes = runForwardPDESolver(_forwardCurve, localVol, _isCall, _theta, maxT, maxStrike,
-        _timeSteps, _spaceSteps, _timeGridBunching, _spaceGridBunching, spot);
-    final PDEFullResults1D pdeResUp = runForwardPDESolver(_forwardCurve.withShiftedSpot(shift), localVol, _isCall,
-        _theta, maxT, maxStrike, _timeSteps, _spaceSteps, _timeGridBunching, _spaceGridBunching, spot);
-    final PDEFullResults1D pdeResDown = runForwardPDESolver(_forwardCurve.withShiftedSpot(-shift), localVol, _isCall,
-        _theta, maxT, maxStrike, _timeSteps, _spaceSteps, _timeGridBunching, _spaceGridBunching, spot);
-
-    final BlackVolatilitySurface modelSurface = priceToVolSurface(_forwardCurve, pdeRes, 0.0, maxT, 0, maxStrike);
-    final double[] timeNodes = pdeRes.getGrid().getTimeNodes();
-
-    //adjust the expiry to the nearest grid point
-    //TODO should be able to adjust the grid instead
-    int tIndex = getLowerBoundIndex(timeNodes, expiry);
-    if (tIndex < timeNodes.length - 1) {
-      final double dT1 = (expiry - timeNodes[tIndex]);
-      final double dT2 = (timeNodes[tIndex + 1] - expiry);
-      if (dT1 > dT2) {
-        tIndex++;
-      }
-    }
-    final double actExpiry = timeNodes[tIndex];
-    ps.println("Requied expiry: " + expiry + " Actual grid time: " + actExpiry);
-=======
->>>>>>> c493b895
 
     final double shift = 5e-2;
 
     final double maxForward = 3.5 * Math.max(strike, _forwardCurve.getForward(expiry));
     final double maxMoneyness = 3.5;
 
-    PDEFullResults1D pdeRes = runForwardPDESolver(_forwardCurve, localVol, _isCall, _theta, expiry, maxMoneyness,
-        _timeSteps, _spaceSteps, _timeGridBunching, _spaceGridBunching, 1.0);
-
-    PDEFullResults1D pdeResUp = runForwardPDESolver(_forwardCurve.withFractionalShift(shift), localVol, _isCall,
+    final PDEFullResults1D pdeRes = runForwardPDESolver(_forwardCurve, localVol, _isCall, _theta, expiry, maxMoneyness,
+        _timeSteps, _spaceSteps, _timeGridBunching, _spaceGridBunching, 1.0);
+
+    final PDEFullResults1D pdeResUp = runForwardPDESolver(_forwardCurve.withFractionalShift(shift), localVol, _isCall,
         _theta, expiry, maxMoneyness, _timeSteps, _spaceSteps, _timeGridBunching, _spaceGridBunching, 1.0);
-    PDEFullResults1D pdeResDown = runForwardPDESolver(_forwardCurve.withFractionalShift(-shift), localVol, _isCall,
+    final PDEFullResults1D pdeResDown = runForwardPDESolver(_forwardCurve.withFractionalShift(-shift), localVol, _isCall,
         _theta, expiry, maxMoneyness, _timeSteps, _spaceSteps, _timeGridBunching, _spaceGridBunching, 1.0);
 
     final int n = pdeRes.getNumberSpaceNodes();
@@ -334,53 +270,35 @@
     ps.println("Strike\tVol\tBS Delta\tDelta\tBS Dual Delta\tDual Delta\tBS Gamma\tGamma\tBS Dual Gamma\tDual Gamma");
 
     for (int i = 0; i < n; i++) {
-<<<<<<< HEAD
-      final double k = pdeRes.getSpaceValue(i);
-      final double bsVol = modelSurface.getVolatility(actExpiry, k);
-      final double bsDelta = BlackFormulaRepository.delta(forward, k, actExpiry, bsVol, _isCall);
-      final double bsDualDelta = BlackFormulaRepository.dualDelta(forward, k, actExpiry, bsVol, _isCall);
-      final double bsGamma = BlackFormulaRepository.gamma(forward, k, actExpiry, bsVol);
-      final double bsDualGamma = BlackFormulaRepository.dualGamma(forward, k, actExpiry, bsVol);
-      final double modelDelta = (pdeResUp.getFunctionValue(i, tIndex) - pdeResDown.getFunctionValue(i, tIndex)) / 2 / shift;
-      final double modelDD = pdeRes.getFirstSpatialDerivative(i, tIndex);
-      final double modelGamma = (pdeResUp.getFunctionValue(i, tIndex) + pdeResDown.getFunctionValue(i, tIndex) -
-          2 * pdeRes.getFunctionValue(i, tIndex)) / shift / shift;
-      final double modelDG = pdeRes.getSecondSpatialDerivative(i, tIndex);
-      //      ps.println("debug\t" + k + "\t" + modelDelta + "\t" + pdeResUp.getFunctionValue(i, tIndex) +
-      //          "\t" + pdeResDown.getFunctionValue(i, tIndex) + "\t" + pdeRes.getFunctionValue(i, tIndex));
-      ps.println(k + "\t" + bsVol + "\t" + bsDelta + "\t" + modelDelta + "\t" + bsDualDelta + "\t" + modelDD
-          + "\t" + bsGamma + "\t" + modelGamma + "\t" + bsDualGamma + "\t" + modelDG);
-=======
-      double m = pdeRes.getSpaceValue(i);
+      final double m = pdeRes.getSpaceValue(i);
       if (m > 0.3 && m < 3.0) {
-        double k = m * forward;
-
-        double mPrice = pdeRes.getFunctionValue(i);
+        final double k = m * forward;
+
+        final double mPrice = pdeRes.getFunctionValue(i);
         double impVol = 0;
         try {
           impVol = BlackFormulaRepository.impliedVolatility(mPrice, 1.0, m, expiry, _isCall);
-        } catch (Exception e) {
+        } catch (final Exception e) {
         }
-        double bsDelta = BlackFormulaRepository.delta(forward, k, expiry, impVol, _isCall);
-        double bsDualDelta = BlackFormulaRepository.dualDelta(forward, k, expiry, impVol, _isCall);
-        double bsGamma = BlackFormulaRepository.gamma(forward, k, expiry, impVol);
-        double bsDualGamma = BlackFormulaRepository.dualGamma(forward, k, expiry, impVol);
-
-        double modelDD = pdeRes.getFirstSpatialDerivative(i);
-        double fixedSurfaceDelta = mPrice - m * modelDD; //i.e. the delta if the moneyness parameterised local vol surface was invariant to forward
-        double surfaceDelta = (pdeResUp.getFunctionValue(i) - pdeResDown.getFunctionValue(i)) / 2 / forward / shift;
-        double modelDelta = fixedSurfaceDelta + forward * surfaceDelta;
-
-        double modelDG = pdeRes.getSecondSpatialDerivative(i) / forward;
-        double fixedSurfaceGamma = m * m * modelDG;
-        double surfaceVanna = (pdeResUp.getFirstSpatialDerivative(i) - pdeResDown.getFirstSpatialDerivative(i)) / 2 / forward / shift;
-        double surfaceGamma = (pdeResUp.getFunctionValue(i) + pdeResDown.getFunctionValue(i) - 2 * pdeRes.getFunctionValue(i)) / forward / shift / shift;
-        double modelGamma = fixedSurfaceGamma + 2 * surfaceDelta - 2 * m * surfaceVanna + surfaceGamma;
+        final double bsDelta = BlackFormulaRepository.delta(forward, k, expiry, impVol, _isCall);
+        final double bsDualDelta = BlackFormulaRepository.dualDelta(forward, k, expiry, impVol, _isCall);
+        final double bsGamma = BlackFormulaRepository.gamma(forward, k, expiry, impVol);
+        final double bsDualGamma = BlackFormulaRepository.dualGamma(forward, k, expiry, impVol);
+
+        final double modelDD = pdeRes.getFirstSpatialDerivative(i);
+        final double fixedSurfaceDelta = mPrice - m * modelDD; //i.e. the delta if the moneyness parameterised local vol surface was invariant to forward
+        final double surfaceDelta = (pdeResUp.getFunctionValue(i) - pdeResDown.getFunctionValue(i)) / 2 / forward / shift;
+        final double modelDelta = fixedSurfaceDelta + forward * surfaceDelta;
+
+        final double modelDG = pdeRes.getSecondSpatialDerivative(i) / forward;
+        final double fixedSurfaceGamma = m * m * modelDG;
+        final double surfaceVanna = (pdeResUp.getFirstSpatialDerivative(i) - pdeResDown.getFirstSpatialDerivative(i)) / 2 / forward / shift;
+        final double surfaceGamma = (pdeResUp.getFunctionValue(i) + pdeResDown.getFunctionValue(i) - 2 * pdeRes.getFunctionValue(i)) / forward / shift / shift;
+        final double modelGamma = fixedSurfaceGamma + 2 * surfaceDelta - 2 * m * surfaceVanna + surfaceGamma;
 
         ps.println(k + "\t" + impVol + "\t" + bsDelta + "\t" + modelDelta + "\t" + bsDualDelta + "\t" + modelDD
             + "\t" + bsGamma + "\t" + modelGamma + "\t" + bsDualGamma + "\t" + modelDG);
       }
->>>>>>> c493b895
     }
     ps.print("\n");
 
@@ -389,34 +307,19 @@
         " single expiry and strike. Delta and gamma are calculated by finite difference on the grid");
     ps.println("Spot\tVol\tBS Delta\tDelta\tBS Gamma\tGamma");
 
-<<<<<<< HEAD
-    PDEResults1D res = runBackwardsPDESolver(strike, localVol, _isCall, _theta, actExpiry, maxSpot,
-        _timeSteps, _spaceSteps, _timeGridBunching, _spaceGridBunching, spot);
-    final double[] impVol = new double[n];
+    PDEResults1D res = runBackwardsPDESolver(strike, localVol, _isCall, _theta, expiry, maxForward,
+        _timeSteps, _spaceSteps, _timeGridBunching, _spaceGridBunching, forward);
+
     for (int i = 0; i < n; i++) {
       final double price = res.getFunctionValue(i);
-      final double gridSpot = res.getGrid().getSpaceNode(i);
-      try {
-        impVol[i] = BlackFormulaRepository.impliedVolatility(price, gridSpot, strike, actExpiry, _isCall);
-      } catch (final Exception e) {
-      }
-      final double bsDelta = BlackFormulaRepository.delta(gridSpot, strike, actExpiry, impVol[i], _isCall);
-      final double bsGamma = BlackFormulaRepository.gamma(gridSpot, strike, actExpiry, impVol[i]);
-=======
-    PDEResults1D res = runBackwardsPDESolver(strike, localVol, _isCall, _theta, expiry, maxForward,
-        _timeSteps, _spaceSteps, _timeGridBunching, _spaceGridBunching, forward);
-
-    for (int i = 0; i < n; i++) {
-      double price = res.getFunctionValue(i);
-      double fwd = res.getGrid().getSpaceNode(i);
+      final double fwd = res.getGrid().getSpaceNode(i);
       double impVol = 0;
       try {
         impVol = BlackFormulaRepository.impliedVolatility(price, fwd, strike, expiry, _isCall);
-      } catch (Exception e) {
-      }
-      double bsDelta = BlackFormulaRepository.delta(fwd, strike, expiry, impVol, _isCall);
-      double bsGamma = BlackFormulaRepository.gamma(fwd, strike, expiry, impVol);
->>>>>>> c493b895
+      } catch (final Exception e) {
+      }
+      final double bsDelta = BlackFormulaRepository.delta(fwd, strike, expiry, impVol, _isCall);
+      final double bsGamma = BlackFormulaRepository.gamma(fwd, strike, expiry, impVol);
 
       final double modelDelta = res.getFirstSpatialDerivative(i);
       final double modelGamma = res.getSecondSpatialDerivative(i);
@@ -425,51 +328,30 @@
     }
     ps.print("\n");
 
-<<<<<<< HEAD
-    //finally run the backwards PDE solver 100 times with different strikes
-    final int xIndex = res.getGrid().getLowerBoundIndexForSpace(spot);
-    final double actSpot = res.getSpaceValue(xIndex);
-    ps.println("True Spot: " + spot + ", grid spot: " + actSpot);
-=======
     //finally run the backwards PDE solver 100 times with different strikes,  interpolating to get vol, delta and gamma at the forward
     final int xIndex = res.getGrid().getLowerBoundIndexForSpace(forward);
-    double actForward = res.getSpaceValue(xIndex);
+    final double actForward = res.getSpaceValue(xIndex);
     final double f1 = res.getSpaceValue(xIndex);
     final double f2 = res.getSpaceValue(xIndex + 1);
     final double w = (f2 - forward) / (f2 - f1);
     ps.println("True forward: " + forward + ", grid forward: " + actForward);
->>>>>>> c493b895
     ps.println("Result of running 100 backwards PDE solvers all with different strikes. Delta and gamma for each strike" +
         " is calculated from finite difference on the grid");
     ps.println("Strike\tVol\tDelta\tGamma");
     for (int i = 0; i < 100; i++) {
-<<<<<<< HEAD
-      final double k = minK + (maxK - minK) * i / 99.0;
-      res = runBackwardsPDESolver(k, localVol, _isCall, _theta, actExpiry, maxSpot,
-          _timeSteps, _spaceSteps, _timeGridBunching, _spaceGridBunching, spot);
-      final double price = res.getFunctionValue(xIndex);
+      final double k = forward * (0.3 + 2.7 * i / 99.0);
+      res = runBackwardsPDESolver(k, localVol, _isCall, _theta, expiry, maxForward,
+          _timeSteps, _spaceSteps, _timeGridBunching, _spaceGridBunching, forward);
+
       double vol = 0;
       try {
-        vol = BlackFormulaRepository.impliedVolatility(price, actSpot, k, actExpiry, _isCall);
+        final double vol1 = BlackFormulaRepository.impliedVolatility(res.getFunctionValue(xIndex), f1, k, expiry, _isCall);
+        final double vol2 = BlackFormulaRepository.impliedVolatility(res.getFunctionValue(xIndex), f1, k, expiry, _isCall);
+        vol = w * vol1 + (1 - w) * vol2;
       } catch (final Exception e) {
       }
-      final double modelDelta = res.getFirstSpatialDerivative(xIndex);
-      final double modelGamma = res.getSecondSpatialDerivative(xIndex);
-=======
-      double k = forward * (0.3 + 2.7 * i / 99.0);
-      res = runBackwardsPDESolver(k, localVol, _isCall, _theta, expiry, maxForward,
-          _timeSteps, _spaceSteps, _timeGridBunching, _spaceGridBunching, forward);
-
-      double vol = 0;
-      try {
-        double vol1 = BlackFormulaRepository.impliedVolatility(res.getFunctionValue(xIndex), f1, k, expiry, _isCall);
-        double vol2 = BlackFormulaRepository.impliedVolatility(res.getFunctionValue(xIndex), f1, k, expiry, _isCall);
-        vol = w * vol1 + (1 - w) * vol2;
-      } catch (Exception e) {
-      }
-      double modelDelta = w * res.getFirstSpatialDerivative(xIndex) + (1 - w) * res.getFirstSpatialDerivative(xIndex + 1);
-      double modelGamma = w * res.getSecondSpatialDerivative(xIndex) + (1 - w) * res.getSecondSpatialDerivative(xIndex + 1);
->>>>>>> c493b895
+      final double modelDelta = w * res.getFirstSpatialDerivative(xIndex) + (1 - w) * res.getFirstSpatialDerivative(xIndex + 1);
+      final double modelGamma = w * res.getSecondSpatialDerivative(xIndex) + (1 - w) * res.getSecondSpatialDerivative(xIndex + 1);
       ps.println(k + "\t" + vol + "\t" + modelDelta + "\t" + modelGamma);
     }
   }
@@ -487,20 +369,11 @@
     final double maxMoneyness = 3.5;
     final double x = option.getStrike() / forward;
 
-<<<<<<< HEAD
-    final PDEFullResults1D pdeRes = runForwardPDESolver(_forwardCurve, _localVolatility, _isCall, _theta, maxT, maxStrike,
-        _timeSteps, _spaceSteps, _timeGridBunching, _spaceGridBunching, option.getStrike());
-    //    final PDEFullResults1D pdeRes = runForwardPDESolver(_forwardCurve, localVol, _isCall, _theta, maxT, maxStrike,
-    //        _timeSteps, _spaceSteps, _timeGridBunching, _spaceGridBunching, spot);
-    final double[] strikeNodes = pdeRes.getGrid().getSpaceNodes();
-    int index = getLowerBoundIndex(strikeNodes, option.getStrike());
-=======
-    PDEFullResults1D pdeRes = runForwardPDESolver(_forwardCurve, _localVolatility, _isCall, _theta, maxT, maxMoneyness,
-        _timeSteps, _spaceSteps, _timeGridBunching, _spaceGridBunching, 1.0);
-
-    double[] xNodes = pdeRes.getGrid().getSpaceNodes();
+    final PDEFullResults1D pdeRes = runForwardPDESolver(_forwardCurve, _localVolatility, _isCall, _theta, maxT, maxMoneyness,
+        _timeSteps, _spaceSteps, _timeGridBunching, _spaceGridBunching, 1.0);
+
+    final double[] xNodes = pdeRes.getGrid().getSpaceNodes();
     int index = getLowerBoundIndex(xNodes, x);
->>>>>>> c493b895
     if (index >= 1) {
       index--;
     }
@@ -510,15 +383,9 @@
         index--;
       }
     }
-<<<<<<< HEAD
     final double[] vols = new double[4];
-    final double[] strikes = new double[4];
-    System.arraycopy(strikeNodes, index, strikes, 0, 4);
-=======
-    double[] vols = new double[4];
-    double[] moneyness = new double[4];
+    final double[] moneyness = new double[4];
     System.arraycopy(xNodes, index, moneyness, 0, 4);
->>>>>>> c493b895
     for (int i = 0; i < 4; i++) {
       vols[i] = BlackFormulaRepository.impliedVolatility(pdeRes.getFunctionValue(index + i), 1.0, moneyness[i],
           option.getTimeToExpiry(), option.isCall());
@@ -534,30 +401,17 @@
       final int m = _strikes[i].length;
       res[i] = new double[m];
       for (int j = 0; j < m; j++) {
-<<<<<<< HEAD
         final PiecewiseSABRSurfaceFitter fitter = _surfaceFitter.withBumpedPoint(i, j, shiftAmount);
         final BlackVolatilitySurface bumpedSurface = fitter.getImpliedVolatilitySurface(true, false, _modMoneynessParameter);
         final LocalVolatilitySurface bumpedLV = DUPIRE.getLocalVolatility(bumpedSurface, _forwardCurve);
         final PDEFullResults1D pdeResBumped = runForwardPDESolver(_forwardCurve, bumpedLV, _isCall, _theta, maxT,
-            maxStrike, _timeSteps, _spaceSteps, _timeGridBunching, _spaceGridBunching, option.getStrike());
-=======
-        PiecewiseSABRSurfaceFitter fitter = _surfaceFitter.withBumpedPoint(i, j, shiftAmount);
-        BlackVolatilitySurface bumpedSurface = fitter.getImpliedVolatilitySurface(true, false, _modMoneynessParameter);
-        LocalVolatilitySurface bumpedLV = DUPIRE.getLocalVolatility(bumpedSurface, _forwardCurve);
-        PDEFullResults1D pdeResBumped = runForwardPDESolver(_forwardCurve, bumpedLV, _isCall, _theta, maxT,
             maxMoneyness, _timeSteps, _spaceSteps, _timeGridBunching, _spaceGridBunching, 1.0);
->>>>>>> c493b895
         for (int k = 0; k < 4; k++) {
           vols[k] = BlackFormulaRepository.impliedVolatility(pdeResBumped.getFunctionValue(index + k), 1.0, moneyness[k],
               option.getTimeToExpiry(), option.isCall());
         }
-<<<<<<< HEAD
-        db = INTERPOLATOR_1D.getDataBundle(strikes, vols);
-        final double vol = INTERPOLATOR_1D.interpolate(db, option.getStrike());
-=======
         db = INTERPOLATOR_1D.getDataBundle(moneyness, vols);
-        double vol = INTERPOLATOR_1D.interpolate(db, x);
->>>>>>> c493b895
+        final double vol = INTERPOLATOR_1D.interpolate(db, x);
         res[i][j] = (vol - exampleVol) / shiftAmount;
       }
     }
@@ -579,29 +433,16 @@
    * @param ps Print Stream
    * @param option test option
    */
-<<<<<<< HEAD
   public void bucketedVegaBackwardsPDE(final PrintStream ps, final EuropeanVanillaOption option) {
-    final double spot = _forwardCurve.getSpot();
-    final double forward = _forwardCurve.getForward(option.getTimeToExpiry());
-    final double maxSpot = 3.5 * Math.max(option.getStrike(), forward);
-    final PDEResults1D pdeRes = runBackwardsPDESolver(option.getStrike(), _localVolatility, option.isCall(), _theta, option.getTimeToExpiry(),
-        maxSpot, _timeSteps, _spaceSteps, _timeGridBunching, _spaceGridBunching, option.getStrike());
-
-    double exampleVol;
-    final double[] spotNodes = pdeRes.getGrid().getSpaceNodes();
-    int index = getLowerBoundIndex(spotNodes, spot);
-=======
-  public void bucketedVegaBackwardsPDE(PrintStream ps, final EuropeanVanillaOption option) {
 
     final double forward = _forwardCurve.getForward(option.getTimeToExpiry());
     final double maxFwd = 3.5 * Math.max(option.getStrike(), forward);
-    PDEResults1D pdeRes = runBackwardsPDESolver(option.getStrike(), _localVolatility, option.isCall(), _theta, option.getTimeToExpiry(),
+    final PDEResults1D pdeRes = runBackwardsPDESolver(option.getStrike(), _localVolatility, option.isCall(), _theta, option.getTimeToExpiry(),
         maxFwd, _timeSteps, _spaceSteps, _timeGridBunching, _spaceGridBunching, option.getStrike());
 
-    double exampleVol;
-    double[] fwdNodes = pdeRes.getGrid().getSpaceNodes();
+    final double exampleVol;
+    final double[] fwdNodes = pdeRes.getGrid().getSpaceNodes();
     int index = getLowerBoundIndex(fwdNodes, forward);
->>>>>>> c493b895
     if (index >= 1) {
       index--;
     }
@@ -611,15 +452,9 @@
         index--;
       }
     }
-<<<<<<< HEAD
     final double[] vols = new double[4];
-    final double[] spots = new double[4];
-    System.arraycopy(spotNodes, index, spots, 0, 4);
-=======
-    double[] vols = new double[4];
-    double[] fwds = new double[4];
+    final double[] fwds = new double[4];
     System.arraycopy(fwdNodes, index, fwds, 0, 4);
->>>>>>> c493b895
     for (int i = 0; i < 4; i++) {
       vols[i] = BlackFormulaRepository.impliedVolatility(pdeRes.getFunctionValue(index + i), fwds[i], option.getStrike(), option.getTimeToExpiry(), option.isCall());
     }
@@ -634,29 +469,16 @@
       final int m = _strikes[i].length;
       res[i] = new double[m];
       for (int j = 0; j < m; j++) {
-<<<<<<< HEAD
         final PiecewiseSABRSurfaceFitter fitter = _surfaceFitter.withBumpedPoint(i, j, shiftAmount);
         final BlackVolatilitySurface bumpedSurface = fitter.getImpliedVolatilitySurface(true, false, _modMoneynessParameter);
         final LocalVolatilitySurface bumpedLV = DUPIRE.getLocalVolatility(bumpedSurface, _forwardCurve);
         final PDEResults1D pdeResBumped = runBackwardsPDESolver(option.getStrike(), bumpedLV, option.isCall(), _theta, option.getTimeToExpiry(),
-            maxSpot, _timeSteps, _spaceSteps, _timeGridBunching, _spaceGridBunching, option.getStrike());
-=======
-        PiecewiseSABRSurfaceFitter fitter = _surfaceFitter.withBumpedPoint(i, j, shiftAmount);
-        BlackVolatilitySurface bumpedSurface = fitter.getImpliedVolatilitySurface(true, false, _modMoneynessParameter);
-        LocalVolatilitySurface bumpedLV = DUPIRE.getLocalVolatility(bumpedSurface, _forwardCurve);
-        PDEResults1D pdeResBumped = runBackwardsPDESolver(option.getStrike(), bumpedLV, option.isCall(), _theta, option.getTimeToExpiry(),
             maxFwd, _timeSteps, _spaceSteps, _timeGridBunching, _spaceGridBunching, option.getStrike());
->>>>>>> c493b895
         for (int k = 0; k < 4; k++) {
           vols[k] = BlackFormulaRepository.impliedVolatility(pdeResBumped.getFunctionValue(index + k), fwds[k], option.getStrike(), option.getTimeToExpiry(), option.isCall());
         }
-<<<<<<< HEAD
-        db = INTERPOLATOR_1D.getDataBundle(spots, vols);
-        final double vol = INTERPOLATOR_1D.interpolate(db, spot);
-=======
         db = INTERPOLATOR_1D.getDataBundle(fwds, vols);
-        double vol = INTERPOLATOR_1D.interpolate(db, forward);
->>>>>>> c493b895
+        final double vol = INTERPOLATOR_1D.interpolate(db, forward);
         res[i][j] = (vol - exampleVol) / shiftAmount;
       }
     }
@@ -691,12 +513,7 @@
    * @param option test option
    * @param localVol the local volatility
    */
-<<<<<<< HEAD
   public void vega(final PrintStream ps, final EuropeanVanillaOption option, final LocalVolatilitySurface localVol) {
-    final double spot = _forwardCurve.getSpot();
-=======
-  public void vega(PrintStream ps, final EuropeanVanillaOption option, final LocalVolatilitySurface localVol) {
->>>>>>> c493b895
     final double forward = _forwardCurve.getForward(option.getTimeToExpiry());
     final double maxT = option.getTimeToExpiry();
     final double maxMoneyness = 3.5;
@@ -707,77 +524,44 @@
     final LocalVolatilitySurface lvDown = new LocalVolatilitySurface(SurfaceShiftFunctionFactory.getShiftedSurface(localVol.getSurface(), -volShift, true));
 
     //first order shifts
-<<<<<<< HEAD
-    final PDEFullResults1D pdeRes = runForwardPDESolver(_forwardCurve, localVol, _isCall, _theta, maxT, maxStrike,
-        _timeSteps, _spaceSteps, _timeGridBunching, _spaceGridBunching, option.getStrike());
-    final PDEResults1D pdeResUp = runForwardPDESolver(_forwardCurve, lvUp, _isCall, _theta, maxT, maxStrike,
-        _timeSteps, _spaceSteps, _timeGridBunching, _spaceGridBunching, option.getStrike());
-    final PDEResults1D pdeResDown = runForwardPDESolver(_forwardCurve, lvDown, _isCall, _theta, maxT, maxStrike,
-        _timeSteps, _spaceSteps, _timeGridBunching, _spaceGridBunching, option.getStrike());
+    final PDEFullResults1D pdeRes = runForwardPDESolver(_forwardCurve, localVol, _isCall, _theta, maxT, maxMoneyness,
+        _timeSteps, _spaceSteps, _timeGridBunching, _spaceGridBunching, 1.0);
+    final PDEResults1D pdeResUp = runForwardPDESolver(_forwardCurve, lvUp, _isCall, _theta, maxT, maxMoneyness,
+        _timeSteps, _spaceSteps, _timeGridBunching, _spaceGridBunching, 1.0);
+    final PDEResults1D pdeResDown = runForwardPDESolver(_forwardCurve, lvDown, _isCall, _theta, maxT, maxMoneyness,
+        _timeSteps, _spaceSteps, _timeGridBunching, _spaceGridBunching, 1.0);
 
     //second order shifts
-    final PDEResults1D pdeResUpUp = runForwardPDESolver(_forwardCurve.withShiftedSpot(spotShift), lvUp, _isCall, _theta, maxT, maxStrike,
-        _timeSteps, _spaceSteps, _timeGridBunching, _spaceGridBunching, option.getStrike());
-    final PDEFullResults1D pdeResUpDown = runForwardPDESolver(_forwardCurve.withShiftedSpot(spotShift), lvDown, _isCall, _theta, maxT, maxStrike,
-        _timeSteps, _spaceSteps, _timeGridBunching, _spaceGridBunching, option.getStrike());
-    final PDEFullResults1D pdeResDownUp = runForwardPDESolver(_forwardCurve.withShiftedSpot(-spotShift), lvUp, _isCall, _theta, maxT, maxStrike,
-        _timeSteps, _spaceSteps, _timeGridBunching, _spaceGridBunching, option.getStrike());
-    final PDEFullResults1D pdeResDownDown = runForwardPDESolver(_forwardCurve.withShiftedSpot(-spotShift), lvDown, _isCall, _theta, maxT, maxStrike,
-        _timeSteps, _spaceSteps, _timeGridBunching, _spaceGridBunching, option.getStrike());
-=======
-    PDEFullResults1D pdeRes = runForwardPDESolver(_forwardCurve, localVol, _isCall, _theta, maxT, maxMoneyness,
-        _timeSteps, _spaceSteps, _timeGridBunching, _spaceGridBunching, 1.0);
-    PDEResults1D pdeResUp = runForwardPDESolver(_forwardCurve, lvUp, _isCall, _theta, maxT, maxMoneyness,
-        _timeSteps, _spaceSteps, _timeGridBunching, _spaceGridBunching, 1.0);
-    PDEResults1D pdeResDown = runForwardPDESolver(_forwardCurve, lvDown, _isCall, _theta, maxT, maxMoneyness,
-        _timeSteps, _spaceSteps, _timeGridBunching, _spaceGridBunching, 1.0);
-
-    //second order shifts
-    PDEResults1D pdeResUpUp = runForwardPDESolver(_forwardCurve.withFractionalShift(fwdShift), lvUp, _isCall, _theta, maxT, maxMoneyness,
-        _timeSteps, _spaceSteps, _timeGridBunching, _spaceGridBunching, 1.0);
-    PDEFullResults1D pdeResUpDown = runForwardPDESolver(_forwardCurve.withFractionalShift(fwdShift), lvDown, _isCall, _theta, maxT, maxMoneyness,
-        _timeSteps, _spaceSteps, _timeGridBunching, _spaceGridBunching, 1.0);
-    PDEFullResults1D pdeResDownUp = runForwardPDESolver(_forwardCurve.withFractionalShift(-fwdShift), lvUp, _isCall, _theta, maxT, maxMoneyness,
-        _timeSteps, _spaceSteps, _timeGridBunching, _spaceGridBunching, 1.0);
-    PDEFullResults1D pdeResDownDown = runForwardPDESolver(_forwardCurve.withFractionalShift(-fwdShift), lvDown, _isCall, _theta, maxT, maxMoneyness,
-        _timeSteps, _spaceSteps, _timeGridBunching, _spaceGridBunching, 1.0);
->>>>>>> c493b895
+    final PDEResults1D pdeResUpUp = runForwardPDESolver(_forwardCurve.withFractionalShift(fwdShift), lvUp, _isCall, _theta, maxT, maxMoneyness,
+        _timeSteps, _spaceSteps, _timeGridBunching, _spaceGridBunching, 1.0);
+    final PDEFullResults1D pdeResUpDown = runForwardPDESolver(_forwardCurve.withFractionalShift(fwdShift), lvDown, _isCall, _theta, maxT, maxMoneyness,
+        _timeSteps, _spaceSteps, _timeGridBunching, _spaceGridBunching, 1.0);
+    final PDEFullResults1D pdeResDownUp = runForwardPDESolver(_forwardCurve.withFractionalShift(-fwdShift), lvUp, _isCall, _theta, maxT, maxMoneyness,
+        _timeSteps, _spaceSteps, _timeGridBunching, _spaceGridBunching, 1.0);
+    final PDEFullResults1D pdeResDownDown = runForwardPDESolver(_forwardCurve.withFractionalShift(-fwdShift), lvDown, _isCall, _theta, maxT, maxMoneyness,
+        _timeSteps, _spaceSteps, _timeGridBunching, _spaceGridBunching, 1.0);
 
     ps.println("Strike\tBS Vega\tVega\tBS Vanna\tVanna\tBS Vomma\tVomma");
     final int n = pdeRes.getNumberSpaceNodes();
     for (int i = 0; i < n; i++) {
-<<<<<<< HEAD
-      final double k = pdeRes.getSpaceValue(i);
-      final double price = pdeRes.getFunctionValue(i);
+      final double x = pdeRes.getSpaceValue(i);
+      final double k = x * forward;
+      final double mPrice = pdeRes.getFunctionValue(i);
       try {
-        final double bsVol = BlackFormulaRepository.impliedVolatility(price, forward, k, maxT, _isCall);
+        final double bsVol = BlackFormulaRepository.impliedVolatility(mPrice, 1.0, x, maxT, _isCall);
         final double bsVega = BlackFormulaRepository.vega(forward, k, maxT, bsVol);
         final double bsVanna = BlackFormulaRepository.vanna(forward, k, maxT, bsVol);
         final double bsVomma = BlackFormulaRepository.vomma(forward, k, maxT, bsVol);
         final double modelVega = (pdeResUp.getFunctionValue(i) - pdeResDown.getFunctionValue(i)) / 2 / volShift;
-        final double modelVanna = (pdeResUpUp.getFunctionValue(i) + pdeResDownDown.getFunctionValue(i) -
-            pdeResUpDown.getFunctionValue(i) - pdeResDownUp.getFunctionValue(i)) / 4 / spotShift / volShift;
-        final double modelVomma = (pdeResUp.getFunctionValue(i) + pdeResDown.getFunctionValue(i)
-=======
-      double x = pdeRes.getSpaceValue(i);
-      double k = x * forward;
-      double mPrice = pdeRes.getFunctionValue(i);
-      try {
-        double bsVol = BlackFormulaRepository.impliedVolatility(mPrice, 1.0, x, maxT, _isCall);
-        double bsVega = BlackFormulaRepository.vega(forward, k, maxT, bsVol);
-        double bsVanna = BlackFormulaRepository.vanna(forward, k, maxT, bsVol);
-        double bsVomma = BlackFormulaRepository.vomma(forward, k, maxT, bsVol);
-        double modelVega = (pdeResUp.getFunctionValue(i) - pdeResDown.getFunctionValue(i)) / 2 / volShift;
 
         //xVanna is the vanna if the moneyness parameterised local vol surface was invariant to changes in the forward curve
-        double xVanna = (pdeResUp.getFunctionValue(i) - pdeResDown.getFunctionValue(i)
+        final double xVanna = (pdeResUp.getFunctionValue(i) - pdeResDown.getFunctionValue(i)
             - x * (pdeResUp.getFirstSpatialDerivative(i) - pdeResDown.getFirstSpatialDerivative(i))) / 2 / volShift;
         //this is the vanna coming purely from deformation of the local volatility surface
-        double surfaceVanna = (pdeResUpUp.getFunctionValue(i) + pdeResDownDown.getFunctionValue(i) -
+        final double surfaceVanna = (pdeResUpUp.getFunctionValue(i) + pdeResDownDown.getFunctionValue(i) -
             pdeResUpDown.getFunctionValue(i) - pdeResDownUp.getFunctionValue(i)) / 4 / fwdShift / volShift;
-        double modelVanna = xVanna + surfaceVanna;
-        double modelVomma = (pdeResUp.getFunctionValue(i) + pdeResDown.getFunctionValue(i)
->>>>>>> c493b895
+        final double modelVanna = xVanna + surfaceVanna;
+        final double modelVomma = (pdeResUp.getFunctionValue(i) + pdeResDown.getFunctionValue(i)
             - 2 * pdeRes.getFunctionValue(i)) / volShift / volShift;
         ps.println(k + "\t" + bsVega + "\t" + modelVega + "\t" + bsVanna + "\t" + modelVanna + "\t" + bsVomma + "\t" + modelVomma);
       } catch (final Exception e) {
@@ -804,15 +588,9 @@
       final double theta, final double maxT, final double maxMoneyness, final int
       nTimeSteps, final int nStrikeSteps, final double timeMeshLambda, final double strikeMeshBunching, final double centreMoneyness) {
 
-<<<<<<< HEAD
     final PDEDataBundleProvider provider = new PDEDataBundleProvider();
-    final ConvectionDiffusionPDEDataBundle db = provider.getForwardLocalVol(forwardCurve.getSpot(), isCall, localVolatility);
+    final ConvectionDiffusionPDEDataBundle db = provider.getForwardLocalVol(localVolatility, isCall);
     final ConvectionDiffusionPDESolver solver = new ThetaMethodFiniteDifference(theta, true);
-=======
-    PDEDataBundleProvider provider = new PDEDataBundleProvider();
-    ConvectionDiffusionPDEDataBundle db = provider.getForwardLocalVol(localVolatility, isCall);
-    ConvectionDiffusionPDESolver solver = new ThetaMethodFiniteDifference(theta, true);
->>>>>>> c493b895
 
     BoundaryCondition lower;
     BoundaryCondition upper;
@@ -825,17 +603,10 @@
       upper = new NeumannBoundaryCondition(1.0, maxMoneyness, false);
     }
 
-<<<<<<< HEAD
     final MeshingFunction timeMesh = new ExponentialMeshing(0.0, maxT, nTimeSteps, timeMeshLambda);
-    final MeshingFunction spaceMesh = new HyperbolicMeshing(0.0, maxStrike, centreStrike, nStrikeSteps, strikeMeshBunching);
+    final MeshingFunction spaceMesh = new HyperbolicMeshing(0.0, maxMoneyness, centreMoneyness, nStrikeSteps, strikeMeshBunching);
     final PDEGrid1D grid = new PDEGrid1D(timeMesh, spaceMesh);
     final PDEFullResults1D res = (PDEFullResults1D) solver.solve(db, grid, lower, upper);
-=======
-    MeshingFunction timeMesh = new ExponentialMeshing(0.0, maxT, nTimeSteps, timeMeshLambda);
-    MeshingFunction spaceMesh = new HyperbolicMeshing(0.0, maxMoneyness, centreMoneyness, nStrikeSteps, strikeMeshBunching);
-    PDEGrid1D grid = new PDEGrid1D(timeMesh, spaceMesh);
-    PDEFullResults1D res = (PDEFullResults1D) solver.solve(db, grid, lower, upper);
->>>>>>> c493b895
     return res;
   }
 
@@ -843,9 +614,9 @@
       final boolean isCall, final double theta, final double maxT, final double maxMoneyness, final int
       nTimeSteps, final int nStrikeSteps, final double timeMeshLambda, final double strikeMeshBunching, final double centreMoneyness) {
 
-    PDEDataBundleProvider provider = new PDEDataBundleProvider();
-    ConvectionDiffusionPDEDataBundle db = provider.getForwardLocalVol(localVolatility, forwardCurve, isCall);
-    ConvectionDiffusionPDESolver solver = new ThetaMethodFiniteDifference(theta, true);
+    final PDEDataBundleProvider provider = new PDEDataBundleProvider();
+    final ConvectionDiffusionPDEDataBundle db = provider.getForwardLocalVol(localVolatility, forwardCurve, isCall);
+    final ConvectionDiffusionPDESolver solver = new ThetaMethodFiniteDifference(theta, true);
 
     BoundaryCondition lower;
     BoundaryCondition upper;
@@ -858,10 +629,10 @@
       upper = new NeumannBoundaryCondition(1.0, maxMoneyness, false);
     }
 
-    MeshingFunction timeMesh = new ExponentialMeshing(0.0, maxT, nTimeSteps, timeMeshLambda);
-    MeshingFunction spaceMesh = new HyperbolicMeshing(0.0, maxMoneyness, centreMoneyness, nStrikeSteps, strikeMeshBunching);
-    PDEGrid1D grid = new PDEGrid1D(timeMesh, spaceMesh);
-    PDEFullResults1D res = (PDEFullResults1D) solver.solve(db, grid, lower, upper);
+    final MeshingFunction timeMesh = new ExponentialMeshing(0.0, maxT, nTimeSteps, timeMeshLambda);
+    final MeshingFunction spaceMesh = new HyperbolicMeshing(0.0, maxMoneyness, centreMoneyness, nStrikeSteps, strikeMeshBunching);
+    final PDEGrid1D grid = new PDEGrid1D(timeMesh, spaceMesh);
+    final PDEFullResults1D res = (PDEFullResults1D) solver.solve(db, grid, lower, upper);
     return res;
   }
 
@@ -885,15 +656,9 @@
       final double theta, final double expiry, final double maxFwd, final int
       nTimeNodes, final int nFwdNodes, final double timeMeshLambda, final double spotMeshBunching, final double fwdNodeCentre) {
 
-<<<<<<< HEAD
     final PDEDataBundleProvider provider = new PDEDataBundleProvider();
-    final ConvectionDiffusionPDEDataBundle db = provider.getBackwardsLocalVol(strike, expiry, isCall, localVolatility);
+    final ConvectionDiffusionPDEDataBundle db = provider.getBackwardsLocalVol(strike, expiry, isCall, localVolatility, _forwardCurve);
     final ConvectionDiffusionPDESolver solver = new ThetaMethodFiniteDifference(theta, false);
-=======
-    PDEDataBundleProvider provider = new PDEDataBundleProvider();
-    ConvectionDiffusionPDEDataBundle db = provider.getBackwardsLocalVol(strike, expiry, isCall, localVolatility, _forwardCurve);
-    ConvectionDiffusionPDESolver solver = new ThetaMethodFiniteDifference(theta, false);
->>>>>>> c493b895
 
     BoundaryCondition lower;
     BoundaryCondition upper;
@@ -905,19 +670,11 @@
       upper = new NeumannBoundaryCondition(0.0, maxFwd, false);
     }
 
-<<<<<<< HEAD
-    final MeshingFunction timeMesh = new ExponentialMeshing(0.0, expiry, nTimeSteps, timeMeshLambda);
+    final MeshingFunction timeMesh = new ExponentialMeshing(0.0, expiry, nTimeNodes, timeMeshLambda);
     //keep the grid the same regardless of spot (useful for finite-difference)
-    final MeshingFunction spaceMesh = new HyperbolicMeshing(0.0, maxSpot, centreSpot, nSpotSteps, spotMeshBunching);
+    final MeshingFunction spaceMesh = new HyperbolicMeshing(0.0, maxFwd, fwdNodeCentre, nFwdNodes, spotMeshBunching);
     final PDEGrid1D grid = new PDEGrid1D(timeMesh, spaceMesh);
     final PDEResults1D res = solver.solve(db, grid, lower, upper);
-=======
-    MeshingFunction timeMesh = new ExponentialMeshing(0.0, expiry, nTimeNodes, timeMeshLambda);
-    //keep the grid the same regardless of spot (useful for finite-difference)
-    MeshingFunction spaceMesh = new HyperbolicMeshing(0.0, maxFwd, fwdNodeCentre, nFwdNodes, spotMeshBunching);
-    PDEGrid1D grid = new PDEGrid1D(timeMesh, spaceMesh);
-    PDEResults1D res = solver.solve(db, grid, lower, upper);
->>>>>>> c493b895
     return res;
   }
 
@@ -948,15 +705,15 @@
    * @param maxMoneyness
    * @return
    */
-  private BlackVolatilityMoneynessSurface modifiedPriceToVolSurface(final ForwardCurve forwardCurve, PDEFullResults1D prices,
+  private BlackVolatilityMoneynessSurface modifiedPriceToVolSurface(final ForwardCurve forwardCurve, final PDEFullResults1D prices,
       final double minT, final double maxT, final double minMoneyness, final double maxMoneyness) {
 
-    Map<DoublesPair, Double> vol = PDEUtilityTools.modifiedPriceToImpliedVol(prices, minT, maxT, minMoneyness, maxMoneyness, _isCall);
+    final Map<DoublesPair, Double> vol = PDEUtilityTools.modifiedPriceToImpliedVol(prices, minT, maxT, minMoneyness, maxMoneyness, _isCall);
     final Map<Double, Interpolator1DDataBundle> idb = GRID_INTERPOLATOR2D.getDataBundle(vol);
 
-    Function<Double, Double> func = new Function<Double, Double>() {
+    final Function<Double, Double> func = new Function<Double, Double>() {
       @Override
-      public Double evaluate(Double... tk) {
+      public Double evaluate(final Double... tk) {
         return GRID_INTERPOLATOR2D.interpolate(idb, new DoublesPair(tk[0], tk[1]));
       }
     };
