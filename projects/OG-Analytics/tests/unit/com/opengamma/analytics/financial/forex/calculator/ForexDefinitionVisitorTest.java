/**
 * Copyright (C) 2011 - present by OpenGamma Inc. and the OpenGamma group of companies
 * 
 * Please see distribution for license.
 */
package com.opengamma.analytics.financial.forex.calculator;

import static org.testng.AssertJUnit.assertEquals;

import org.testng.annotations.Test;

import com.opengamma.analytics.financial.forex.definition.ForexDefinition;
import com.opengamma.analytics.financial.forex.definition.ForexNonDeliverableForwardDefinition;
import com.opengamma.analytics.financial.forex.definition.ForexNonDeliverableOptionDefinition;
import com.opengamma.analytics.financial.forex.definition.ForexOptionDigitalDefinition;
import com.opengamma.analytics.financial.forex.definition.ForexOptionSingleBarrierDefinition;
import com.opengamma.analytics.financial.forex.definition.ForexOptionVanillaDefinition;
import com.opengamma.analytics.financial.forex.definition.ForexSwapDefinition;
<<<<<<< HEAD
import com.opengamma.analytics.financial.instrument.AbstractInstrumentDefinitionVisitor;
=======
import com.opengamma.analytics.financial.instrument.InstrumentDefinition;
import com.opengamma.analytics.financial.instrument.InstrumentDefinitionVisitor;
import com.opengamma.analytics.financial.instrument.annuity.AnnuityDefinition;
import com.opengamma.analytics.financial.instrument.bond.BillSecurityDefinition;
import com.opengamma.analytics.financial.instrument.bond.BillTransactionDefinition;
import com.opengamma.analytics.financial.instrument.bond.BondCapitalIndexedSecurityDefinition;
import com.opengamma.analytics.financial.instrument.bond.BondCapitalIndexedTransactionDefinition;
import com.opengamma.analytics.financial.instrument.bond.BondFixedSecurityDefinition;
import com.opengamma.analytics.financial.instrument.bond.BondFixedTransactionDefinition;
import com.opengamma.analytics.financial.instrument.bond.BondIborSecurityDefinition;
import com.opengamma.analytics.financial.instrument.bond.BondIborTransactionDefinition;
import com.opengamma.analytics.financial.instrument.cash.CashDefinition;
import com.opengamma.analytics.financial.instrument.cash.DepositCounterpartDefinition;
import com.opengamma.analytics.financial.instrument.cash.DepositIborDefinition;
import com.opengamma.analytics.financial.instrument.cash.DepositZeroDefinition;
import com.opengamma.analytics.financial.instrument.cds.ISDACDSDefinition;
import com.opengamma.analytics.financial.instrument.fra.ForwardRateAgreementDefinition;
import com.opengamma.analytics.financial.instrument.future.BondFutureDefinition;
import com.opengamma.analytics.financial.instrument.future.BondFutureOptionPremiumSecurityDefinition;
import com.opengamma.analytics.financial.instrument.future.BondFutureOptionPremiumTransactionDefinition;
import com.opengamma.analytics.financial.instrument.future.FederalFundsFutureSecurityDefinition;
import com.opengamma.analytics.financial.instrument.future.FederalFundsFutureTransactionDefinition;
import com.opengamma.analytics.financial.instrument.future.InterestRateFutureDefinition;
import com.opengamma.analytics.financial.instrument.future.InterestRateFutureOptionMarginSecurityDefinition;
import com.opengamma.analytics.financial.instrument.future.InterestRateFutureOptionMarginTransactionDefinition;
import com.opengamma.analytics.financial.instrument.future.InterestRateFutureOptionPremiumSecurityDefinition;
import com.opengamma.analytics.financial.instrument.future.InterestRateFutureOptionPremiumTransactionDefinition;
import com.opengamma.analytics.financial.instrument.inflation.CouponInflationZeroCouponInterpolationDefinition;
import com.opengamma.analytics.financial.instrument.inflation.CouponInflationZeroCouponInterpolationGearingDefinition;
import com.opengamma.analytics.financial.instrument.inflation.CouponInflationZeroCouponMonthlyDefinition;
import com.opengamma.analytics.financial.instrument.inflation.CouponInflationZeroCouponMonthlyGearingDefinition;
import com.opengamma.analytics.financial.instrument.payment.CapFloorCMSDefinition;
import com.opengamma.analytics.financial.instrument.payment.CapFloorCMSSpreadDefinition;
import com.opengamma.analytics.financial.instrument.payment.CapFloorIborDefinition;
import com.opengamma.analytics.financial.instrument.payment.CouponCMSDefinition;
import com.opengamma.analytics.financial.instrument.payment.CouponFixedDefinition;
import com.opengamma.analytics.financial.instrument.payment.CouponIborCompoundedDefinition;
import com.opengamma.analytics.financial.instrument.payment.CouponIborDefinition;
import com.opengamma.analytics.financial.instrument.payment.CouponIborGearingDefinition;
import com.opengamma.analytics.financial.instrument.payment.CouponIborRatchetDefinition;
import com.opengamma.analytics.financial.instrument.payment.CouponIborSpreadDefinition;
import com.opengamma.analytics.financial.instrument.payment.CouponOISDefinition;
import com.opengamma.analytics.financial.instrument.payment.CouponOISSimplifiedDefinition;
import com.opengamma.analytics.financial.instrument.payment.PaymentDefinition;
import com.opengamma.analytics.financial.instrument.payment.PaymentFixedDefinition;
import com.opengamma.analytics.financial.instrument.swap.SwapDefinition;
import com.opengamma.analytics.financial.instrument.swap.SwapFixedIborDefinition;
import com.opengamma.analytics.financial.instrument.swap.SwapFixedIborSpreadDefinition;
import com.opengamma.analytics.financial.instrument.swap.SwapIborIborDefinition;
import com.opengamma.analytics.financial.instrument.swap.SwapXCcyIborIborDefinition;
import com.opengamma.analytics.financial.instrument.swaption.SwaptionBermudaFixedIborDefinition;
import com.opengamma.analytics.financial.instrument.swaption.SwaptionCashFixedIborDefinition;
import com.opengamma.analytics.financial.instrument.swaption.SwaptionPhysicalFixedIborDefinition;
import com.opengamma.analytics.financial.instrument.swaption.SwaptionPhysicalFixedIborSpreadDefinition;
>>>>>>> d24a8270

/**
 * Tests the visitor of Forex definitions.
 */
public class ForexDefinitionVisitorTest {

  private static final ForexDefinition FX_DEFINITION = ForexInstrumentsDescriptionDataSet.createForexDefinition();
  private static final ForexSwapDefinition FX_SWAP_DEFINITION = ForexInstrumentsDescriptionDataSet.createForexSwapDefinition();
  private static final ForexOptionVanillaDefinition FX_OPTION_DEFINITION = ForexInstrumentsDescriptionDataSet.createForexOptionVanillaDefinition();
  private static final ForexOptionSingleBarrierDefinition FX_SINGLE_BARRIER_OPTION_DEFINITION = ForexInstrumentsDescriptionDataSet
      .createForexOptionSingleBarrierDefinition();
  private static final ForexNonDeliverableForwardDefinition NDF_DEFINITION = ForexInstrumentsDescriptionDataSet.createForexNonDeliverableForwardDefinition();
  private static final ForexNonDeliverableOptionDefinition NDO_DEFINITION = ForexInstrumentsDescriptionDataSet.createForexNonDeliverableOptionDefinition();
  private static final ForexOptionDigitalDefinition FX_OPTION_DIGITAL_DEFINITION = ForexInstrumentsDescriptionDataSet.createForexOptionDigitalDefinition();

  @SuppressWarnings("synthetic-access")
  private static final MyVisitor<Object, String> VISITOR = new MyVisitor<Object, String>();

  @Test
  public void testVisitor() {
    final Object o = "G";
    assertEquals(FX_DEFINITION.accept(VISITOR), "Forex1");
    assertEquals(FX_DEFINITION.accept(VISITOR, o), "Forex2");
    assertEquals(FX_SWAP_DEFINITION.accept(VISITOR), "ForexSwap1");
    assertEquals(FX_SWAP_DEFINITION.accept(VISITOR, o), "ForexSwap2");
    assertEquals(FX_OPTION_DEFINITION.accept(VISITOR), "ForexOptionVanilla1");
    assertEquals(FX_OPTION_DEFINITION.accept(VISITOR, o), "ForexOptionVanilla2");
    assertEquals(FX_SINGLE_BARRIER_OPTION_DEFINITION.accept(VISITOR, o), "ForexOptionSingleBarrier2");
    assertEquals(FX_SINGLE_BARRIER_OPTION_DEFINITION.accept(VISITOR), "ForexOptionSingleBarrier1");
    assertEquals(NDF_DEFINITION.accept(VISITOR), "ForexNonDeliverableForwardDefinition1");
    assertEquals(NDF_DEFINITION.accept(VISITOR, o), "ForexNonDeliverableForwardDefinition2");
    assertEquals(NDO_DEFINITION.accept(VISITOR), "ForexNonDeliverableOptionDefinition1");
    assertEquals(NDO_DEFINITION.accept(VISITOR, o), "ForexNonDeliverableOptionDefinition2");
    assertEquals(FX_OPTION_DIGITAL_DEFINITION.accept(VISITOR), "ForexOptionDigital1");
    assertEquals(FX_OPTION_DIGITAL_DEFINITION.accept(VISITOR, o), "ForexOptionDigital2");
  }

  private static class MyVisitor<T, U> extends AbstractInstrumentDefinitionVisitor<T, String> {

    @Override
    public String visitForexDefinition(final ForexDefinition fx, final T data) {
      return "Forex2";
    }

    @Override
    public String visitForexDefinition(final ForexDefinition fx) {
      return "Forex1";
    }

    @Override
    public String visitForexSwapDefinition(final ForexSwapDefinition fx, final T data) {
      return "ForexSwap2";
    }

    @Override
    public String visitForexSwapDefinition(final ForexSwapDefinition fx) {
      return "ForexSwap1";
    }

    @Override
    public String visitForexOptionVanillaDefinition(final ForexOptionVanillaDefinition fx, final T data) {
      return "ForexOptionVanilla2";
    }

    @Override
    public String visitForexOptionVanillaDefinition(final ForexOptionVanillaDefinition fx) {
      return "ForexOptionVanilla1";
    }

    @Override
    public String visitForexOptionSingleBarrierDefiniton(final ForexOptionSingleBarrierDefinition fx, final T data) {
      return "ForexOptionSingleBarrier2";
    }

    @Override
    public String visitForexOptionSingleBarrierDefiniton(final ForexOptionSingleBarrierDefinition fx) {
      return "ForexOptionSingleBarrier1";
    }

    @Override
    public String visitForexNonDeliverableForwardDefinition(final ForexNonDeliverableForwardDefinition ndf, final T data) {
      return "ForexNonDeliverableForwardDefinition2";
    }

    @Override
    public String visitForexNonDeliverableForwardDefinition(final ForexNonDeliverableForwardDefinition ndf) {
      return "ForexNonDeliverableForwardDefinition1";
    }

    @Override
    public String visitForexNonDeliverableOptionDefinition(final ForexNonDeliverableOptionDefinition ndo, final T data) {
      return "ForexNonDeliverableOptionDefinition2";
    }

    @Override
    public String visitForexNonDeliverableOptionDefinition(final ForexNonDeliverableOptionDefinition ndo) {
      return "ForexNonDeliverableOptionDefinition1";
    }

    @Override
    public String visitForexOptionDigitalDefinition(final ForexOptionDigitalDefinition fx, final T data) {
      return "ForexOptionDigital2";
    }

    @Override
    public String visitForexOptionDigitalDefinition(final ForexOptionDigitalDefinition fx) {
      return "ForexOptionDigital1";
    }

<<<<<<< HEAD
=======
    @Override
    public String visitBillSecurityDefinition(BillSecurityDefinition bill, T data) {
      return null;
    }

    @Override
    public String visitBillSecurityDefinition(BillSecurityDefinition bill) {
      return null;
    }

    @Override
    public String visitBillTransactionDefinition(BillTransactionDefinition bill, T data) {
      return null;
    }

    @Override
    public String visitBillTransactionDefinition(BillTransactionDefinition bill) {
      return null;
    }

    @Override
    public String visitFederalFundsFutureSecurityDefinition(FederalFundsFutureSecurityDefinition future, T data) {
      return null;
    }

    @Override
    public String visitFederalFundsFutureSecurityDefinition(FederalFundsFutureSecurityDefinition future) {
      return null;
    }

    @Override
    public String visitFederalFundsFutureTransactionDefinition(FederalFundsFutureTransactionDefinition future, T data) {
      return null;
    }

    @Override
    public String visitFederalFundsFutureTransactionDefinition(FederalFundsFutureTransactionDefinition future) {
      return null;
    }

    @Override
    public String visitDepositZeroDefinition(DepositZeroDefinition deposit, T data) {
      // TODO Auto-generated method stub
      return null;
    }

    @Override
    public String visitDepositZeroDefinition(DepositZeroDefinition deposit) {
      // TODO Auto-generated method stub
      return null;
    }

    @Override
    public String visitBondFutureOptionPremiumSecurityDefinition(BondFutureOptionPremiumSecurityDefinition bond, T data) {
      return null;
    }

    @Override
    public String visitBondFutureOptionPremiumSecurityDefinition(BondFutureOptionPremiumSecurityDefinition bond) {
      return null;
    }

    @Override
    public String visitBondFutureOptionPremiumTransactionDefinition(BondFutureOptionPremiumTransactionDefinition bond, T data) {
      return null;
    }

    @Override
    public String visitBondFutureOptionPremiumTransactionDefinition(BondFutureOptionPremiumTransactionDefinition bond) {
      return null;
    }

    @Override
    public String visitSwapXCcyIborIborDefinition(SwapXCcyIborIborDefinition swap, T data) {
      // TODO Auto-generated method stub
      return null;
    }

    @Override
    public String visitSwapXCcyIborIborDefinition(SwapXCcyIborIborDefinition swap) {
      // TODO Auto-generated method stub
      return null;
    }
    
        @Override
    public String visitCouponIborGearing(CouponIborGearingDefinition payment, T data) {
      // TODO Auto-generated method stub
      return null;
    }

    @Override
    public String visitCouponIborGearing(CouponIborGearingDefinition payment) {
      // TODO Auto-generated method stub
      return null;
    }

    @Override
    public String visitForwardRateAgreement(ForwardRateAgreementDefinition payment, T data) {
      // TODO Auto-generated method stub
      return null;
    }

    @Override
    public String visitForwardRateAgreement(ForwardRateAgreementDefinition payment) {
      // TODO Auto-generated method stub
      return null;
    }

    @Override
    public String visitCouponIborRatchet(CouponIborRatchetDefinition payment, T data) {
      // TODO Auto-generated method stub
      return null;
    }

    @Override
    public String visitCouponIborRatchet(CouponIborRatchetDefinition payment) {
      // TODO Auto-generated method stub
      return null;
    }

    @Override
    public String visitCapFloorIbor(CapFloorIborDefinition payment, T data) {
      // TODO Auto-generated method stub
      return null;
    }

    @Override
    public String visitCapFloorIbor(CapFloorIborDefinition payment) {
      // TODO Auto-generated method stub
      return null;
    }

    @Override
    public String visitCapFloorCMSSpread(CapFloorCMSSpreadDefinition payment, T data) {
      // TODO Auto-generated method stub
      return null;
    }

    @Override
    public String visitCapFloorCMSSpread(CapFloorCMSSpreadDefinition payment) {
      // TODO Auto-generated method stub
      return null;
    }

    @Override
    public String visitCouponIborCompounded(CouponIborCompoundedDefinition payment, T data) {
      // TODO Auto-generated method stub
      return null;
    }

    @Override
    public String visitCouponIborCompounded(CouponIborCompoundedDefinition payment) {
      // TODO Auto-generated method stub
      return null;
    }

    @Override
    public String visitSwaptionPhysicalFixedIborSpreadDefinition(SwaptionPhysicalFixedIborSpreadDefinition swaption, T data) {
      return null;
    }

    @Override
    public String visitSwaptionPhysicalFixedIborSpreadDefinition(SwaptionPhysicalFixedIborSpreadDefinition swaption) {
      return null;
    }

    @Override
    public String visitCDSDefinition(ISDACDSDefinition cds, T data) {
      return null;
    }

    @Override
    public String visitCDSDefinition(ISDACDSDefinition cds) {
      return null;
    }

>>>>>>> d24a8270
  }

}<|MERGE_RESOLUTION|>--- conflicted
+++ resolved
@@ -16,64 +16,8 @@
 import com.opengamma.analytics.financial.forex.definition.ForexOptionSingleBarrierDefinition;
 import com.opengamma.analytics.financial.forex.definition.ForexOptionVanillaDefinition;
 import com.opengamma.analytics.financial.forex.definition.ForexSwapDefinition;
-<<<<<<< HEAD
 import com.opengamma.analytics.financial.instrument.AbstractInstrumentDefinitionVisitor;
-=======
-import com.opengamma.analytics.financial.instrument.InstrumentDefinition;
-import com.opengamma.analytics.financial.instrument.InstrumentDefinitionVisitor;
-import com.opengamma.analytics.financial.instrument.annuity.AnnuityDefinition;
-import com.opengamma.analytics.financial.instrument.bond.BillSecurityDefinition;
-import com.opengamma.analytics.financial.instrument.bond.BillTransactionDefinition;
-import com.opengamma.analytics.financial.instrument.bond.BondCapitalIndexedSecurityDefinition;
-import com.opengamma.analytics.financial.instrument.bond.BondCapitalIndexedTransactionDefinition;
-import com.opengamma.analytics.financial.instrument.bond.BondFixedSecurityDefinition;
-import com.opengamma.analytics.financial.instrument.bond.BondFixedTransactionDefinition;
-import com.opengamma.analytics.financial.instrument.bond.BondIborSecurityDefinition;
-import com.opengamma.analytics.financial.instrument.bond.BondIborTransactionDefinition;
-import com.opengamma.analytics.financial.instrument.cash.CashDefinition;
-import com.opengamma.analytics.financial.instrument.cash.DepositCounterpartDefinition;
-import com.opengamma.analytics.financial.instrument.cash.DepositIborDefinition;
-import com.opengamma.analytics.financial.instrument.cash.DepositZeroDefinition;
 import com.opengamma.analytics.financial.instrument.cds.ISDACDSDefinition;
-import com.opengamma.analytics.financial.instrument.fra.ForwardRateAgreementDefinition;
-import com.opengamma.analytics.financial.instrument.future.BondFutureDefinition;
-import com.opengamma.analytics.financial.instrument.future.BondFutureOptionPremiumSecurityDefinition;
-import com.opengamma.analytics.financial.instrument.future.BondFutureOptionPremiumTransactionDefinition;
-import com.opengamma.analytics.financial.instrument.future.FederalFundsFutureSecurityDefinition;
-import com.opengamma.analytics.financial.instrument.future.FederalFundsFutureTransactionDefinition;
-import com.opengamma.analytics.financial.instrument.future.InterestRateFutureDefinition;
-import com.opengamma.analytics.financial.instrument.future.InterestRateFutureOptionMarginSecurityDefinition;
-import com.opengamma.analytics.financial.instrument.future.InterestRateFutureOptionMarginTransactionDefinition;
-import com.opengamma.analytics.financial.instrument.future.InterestRateFutureOptionPremiumSecurityDefinition;
-import com.opengamma.analytics.financial.instrument.future.InterestRateFutureOptionPremiumTransactionDefinition;
-import com.opengamma.analytics.financial.instrument.inflation.CouponInflationZeroCouponInterpolationDefinition;
-import com.opengamma.analytics.financial.instrument.inflation.CouponInflationZeroCouponInterpolationGearingDefinition;
-import com.opengamma.analytics.financial.instrument.inflation.CouponInflationZeroCouponMonthlyDefinition;
-import com.opengamma.analytics.financial.instrument.inflation.CouponInflationZeroCouponMonthlyGearingDefinition;
-import com.opengamma.analytics.financial.instrument.payment.CapFloorCMSDefinition;
-import com.opengamma.analytics.financial.instrument.payment.CapFloorCMSSpreadDefinition;
-import com.opengamma.analytics.financial.instrument.payment.CapFloorIborDefinition;
-import com.opengamma.analytics.financial.instrument.payment.CouponCMSDefinition;
-import com.opengamma.analytics.financial.instrument.payment.CouponFixedDefinition;
-import com.opengamma.analytics.financial.instrument.payment.CouponIborCompoundedDefinition;
-import com.opengamma.analytics.financial.instrument.payment.CouponIborDefinition;
-import com.opengamma.analytics.financial.instrument.payment.CouponIborGearingDefinition;
-import com.opengamma.analytics.financial.instrument.payment.CouponIborRatchetDefinition;
-import com.opengamma.analytics.financial.instrument.payment.CouponIborSpreadDefinition;
-import com.opengamma.analytics.financial.instrument.payment.CouponOISDefinition;
-import com.opengamma.analytics.financial.instrument.payment.CouponOISSimplifiedDefinition;
-import com.opengamma.analytics.financial.instrument.payment.PaymentDefinition;
-import com.opengamma.analytics.financial.instrument.payment.PaymentFixedDefinition;
-import com.opengamma.analytics.financial.instrument.swap.SwapDefinition;
-import com.opengamma.analytics.financial.instrument.swap.SwapFixedIborDefinition;
-import com.opengamma.analytics.financial.instrument.swap.SwapFixedIborSpreadDefinition;
-import com.opengamma.analytics.financial.instrument.swap.SwapIborIborDefinition;
-import com.opengamma.analytics.financial.instrument.swap.SwapXCcyIborIborDefinition;
-import com.opengamma.analytics.financial.instrument.swaption.SwaptionBermudaFixedIborDefinition;
-import com.opengamma.analytics.financial.instrument.swaption.SwaptionCashFixedIborDefinition;
-import com.opengamma.analytics.financial.instrument.swaption.SwaptionPhysicalFixedIborDefinition;
-import com.opengamma.analytics.financial.instrument.swaption.SwaptionPhysicalFixedIborSpreadDefinition;
->>>>>>> d24a8270
 
 /**
  * Tests the visitor of Forex definitions.
@@ -183,174 +127,6 @@
       return "ForexOptionDigital1";
     }
 
-<<<<<<< HEAD
-=======
-    @Override
-    public String visitBillSecurityDefinition(BillSecurityDefinition bill, T data) {
-      return null;
-    }
-
-    @Override
-    public String visitBillSecurityDefinition(BillSecurityDefinition bill) {
-      return null;
-    }
-
-    @Override
-    public String visitBillTransactionDefinition(BillTransactionDefinition bill, T data) {
-      return null;
-    }
-
-    @Override
-    public String visitBillTransactionDefinition(BillTransactionDefinition bill) {
-      return null;
-    }
-
-    @Override
-    public String visitFederalFundsFutureSecurityDefinition(FederalFundsFutureSecurityDefinition future, T data) {
-      return null;
-    }
-
-    @Override
-    public String visitFederalFundsFutureSecurityDefinition(FederalFundsFutureSecurityDefinition future) {
-      return null;
-    }
-
-    @Override
-    public String visitFederalFundsFutureTransactionDefinition(FederalFundsFutureTransactionDefinition future, T data) {
-      return null;
-    }
-
-    @Override
-    public String visitFederalFundsFutureTransactionDefinition(FederalFundsFutureTransactionDefinition future) {
-      return null;
-    }
-
-    @Override
-    public String visitDepositZeroDefinition(DepositZeroDefinition deposit, T data) {
-      // TODO Auto-generated method stub
-      return null;
-    }
-
-    @Override
-    public String visitDepositZeroDefinition(DepositZeroDefinition deposit) {
-      // TODO Auto-generated method stub
-      return null;
-    }
-
-    @Override
-    public String visitBondFutureOptionPremiumSecurityDefinition(BondFutureOptionPremiumSecurityDefinition bond, T data) {
-      return null;
-    }
-
-    @Override
-    public String visitBondFutureOptionPremiumSecurityDefinition(BondFutureOptionPremiumSecurityDefinition bond) {
-      return null;
-    }
-
-    @Override
-    public String visitBondFutureOptionPremiumTransactionDefinition(BondFutureOptionPremiumTransactionDefinition bond, T data) {
-      return null;
-    }
-
-    @Override
-    public String visitBondFutureOptionPremiumTransactionDefinition(BondFutureOptionPremiumTransactionDefinition bond) {
-      return null;
-    }
-
-    @Override
-    public String visitSwapXCcyIborIborDefinition(SwapXCcyIborIborDefinition swap, T data) {
-      // TODO Auto-generated method stub
-      return null;
-    }
-
-    @Override
-    public String visitSwapXCcyIborIborDefinition(SwapXCcyIborIborDefinition swap) {
-      // TODO Auto-generated method stub
-      return null;
-    }
-    
-        @Override
-    public String visitCouponIborGearing(CouponIborGearingDefinition payment, T data) {
-      // TODO Auto-generated method stub
-      return null;
-    }
-
-    @Override
-    public String visitCouponIborGearing(CouponIborGearingDefinition payment) {
-      // TODO Auto-generated method stub
-      return null;
-    }
-
-    @Override
-    public String visitForwardRateAgreement(ForwardRateAgreementDefinition payment, T data) {
-      // TODO Auto-generated method stub
-      return null;
-    }
-
-    @Override
-    public String visitForwardRateAgreement(ForwardRateAgreementDefinition payment) {
-      // TODO Auto-generated method stub
-      return null;
-    }
-
-    @Override
-    public String visitCouponIborRatchet(CouponIborRatchetDefinition payment, T data) {
-      // TODO Auto-generated method stub
-      return null;
-    }
-
-    @Override
-    public String visitCouponIborRatchet(CouponIborRatchetDefinition payment) {
-      // TODO Auto-generated method stub
-      return null;
-    }
-
-    @Override
-    public String visitCapFloorIbor(CapFloorIborDefinition payment, T data) {
-      // TODO Auto-generated method stub
-      return null;
-    }
-
-    @Override
-    public String visitCapFloorIbor(CapFloorIborDefinition payment) {
-      // TODO Auto-generated method stub
-      return null;
-    }
-
-    @Override
-    public String visitCapFloorCMSSpread(CapFloorCMSSpreadDefinition payment, T data) {
-      // TODO Auto-generated method stub
-      return null;
-    }
-
-    @Override
-    public String visitCapFloorCMSSpread(CapFloorCMSSpreadDefinition payment) {
-      // TODO Auto-generated method stub
-      return null;
-    }
-
-    @Override
-    public String visitCouponIborCompounded(CouponIborCompoundedDefinition payment, T data) {
-      // TODO Auto-generated method stub
-      return null;
-    }
-
-    @Override
-    public String visitCouponIborCompounded(CouponIborCompoundedDefinition payment) {
-      // TODO Auto-generated method stub
-      return null;
-    }
-
-    @Override
-    public String visitSwaptionPhysicalFixedIborSpreadDefinition(SwaptionPhysicalFixedIborSpreadDefinition swaption, T data) {
-      return null;
-    }
-
-    @Override
-    public String visitSwaptionPhysicalFixedIborSpreadDefinition(SwaptionPhysicalFixedIborSpreadDefinition swaption) {
-      return null;
-    }
-
     @Override
     public String visitCDSDefinition(ISDACDSDefinition cds, T data) {
       return null;
@@ -360,8 +136,6 @@
     public String visitCDSDefinition(ISDACDSDefinition cds) {
       return null;
     }
-
->>>>>>> d24a8270
   }
 
 }