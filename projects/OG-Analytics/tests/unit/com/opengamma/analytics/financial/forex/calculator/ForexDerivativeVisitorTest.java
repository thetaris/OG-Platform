--- conflicted
+++ resolved
@@ -808,22 +808,25 @@
     }
 
     @Override
-<<<<<<< HEAD
+    public String visitCDSDerivative(ISDACDSDerivative cds, T data) {
+      return null;
+    }
+
+    @Override
+    public String visitCDSDerivative(ISDACDSDerivative cds) {
+      return null;
+    }
+
+    @Override
     public String visitDeliverableSwapFuturesSecurity(DeliverableSwapFuturesSecurity futures, T data) {
-=======
-    public String visitCDSDerivative(ISDACDSDerivative cds, T data) {
->>>>>>> d24a8270
-      return null;
-    }
-
-    @Override
-<<<<<<< HEAD
+      return null;
+    }
+
+    @Override
     public String visitDeliverableSwapFuturesSecurity(DeliverableSwapFuturesSecurity futures) {
-=======
-    public String visitCDSDerivative(ISDACDSDerivative cds) {
->>>>>>> d24a8270
-      return null;
-    }
+      return null;
+    }
+
 
   }
 
