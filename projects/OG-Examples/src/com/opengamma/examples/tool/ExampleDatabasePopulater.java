/**
 * Copyright (C) 2009 - present by OpenGamma Inc. and the OpenGamma group of companies
 *
 * Please see distribution for license.
 */
package com.opengamma.examples.tool;

import java.util.ArrayList;
import java.util.Collections;
import java.util.List;
import java.util.Set;

import com.google.common.collect.Lists;
import com.google.common.collect.Sets;
<<<<<<< HEAD
import com.opengamma.examples.loader.ExampleCurveAndSurfaceDefinitionLoader;
import com.opengamma.examples.loader.ExampleEquityPortfolioLoader;
import com.opengamma.examples.loader.ExampleHistoricalDataGeneratorTool;
import com.opengamma.examples.loader.ExampleMultiAssetPortfolioLoader;
import com.opengamma.examples.loader.ExampleMultiCurrencySwapPortfolioLoader;
=======
import com.opengamma.examples.generator.PortfolioGeneratorTool;
import com.opengamma.examples.loader.ExampleEquityPortfolioLoader;
import com.opengamma.examples.loader.ExampleHistoricalDataGeneratorTool;
import com.opengamma.examples.loader.ExampleMixedPortfolioLoader;
>>>>>>> d0a30c91
import com.opengamma.examples.loader.ExampleSwapPortfolioLoader;
import com.opengamma.examples.loader.ExampleTimeSeriesRatingLoader;
import com.opengamma.examples.loader.ExampleViewsPopulater;
import com.opengamma.examples.loader.PortfolioLoaderHelper;
<<<<<<< HEAD
import com.opengamma.financial.analytics.volatility.cube.VolatilityCubeConfigPopulator;
import com.opengamma.financial.analytics.volatility.cube.VolatilityCubeDefinition;
import com.opengamma.financial.tool.ToolContext;
import com.opengamma.master.config.ConfigDocument;
import com.opengamma.master.config.ConfigMaster;
import com.opengamma.master.config.ConfigMasterUtils;
=======
import com.opengamma.financial.analytics.ircurve.YieldCurveConfigPopulator;
>>>>>>> d0a30c91
import com.opengamma.util.money.Currency;
import com.opengamma.util.time.Tenor;

/**
 * Single class that populates the database with data for running the example server.
 * <p>
 * It is designed to run against the HSQLDB example database.
 */
public class ExampleDatabasePopulater extends AbstractExampleTool {

  /**
   * The currencies.
   */
  private static final Set<Currency> s_currencies = Sets.newHashSet(Currency.USD, Currency.GBP, Currency.EUR, Currency.JPY, Currency.CHF, Currency.AUD, Currency.CAD);

  //-------------------------------------------------------------------------
  /**
   * Main method to run the tool. No arguments are needed.
   * 
   * @param args the arguments, unused
   */
  public static void main(String[] args) { // CSIGNORE
    try {
      new ExampleDatabasePopulater().initAndRun(args);
      System.exit(0);
    } catch (Exception e) {
      e.printStackTrace();
      System.exit(1);
    }
  }

  //-------------------------------------------------------------------------
  @Override
  protected void doRun() {
<<<<<<< HEAD

    loadCurveAndSurfaceDefinitions();
    
    loadDefaultVolatilityCubeDefinition();
    
=======
>>>>>>> d0a30c91
    loadTimeSeriesRating();
    loadYieldCurves();
    loadSimulatedHistoricalData();
    loadEquityPortfolio();
    loadEquityOptionPortfolio();
    loadSwapPortfolio();
    loadMultiCurrencySwapPortfolio();
    loadForwardSwapPortfolio();
    loadSwaptionPortfolio();
    loadBondPortfolio();
    loadCapFloorCMSSpreadPortfolio();
    loadCapFloorPortfolio();
    loadCashPortfolio();
    loadFRAPortfolio();
    loadLiborRawSecurities();
    loadMixedFXPortfolio();
    loadMixedPortfolio();
    loadViews();
  }

<<<<<<< HEAD
  private void loadCurveAndSurfaceDefinitions() {
    ExampleCurveAndSurfaceDefinitionLoader curveLoader = new ExampleCurveAndSurfaceDefinitionLoader();
    System.out.println("Creating curve and surface definitions");
    curveLoader.run(getToolContext());
    System.out.println("Finished");
  }

  private void loadDefaultVolatilityCubeDefinition() {
    ToolContext toolContext = getToolContext();
    ConfigMaster configMaster = toolContext.getConfigMaster();
    
    ConfigDocument<VolatilityCubeDefinition> doc = new ConfigDocument<VolatilityCubeDefinition>(VolatilityCubeDefinition.class);
    doc.setName("SECONDARY_USD");
    doc.setValue(createDefaultDefinition());
    System.out.println("Populating vol cube defn " + doc.getName());
    ConfigMasterUtils.storeByName(configMaster, doc);
    
    VolatilityCubeConfigPopulator.populateVolatilityCubeConfigMaster(configMaster);
  }

  private void loadMixedPortfolio() {
    ExampleMultiAssetPortfolioLoader mixedPortfolioLoader = new ExampleMultiAssetPortfolioLoader();
    System.out.println("Creating example mixed portfolio");
    mixedPortfolioLoader.run(getToolContext());
    System.out.println("Finished");
=======
  private static final class Log {

    private final String _str;

    private Log(final String str) {
      System.out.println(str);
      _str = str;
    }

    private void done() {
      System.out.println(_str + " - finished");
    }

    private void fail(final RuntimeException e) {
      System.err.println(_str + " - failed - " + e.getMessage());
      throw e;
    }

  }

  private void loadMixedPortfolio() {
    final Log log = new Log("Creating example mixed portfolio");
    try {
      ExampleMixedPortfolioLoader mixedPortfolioLoader = new ExampleMixedPortfolioLoader();
      mixedPortfolioLoader.run(getToolContext());
      log.done();
    } catch (RuntimeException t) {
      log.fail(t);
    }
>>>>>>> d0a30c91
  }

  private void loadTimeSeriesRating() {
    final Log log = new Log("Creating Timeseries configuration");
    try {
      ExampleTimeSeriesRatingLoader timeSeriesRatingLoader = new ExampleTimeSeriesRatingLoader();
      timeSeriesRatingLoader.run(getToolContext());
      log.done();
    } catch (RuntimeException t) {
      log.fail(t);
    }
  }

  private void loadYieldCurves() {
    final Log log = new Log("Creating yield curve definitions");
    try {
      YieldCurveConfigPopulator.populateCurveConfigMaster(getToolContext().getConfigMaster());
      log.done();
    } catch (RuntimeException t) {
      log.fail(t);
    }
  }

  private void loadSimulatedHistoricalData() {
    final Log log = new Log("Creating simulated historical timeseries");
    try {
      final ExampleHistoricalDataGeneratorTool historicalDataGenerator = new ExampleHistoricalDataGeneratorTool();
      historicalDataGenerator.run(getToolContext());
      log.done();
    } catch (RuntimeException t) {
      log.fail(t);
    }
  }

  private void loadEquityPortfolio() {
    final Log log = new Log("Creating example equity portfolio");
    try {
      final ExampleEquityPortfolioLoader equityLoader = new ExampleEquityPortfolioLoader();
      equityLoader.run(getToolContext());
      log.done();
    } catch (RuntimeException t) {
      log.fail(t);
    }
  }

  private void loadSwapPortfolio() {
    final Log log = new Log("Creating example swap portfolio");
    try {
      final ExampleSwapPortfolioLoader swapLoader = new ExampleSwapPortfolioLoader();
      swapLoader.run(getToolContext());
      log.done();
    } catch (RuntimeException t) {
      log.fail(t);
    }
  }

  private void loadMultiCurrencySwapPortfolio() {
    final Log log = new Log("Creating example multi currency swap portfolio");
    try {
      (new PortfolioGeneratorTool()).run(getToolContext(), "Example MultiCurrency Swap Portfolio", "Swap", true);
      log.done();
    } catch (RuntimeException t) {
      log.fail(t);
    }
  }

  private void loadForwardSwapPortfolio() {
    final Log log = new Log("Creating example forward swap portfolio");
    try {
      (new PortfolioGeneratorTool()).run(getToolContext(), "Example Forward Swap Portfolio", "ForwardSwap", true);
      log.done();
    } catch (RuntimeException t) {
      log.fail(t);
    }
  }

  private void loadSwaptionPortfolio() {
    final Log log = new Log("Creating example swaption portfolio");
    try {
      (new PortfolioGeneratorTool()).run(getToolContext(), "Example Swaption Portfolio", "Swaption", true);
      log.done();
    } catch (RuntimeException t) {
      log.fail(t);
    }
  }

  private void loadBondPortfolio() {
    final Log log = new Log("Creating example bond portfolio");
    try {
      // TODO: load from CSV file
      log.done();
    } catch (RuntimeException t) {
      log.fail(t);
    }
  }

  private void loadCapFloorCMSSpreadPortfolio() {
    final Log log = new Log("Creating example cap/floor CMS spread portfolio");
    try {
      (new PortfolioGeneratorTool()).run(getToolContext(), "Example Cap/Floor CMS Spread Portfolio", "CapFloorCMSSpread", true);
      log.done();
    } catch (RuntimeException t) {
      log.fail(t);
    }
  }

  private void loadCapFloorPortfolio() {
    final Log log = new Log("Creating example cap/floor portfolio");
    try {
      (new PortfolioGeneratorTool()).run(getToolContext(), "Example Cap/Floor Portfolio", "CapFloor", true);
      log.done();
    } catch (RuntimeException t) {
      log.fail(t);
    }
  }

  private void loadCashPortfolio() {
    final Log log = new Log("Creating example cash portfolio");
    try {
      (new PortfolioGeneratorTool()).run(getToolContext(), "Example Cash Portfolio", "Cash", true);
      log.done();
    } catch (RuntimeException t) {
      log.fail(t);
    }
  }

  private void loadEquityOptionPortfolio() {
    final Log log = new Log("Creating example equity option portfolio");
    try {
      // TODO: load from CSV file
      log.done();
    } catch (RuntimeException t) {
      log.fail(t);
    }
  }

  private void loadFRAPortfolio() {
    final Log log = new Log("Creating example FRA portfolio");
    try {
      (new PortfolioGeneratorTool()).run(getToolContext(), "Example FRA Portfolio", "FRA", true);
      log.done();
    } catch (RuntimeException t) {
      log.fail(t);
    }
  }

  private void loadMixedFXPortfolio() {
    final Log log = new Log("Creating mixed FX portfolio");
    try {
      (new PortfolioGeneratorTool()).run(getToolContext(), "Example Mixed FX Portfolio", "MixedFX", true);
      log.done();
    } catch (RuntimeException t) {
      log.fail(t);
    }
  }

  private void loadLiborRawSecurities() {
    final Log log = new Log("Creating libor raw securities");
    try {
      PortfolioLoaderHelper.persistLiborRawSecurities(getAllCurrencies(), getToolContext());
      log.done();
    } catch (RuntimeException t) {
      log.fail(t);
    }
  }

  private void loadViews() {
    final Log log = new Log("Creating example view definitions");
    try {
      final ExampleViewsPopulater populator = new ExampleViewsPopulater();
      populator.run(getToolContext());
      log.done();
    } catch (RuntimeException t) {
      log.fail(t);
    }
  }

  private static Set<Currency> getAllCurrencies() {
    return s_currencies;
  }
<<<<<<< HEAD
  
  private static VolatilityCubeDefinition createDefaultDefinition() {
    
    VolatilityCubeDefinition volatilityCubeDefinition = new VolatilityCubeDefinition();
    volatilityCubeDefinition.setSwapTenors(Lists.newArrayList(Tenor.ofMonths(3), Tenor.ofYears(1), Tenor.ofYears(2),
        Tenor.ofYears(5), Tenor.ofYears(10), Tenor.ofYears(15), Tenor.ofYears(20), Tenor.ofYears(30)));
    volatilityCubeDefinition.setOptionExpiries(Lists.newArrayList(Tenor.ofMonths(3), Tenor.ofMonths(6),
        Tenor.ofYears(1), Tenor.ofYears(2), Tenor.ofYears(4), Tenor.ofYears(5), Tenor.ofYears(10), Tenor.ofYears(15),
        Tenor.ofYears(20)));
    
    int[] values = new int[] {0, 20, 25, 50, 70, 75, 100, 200, 5 };
    List<Double> relativeStrikes = new ArrayList<Double>(values.length * 2 - 1);
    for (int value : values) {
      relativeStrikes.add(Double.valueOf(value));
      if (value != 0) {
        relativeStrikes.add(Double.valueOf(-value));
      }
    }
    Collections.sort(relativeStrikes);
    
    volatilityCubeDefinition.setRelativeStrikes(relativeStrikes);
    return volatilityCubeDefinition;
  }
  
=======

>>>>>>> d0a30c91
}<|MERGE_RESOLUTION|>--- conflicted
+++ resolved
@@ -12,32 +12,22 @@
 
 import com.google.common.collect.Lists;
 import com.google.common.collect.Sets;
-<<<<<<< HEAD
+import com.opengamma.examples.generator.PortfolioGeneratorTool;
 import com.opengamma.examples.loader.ExampleCurveAndSurfaceDefinitionLoader;
 import com.opengamma.examples.loader.ExampleEquityPortfolioLoader;
 import com.opengamma.examples.loader.ExampleHistoricalDataGeneratorTool;
 import com.opengamma.examples.loader.ExampleMultiAssetPortfolioLoader;
-import com.opengamma.examples.loader.ExampleMultiCurrencySwapPortfolioLoader;
-=======
-import com.opengamma.examples.generator.PortfolioGeneratorTool;
-import com.opengamma.examples.loader.ExampleEquityPortfolioLoader;
-import com.opengamma.examples.loader.ExampleHistoricalDataGeneratorTool;
-import com.opengamma.examples.loader.ExampleMixedPortfolioLoader;
->>>>>>> d0a30c91
 import com.opengamma.examples.loader.ExampleSwapPortfolioLoader;
 import com.opengamma.examples.loader.ExampleTimeSeriesRatingLoader;
 import com.opengamma.examples.loader.ExampleViewsPopulater;
 import com.opengamma.examples.loader.PortfolioLoaderHelper;
-<<<<<<< HEAD
+import com.opengamma.financial.analytics.ircurve.YieldCurveConfigPopulator;
 import com.opengamma.financial.analytics.volatility.cube.VolatilityCubeConfigPopulator;
 import com.opengamma.financial.analytics.volatility.cube.VolatilityCubeDefinition;
 import com.opengamma.financial.tool.ToolContext;
 import com.opengamma.master.config.ConfigDocument;
 import com.opengamma.master.config.ConfigMaster;
 import com.opengamma.master.config.ConfigMasterUtils;
-=======
-import com.opengamma.financial.analytics.ircurve.YieldCurveConfigPopulator;
->>>>>>> d0a30c91
 import com.opengamma.util.money.Currency;
 import com.opengamma.util.time.Tenor;
 
@@ -72,16 +62,11 @@
   //-------------------------------------------------------------------------
   @Override
   protected void doRun() {
-<<<<<<< HEAD
 
     loadCurveAndSurfaceDefinitions();
-    
     loadDefaultVolatilityCubeDefinition();
-    
-=======
->>>>>>> d0a30c91
     loadTimeSeriesRating();
-    loadYieldCurves();
+//    loadYieldCurves();
     loadSimulatedHistoricalData();
     loadEquityPortfolio();
     loadEquityOptionPortfolio();
@@ -100,7 +85,6 @@
     loadViews();
   }
 
-<<<<<<< HEAD
   private void loadCurveAndSurfaceDefinitions() {
     ExampleCurveAndSurfaceDefinitionLoader curveLoader = new ExampleCurveAndSurfaceDefinitionLoader();
     System.out.println("Creating curve and surface definitions");
@@ -121,12 +105,6 @@
     VolatilityCubeConfigPopulator.populateVolatilityCubeConfigMaster(configMaster);
   }
 
-  private void loadMixedPortfolio() {
-    ExampleMultiAssetPortfolioLoader mixedPortfolioLoader = new ExampleMultiAssetPortfolioLoader();
-    System.out.println("Creating example mixed portfolio");
-    mixedPortfolioLoader.run(getToolContext());
-    System.out.println("Finished");
-=======
   private static final class Log {
 
     private final String _str;
@@ -150,13 +128,12 @@
   private void loadMixedPortfolio() {
     final Log log = new Log("Creating example mixed portfolio");
     try {
-      ExampleMixedPortfolioLoader mixedPortfolioLoader = new ExampleMixedPortfolioLoader();
+      ExampleMultiAssetPortfolioLoader mixedPortfolioLoader = new ExampleMultiAssetPortfolioLoader();
       mixedPortfolioLoader.run(getToolContext());
       log.done();
     } catch (RuntimeException t) {
       log.fail(t);
     }
->>>>>>> d0a30c91
   }
 
   private void loadTimeSeriesRating() {
@@ -216,7 +193,7 @@
   private void loadMultiCurrencySwapPortfolio() {
     final Log log = new Log("Creating example multi currency swap portfolio");
     try {
-      (new PortfolioGeneratorTool()).run(getToolContext(), "Example MultiCurrency Swap Portfolio", "Swap", true);
+      (new PortfolioGeneratorTool()).run(getToolContext(), "MultiCurrency Swap Portfolio", "Swap", true);
       log.done();
     } catch (RuntimeException t) {
       log.fail(t);
@@ -226,7 +203,7 @@
   private void loadForwardSwapPortfolio() {
     final Log log = new Log("Creating example forward swap portfolio");
     try {
-      (new PortfolioGeneratorTool()).run(getToolContext(), "Example Forward Swap Portfolio", "ForwardSwap", true);
+      (new PortfolioGeneratorTool()).run(getToolContext(), "Forward Swap Portfolio", "ForwardSwap", true);
       log.done();
     } catch (RuntimeException t) {
       log.fail(t);
@@ -236,7 +213,7 @@
   private void loadSwaptionPortfolio() {
     final Log log = new Log("Creating example swaption portfolio");
     try {
-      (new PortfolioGeneratorTool()).run(getToolContext(), "Example Swaption Portfolio", "Swaption", true);
+      (new PortfolioGeneratorTool()).run(getToolContext(), "Swaption Portfolio", "Swaption", true);
       log.done();
     } catch (RuntimeException t) {
       log.fail(t);
@@ -256,7 +233,7 @@
   private void loadCapFloorCMSSpreadPortfolio() {
     final Log log = new Log("Creating example cap/floor CMS spread portfolio");
     try {
-      (new PortfolioGeneratorTool()).run(getToolContext(), "Example Cap/Floor CMS Spread Portfolio", "CapFloorCMSSpread", true);
+      (new PortfolioGeneratorTool()).run(getToolContext(), "Cap/Floor CMS Spread Portfolio", "CapFloorCMSSpread", true);
       log.done();
     } catch (RuntimeException t) {
       log.fail(t);
@@ -266,7 +243,7 @@
   private void loadCapFloorPortfolio() {
     final Log log = new Log("Creating example cap/floor portfolio");
     try {
-      (new PortfolioGeneratorTool()).run(getToolContext(), "Example Cap/Floor Portfolio", "CapFloor", true);
+      (new PortfolioGeneratorTool()).run(getToolContext(), "Cap/Floor Portfolio", "CapFloor", true);
       log.done();
     } catch (RuntimeException t) {
       log.fail(t);
@@ -276,7 +253,7 @@
   private void loadCashPortfolio() {
     final Log log = new Log("Creating example cash portfolio");
     try {
-      (new PortfolioGeneratorTool()).run(getToolContext(), "Example Cash Portfolio", "Cash", true);
+      (new PortfolioGeneratorTool()).run(getToolContext(), "Cash Portfolio", "Cash", true);
       log.done();
     } catch (RuntimeException t) {
       log.fail(t);
@@ -296,7 +273,7 @@
   private void loadFRAPortfolio() {
     final Log log = new Log("Creating example FRA portfolio");
     try {
-      (new PortfolioGeneratorTool()).run(getToolContext(), "Example FRA Portfolio", "FRA", true);
+      (new PortfolioGeneratorTool()).run(getToolContext(), "FRA Portfolio", "FRA", true);
       log.done();
     } catch (RuntimeException t) {
       log.fail(t);
@@ -306,7 +283,7 @@
   private void loadMixedFXPortfolio() {
     final Log log = new Log("Creating mixed FX portfolio");
     try {
-      (new PortfolioGeneratorTool()).run(getToolContext(), "Example Mixed FX Portfolio", "MixedFX", true);
+      (new PortfolioGeneratorTool()).run(getToolContext(), "Mixed FX Portfolio", "MixedFX", true);
       log.done();
     } catch (RuntimeException t) {
       log.fail(t);
@@ -337,7 +314,6 @@
   private static Set<Currency> getAllCurrencies() {
     return s_currencies;
   }
-<<<<<<< HEAD
   
   private static VolatilityCubeDefinition createDefaultDefinition() {
     
@@ -361,8 +337,4 @@
     volatilityCubeDefinition.setRelativeStrikes(relativeStrikes);
     return volatilityCubeDefinition;
   }
-  
-=======
-
->>>>>>> d0a30c91
 }