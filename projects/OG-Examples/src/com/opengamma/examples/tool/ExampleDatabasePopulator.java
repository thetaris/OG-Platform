/**
 * Copyright (C) 2009 - present by OpenGamma Inc. and the OpenGamma group of companies
 *
 * Please see distribution for license.
 */
package com.opengamma.examples.tool;

import java.util.ArrayList;
import java.util.Collections;
import java.util.List;
import java.util.Set;

import org.slf4j.Logger;
import org.slf4j.LoggerFactory;

import com.google.common.collect.Lists;
import com.google.common.collect.Sets;
<<<<<<< HEAD
import com.opengamma.core.config.impl.ConfigItem;
=======
import com.opengamma.component.tool.AbstractTool;
>>>>>>> beab27de
import com.opengamma.examples.generator.SyntheticPortfolioGeneratorTool;
import com.opengamma.examples.loader.ExampleCurveAndSurfaceDefinitionLoader;
import com.opengamma.examples.loader.ExampleCurveConfigurationLoader;
import com.opengamma.examples.loader.ExampleEquityPortfolioLoader;
import com.opengamma.examples.loader.ExampleHistoricalDataGeneratorTool;
import com.opengamma.examples.loader.ExampleTimeSeriesRatingLoader;
import com.opengamma.examples.loader.ExampleViewsPopulator;
import com.opengamma.examples.loader.PortfolioLoaderHelper;
import com.opengamma.financial.analytics.ircurve.YieldCurveConfigPopulator;
import com.opengamma.financial.analytics.volatility.cube.VolatilityCubeConfigPopulator;
import com.opengamma.financial.analytics.volatility.cube.VolatilityCubeDefinition;
import com.opengamma.financial.generator.AbstractPortfolioGeneratorTool;
import com.opengamma.financial.generator.StaticNameGenerator;
import com.opengamma.financial.tool.ToolContext;
import com.opengamma.master.config.ConfigMaster;
import com.opengamma.master.config.ConfigMasterUtils;
import com.opengamma.util.generate.scripts.Scriptable;
import com.opengamma.util.money.Currency;
import com.opengamma.util.time.Tenor;

/**
 * Single class that populates the database with data for running the example server.
 * <p>
 * It is designed to run against the HSQLDB example database.
 */
@Scriptable
public class ExampleDatabasePopulator extends AbstractTool<ToolContext> {

  /**
   * The properties file.
   */
  public static final String TOOLCONTEXT_EXAMPLE_PROPERTIES = "classpath:toolcontext/toolcontext-example.properties";
  /**
   * The name of the multi-currency swap portfolio.
   */
  public static final String MULTI_CURRENCY_SWAP_PORTFOLIO_NAME = "Multi-currency Swap Portfolio";
  /**
   * The name of Cap/Floor portfolio
   */
  public static final String CAP_FLOOR_PORTFOLIO_NAME = "Cap/Floor Portfolio";
  /**
   * The name of the AUD swap portfolio
   */
  public static final String AUD_SWAP_PORFOLIO_NAME = "AUD Swap Portfolio";
  /**
   * The name of the swaption portfolio
   */
  public static final String SWAPTION_PORTFOLIO_NAME = "Swap / Swaption Portfolio";
  /**
   * The name of the mixed CMS portfolio
   */
  public static final String MIXED_CMS_PORTFOLIO_NAME = "Mixed CM Portfolio";
  /**
   * The name of a vanilla FX option portfolio
   */
  public static final String VANILLA_FX_OPTION_PORTFOLIO_NAME = "Vanilla FX Option Portfolio";

  /** Logger. */
  private static final Logger s_logger = LoggerFactory.getLogger(ExampleDatabasePopulator.class);
  /**
   * The currencies.
   */
  private static final Set<Currency> s_currencies = Sets.newHashSet(Currency.USD, Currency.GBP, Currency.EUR, Currency.JPY, Currency.CHF, Currency.CAD);

  //-------------------------------------------------------------------------
  /**
   * Main method to run the tool. No arguments are needed.
   * 
   * @param args the arguments, unused
   */
  public static void main(final String[] args) { // CSIGNORE
    s_logger.info("Populating example database");
    try {
      new ExampleDatabasePopulator().initAndRun(args, TOOLCONTEXT_EXAMPLE_PROPERTIES, null, ToolContext.class);
    } catch (final Exception ex) {
      ex.printStackTrace();
    }
  }

  //-------------------------------------------------------------------------
  @Override
  protected void doRun() {
    loadCurveAndSurfaceDefinitions();
    loadCurveCalculationConfigurations();
    loadDefaultVolatilityCubeDefinition();
    loadTimeSeriesRating();
    loadYieldCurves();
    loadSimulatedHistoricalData();
    loadMultiCurrencySwapPortfolio();
    loadAUDSwapPortfolio();
    loadSwaptionParityPortfolio();
    loadMixedCMPortfolio();
    loadVanillaFXOptionPortfolio();
    loadEquityPortfolio();
    loadEquityOptionPortfolio();
    loadBondPortfolio();
    loadLiborRawSecurities();
    loadViews();
  }

<<<<<<< HEAD
  private void loadCurveAndSurfaceDefinitions() {
    final ExampleCurveAndSurfaceDefinitionLoader curveLoader = new ExampleCurveAndSurfaceDefinitionLoader();
    s_logger.info("Creating curve and surface definitions");
    curveLoader.run(getToolContext());
    s_logger.info("Finished");
  }

  private void loadCurveCalculationConfigurations() {
    final ExampleCurveConfigurationLoader curveConfigLoader = new ExampleCurveConfigurationLoader();
    s_logger.info("Creating curve calculation configurations");
    curveConfigLoader.run(getToolContext());
    s_logger.info("Finished");
  }

  private void loadDefaultVolatilityCubeDefinition() {
    final ToolContext toolContext = getToolContext();
    final ConfigMaster configMaster = toolContext.getConfigMaster();

    final ConfigItem<VolatilityCubeDefinition> config = ConfigItem.of(createDefaultDefinition(), "SECONDARY_USD", VolatilityCubeDefinition.class);
    s_logger.info("Populating vol cube defn " + config.getName());
    ConfigMasterUtils.storeByName(configMaster, config);

    VolatilityCubeConfigPopulator.populateVolatilityCubeConfigMaster(configMaster);
  }

=======
  /**
   * Logging helper. All stages must go through this. When run as part of the Windows install, the logger is customized to recognize messages formatted in this fashion and route them towards the
   * progress indicators.
   */
>>>>>>> beab27de
  private static final class Log {

    private final String _str;

    private Log(final String str) {
      s_logger.info("{}", str);
      _str = str;
    }

    private void done() {
      s_logger.debug("{} - finished", _str);
    }

    private void fail(final RuntimeException e) {
      s_logger.error("{} - failed - {}", _str, e.getMessage());
      throw e;
    }

  }

  private void loadCurveAndSurfaceDefinitions() {
    final Log log = new Log("Creating curve and surface definitions");
    try {
      final ExampleCurveAndSurfaceDefinitionLoader curveLoader = new ExampleCurveAndSurfaceDefinitionLoader();
      curveLoader.run(getToolContext());
      log.done();
    } catch (final RuntimeException t) {
      log.fail(t);
    }
  }

  private void loadCurveCalculationConfigurations() {
    final Log log = new Log("Creating curve calculation configurations");
    try {
      final ExampleCurveConfigurationLoader curveConfigLoader = new ExampleCurveConfigurationLoader();
      curveConfigLoader.run(getToolContext());
      log.done();
    } catch (final RuntimeException t) {
      log.fail(t);
    }
  }

  private void loadDefaultVolatilityCubeDefinition() {
    final Log log = new Log("Creating volatility cube definitions");
    try {
      final ToolContext toolContext = getToolContext();
      final ConfigMaster configMaster = toolContext.getConfigMaster();
      final ConfigDocument<VolatilityCubeDefinition> doc = new ConfigDocument<VolatilityCubeDefinition>(VolatilityCubeDefinition.class);
      doc.setName("SECONDARY_USD");
      doc.setValue(createDefaultVolatilityCubeDefinition());
      ConfigMasterUtils.storeByName(configMaster, doc);
      VolatilityCubeConfigPopulator.populateVolatilityCubeConfigMaster(configMaster);
      log.done();
    } catch (final RuntimeException t) {
      log.fail(t);
    }
  }

  private static VolatilityCubeDefinition createDefaultVolatilityCubeDefinition() {
    final VolatilityCubeDefinition volatilityCubeDefinition = new VolatilityCubeDefinition();
    volatilityCubeDefinition.setSwapTenors(Lists.newArrayList(Tenor.ofMonths(3), Tenor.ofYears(1), Tenor.ofYears(2), Tenor.ofYears(5), Tenor.ofYears(10), Tenor.ofYears(15), Tenor.ofYears(20),
        Tenor.ofYears(30)));
    volatilityCubeDefinition.setOptionExpiries(Lists.newArrayList(Tenor.ofMonths(3), Tenor.ofMonths(6), Tenor.ofYears(1), Tenor.ofYears(2), Tenor.ofYears(4), Tenor.ofYears(5), Tenor.ofYears(10),
        Tenor.ofYears(15), Tenor.ofYears(20)));
    final int[] values = new int[] {0, 20, 25, 50, 70, 75, 100, 200, 5 };
    final List<Double> relativeStrikes = new ArrayList<Double>(values.length * 2 - 1);
    for (final int value : values) {
      relativeStrikes.add(Double.valueOf(value));
      if (value != 0) {
        relativeStrikes.add(Double.valueOf(-value));
      }
    }
    Collections.sort(relativeStrikes);
    volatilityCubeDefinition.setRelativeStrikes(relativeStrikes);
    return volatilityCubeDefinition;
  }

  private void loadTimeSeriesRating() {
    final Log log = new Log("Creating Timeseries configuration");
    try {
      final ExampleTimeSeriesRatingLoader timeSeriesRatingLoader = new ExampleTimeSeriesRatingLoader();
      timeSeriesRatingLoader.run(getToolContext());
      log.done();
    } catch (final RuntimeException t) {
      log.fail(t);
    }
  }

  private void loadYieldCurves() {
    final Log log = new Log("Creating yield curve definitions");
    try {
      YieldCurveConfigPopulator.populateSyntheticCurveConfigMaster(getToolContext().getConfigMaster());
      log.done();
    } catch (final RuntimeException t) {
      log.fail(t);
    }
  }

  private void loadSimulatedHistoricalData() {
    final Log log = new Log("Creating simulated historical timeseries");
    try {
      final ExampleHistoricalDataGeneratorTool historicalDataGenerator = new ExampleHistoricalDataGeneratorTool();
      historicalDataGenerator.run(getToolContext());
      log.done();
    } catch (final RuntimeException t) {
      log.fail(t);
    }
  }

  private void loadEquityPortfolio() {
    final Log log = new Log("Creating example equity portfolio");
    try {
      final ExampleEquityPortfolioLoader equityLoader = new ExampleEquityPortfolioLoader();
      equityLoader.run(getToolContext());
      log.done();
    } catch (final RuntimeException t) {
      log.fail(t);
    }
  }

  private SyntheticPortfolioGeneratorTool portfolioGeneratorTool() {
    final SyntheticPortfolioGeneratorTool tool = new SyntheticPortfolioGeneratorTool();
    tool.setCounterPartyGenerator(new StaticNameGenerator(AbstractPortfolioGeneratorTool.DEFAULT_COUNTER_PARTY));
    return tool;
  }

  private void loadMultiCurrencySwapPortfolio() {
    final Log log = new Log("Creating example multi currency swap portfolio");
    try {
      portfolioGeneratorTool().run(getToolContext(), MULTI_CURRENCY_SWAP_PORTFOLIO_NAME, "Swap", true, null);
      log.done();
    } catch (final RuntimeException t) {
      log.fail(t);
    }
  }

  private void loadAUDSwapPortfolio() {
    final Log log = new Log("Creating example AUD swap portfolio");
    try {
      portfolioGeneratorTool().run(getToolContext(), AUD_SWAP_PORFOLIO_NAME, "AUDSwap", true, null);
      log.done();
    } catch (final RuntimeException t) {
      log.fail(t);
    }
  }

  private void loadSwaptionParityPortfolio() {
    final Log log = new Log("Creating example swaption portfolio");
    try {
      portfolioGeneratorTool().run(getToolContext(), SWAPTION_PORTFOLIO_NAME, "SwaptionParity", true, null);
      log.done();
    } catch (final RuntimeException t) {
      log.fail(t);
    }
  }

  private void loadMixedCMPortfolio() {
    final Log log = new Log("Creating example mixed CM portfolio");
    try {
      portfolioGeneratorTool().run(getToolContext(), MIXED_CMS_PORTFOLIO_NAME, "MixedCM", true, null);
      log.done();
    } catch (final RuntimeException t) {
      log.fail(t);
    }
  }

  private void loadVanillaFXOptionPortfolio() {
    final Log log = new Log("Creating example vanilla FX option portfolio");
    try {
      portfolioGeneratorTool().run(getToolContext(), VANILLA_FX_OPTION_PORTFOLIO_NAME, "VanillaFXOption", true, null);
      log.done();
    } catch (final RuntimeException t) {
      log.fail(t);
    }
  }

  private void loadBondPortfolio() {
    final Log log = new Log("Creating example bond portfolio");
    try {
      // TODO: load from CSV file
      log.done();
    } catch (final RuntimeException t) {
      log.fail(t);
    }
  }

  private void loadEquityOptionPortfolio() {
    final Log log = new Log("Creating example equity option portfolio");
    try {
      // TODO: load from CSV file
      log.done();
    } catch (final RuntimeException t) {
      log.fail(t);
    }
  }

  private void loadLiborRawSecurities() {
    final Log log = new Log("Creating libor raw securities");
    try {
      PortfolioLoaderHelper.persistLiborRawSecurities(getAllCurrencies(), getToolContext());
      log.done();
    } catch (final RuntimeException t) {
      log.fail(t);
    }
  }

  private void loadViews() {
    final Log log = new Log("Creating example view definitions");
    try {
      final ExampleViewsPopulator populator = new ExampleViewsPopulator();
      populator.run(getToolContext());
      log.done();
    } catch (final RuntimeException t) {
      log.fail(t);
    }
  }

  private static Set<Currency> getAllCurrencies() {
    return s_currencies;
  }

}<|MERGE_RESOLUTION|>--- conflicted
+++ resolved
@@ -15,11 +15,8 @@
 
 import com.google.common.collect.Lists;
 import com.google.common.collect.Sets;
-<<<<<<< HEAD
+import com.opengamma.component.tool.AbstractTool;
 import com.opengamma.core.config.impl.ConfigItem;
-=======
-import com.opengamma.component.tool.AbstractTool;
->>>>>>> beab27de
 import com.opengamma.examples.generator.SyntheticPortfolioGeneratorTool;
 import com.opengamma.examples.loader.ExampleCurveAndSurfaceDefinitionLoader;
 import com.opengamma.examples.loader.ExampleCurveConfigurationLoader;
@@ -120,38 +117,10 @@
     loadViews();
   }
 
-<<<<<<< HEAD
-  private void loadCurveAndSurfaceDefinitions() {
-    final ExampleCurveAndSurfaceDefinitionLoader curveLoader = new ExampleCurveAndSurfaceDefinitionLoader();
-    s_logger.info("Creating curve and surface definitions");
-    curveLoader.run(getToolContext());
-    s_logger.info("Finished");
-  }
-
-  private void loadCurveCalculationConfigurations() {
-    final ExampleCurveConfigurationLoader curveConfigLoader = new ExampleCurveConfigurationLoader();
-    s_logger.info("Creating curve calculation configurations");
-    curveConfigLoader.run(getToolContext());
-    s_logger.info("Finished");
-  }
-
-  private void loadDefaultVolatilityCubeDefinition() {
-    final ToolContext toolContext = getToolContext();
-    final ConfigMaster configMaster = toolContext.getConfigMaster();
-
-    final ConfigItem<VolatilityCubeDefinition> config = ConfigItem.of(createDefaultDefinition(), "SECONDARY_USD", VolatilityCubeDefinition.class);
-    s_logger.info("Populating vol cube defn " + config.getName());
-    ConfigMasterUtils.storeByName(configMaster, config);
-
-    VolatilityCubeConfigPopulator.populateVolatilityCubeConfigMaster(configMaster);
-  }
-
-=======
   /**
    * Logging helper. All stages must go through this. When run as part of the Windows install, the logger is customized to recognize messages formatted in this fashion and route them towards the
    * progress indicators.
    */
->>>>>>> beab27de
   private static final class Log {
 
     private final String _str;
@@ -199,10 +168,8 @@
     try {
       final ToolContext toolContext = getToolContext();
       final ConfigMaster configMaster = toolContext.getConfigMaster();
-      final ConfigDocument<VolatilityCubeDefinition> doc = new ConfigDocument<VolatilityCubeDefinition>(VolatilityCubeDefinition.class);
-      doc.setName("SECONDARY_USD");
-      doc.setValue(createDefaultVolatilityCubeDefinition());
-      ConfigMasterUtils.storeByName(configMaster, doc);
+      final ConfigItem<VolatilityCubeDefinition> item = ConfigItem.of(createDefaultVolatilityCubeDefinition(), "SECONDARY_USD", VolatilityCubeDefinition.class);
+      ConfigMasterUtils.storeByName(configMaster, item);
       VolatilityCubeConfigPopulator.populateVolatilityCubeConfigMaster(configMaster);
       log.done();
     } catch (final RuntimeException t) {
