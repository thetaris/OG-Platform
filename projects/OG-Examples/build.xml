--- conflicted
+++ resolved
@@ -3,13 +3,8 @@
 
 	<import file="${common.dir}/common.xml"/>
 
-<<<<<<< HEAD
 	<target name="new-hsqldb" depends="compile-src" description="--> creates the hsqldb tables">
-		<new-hsqldb-db path="${basedir}/install/db/hsqldb/example-db" scriptdir="${basedir}" catalog="og-financial" />
-=======
-	<target name="new-hsqldb" depends="compile-src">
 		<new-hsqldb-db path="${basedir}/temp/hsqldb/example-db" scriptdir="${basedir}" catalog="og-financial" />
->>>>>>> 819f0ed7
 	</target>
 
 	<!-- NOTE jonathan 2011-02-04 - Note that that the following Jetty targets operate only on web-engine, not web-marketdata -->
