<div class="OG-toolbar"></div>
<header class="OG-header-generic">
  <h1>${name}</h1>
</header>
<div class="OG-details-container">
<div class="og-details-content OG-config">
  <div class="OG-c10 og-grid-last OG-max-width-l OG-form">
  {{html item_0}}<!-- view definition currency and identifier -->
  {{html item_1}}<!-- result model definition -->
  {{html item_2}}<!-- execution parameters -->
  <section class="OG-mod-0 OG-c10 og-grid-last og-column-sets og-js-colsets">
    <div>
<<<<<<< HEAD
      <h2>Column Sets</h2>
      <small>
        A list of named column sets. These allow the same analytics to be computed using different settings and
        viewed side by side at the same time
      </small>
      {{html item_3}}<!-- column set names -->
    </div>
    <div class="OG-form-column-sets og-js-colsets">
      {{html item_4}}<!-- column sets -->
=======
      <h3>Column Sets</h3>
      <p>
        A list of named <em>column sets</em>. These allow the same analytics to be computed using different settings and
        viewed side by side at the same time.
      </p>
      {{html item_3}}<!-- column set tabs -->
>>>>>>> 4dd71f1a
    </div>
    {{html item_4}}<!-- column sets -->
  </section>
  <div class="og-config-form-footer">
    <div>
      <button class="OG-small-button og-button-secondary">Cancel</button>
      <button class="OG-small-button">Save</button>
      <button class="OG-small-button">Delete</button>
    </div>
  </div>
  </div>
</div>
</div><|MERGE_RESOLUTION|>--- conflicted
+++ resolved
@@ -10,24 +10,12 @@
   {{html item_2}}<!-- execution parameters -->
   <section class="OG-mod-0 OG-c10 og-grid-last og-column-sets og-js-colsets">
     <div>
-<<<<<<< HEAD
-      <h2>Column Sets</h2>
-      <small>
-        A list of named column sets. These allow the same analytics to be computed using different settings and
-        viewed side by side at the same time
-      </small>
-      {{html item_3}}<!-- column set names -->
-    </div>
-    <div class="OG-form-column-sets og-js-colsets">
-      {{html item_4}}<!-- column sets -->
-=======
       <h3>Column Sets</h3>
       <p>
         A list of named <em>column sets</em>. These allow the same analytics to be computed using different settings and
         viewed side by side at the same time.
       </p>
       {{html item_3}}<!-- column set tabs -->
->>>>>>> 4dd71f1a
     </div>
     {{html item_4}}<!-- column sets -->
   </section>
