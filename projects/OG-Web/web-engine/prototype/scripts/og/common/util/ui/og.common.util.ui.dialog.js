/**
 * @copyright 2009 - present by OpenGamma Inc
 * @license See distribution for license
 */
$.register_module({
    name: 'og.common.util.ui.dialog',
    dependencies: [],
    obj: function () {
        return function (obj) {
            var $obj, css_class, class_name, default_options;
            if (obj.type === 'confirm') css_class = '.og-js-dialog-confirm';
            if (obj.type === 'input') css_class = '.og-js-dialog-input';
            if (obj.type === 'error') css_class = '.og-js-error-input';
            if (obj.action === 'close') {$(css_class).dialog('close'); return;}
            if (obj.html) { // Just update the dialog contents and return
                $(css_class).html(obj.html);
                return
            }
            // Return field values
            if (obj.return_field_value) return $('#og-js-dialog-' + obj.return_field_value).val();
            class_name = css_class.replace('.', '');
            default_options = {
                all: {
                    jquery: {
                        resizable: true, 'min-height': 140, modal: true,
                        position: 'center', dialogClass: 'OG-shadow',
                        width: '400', 'min-height': '200',
                        open: function () {
                            if (obj.type === 'input')
                                // Set the focus in the first form element
                                // Doest work without setTimeout!
                                var $first_input = $(css_class).find('[id^="og-js-dialog-"]')[0];
                                if ($first_input) setTimeout(function () {$first_input.focus()}, 1);
                        }
                    }
                },
                confirm: {html: '<div class="' + class_name + '"><p></p></div>'},
                input: {html: '<div class="' + class_name + '"></div>'},
                'error': {
                    html: '<div class="' + class_name + '"></div>'
                }
            };
            // Merge default_options.all with the options for each dialog
            $.each(default_options, function (key) {
                if (key === obj.type) $.extend(true, default_options[key], default_options.all);
            });

            // if the html isn't already in the dom, add it, else clear it
            $(css_class).length === 0 ? $('body').append(default_options[obj.type].html) : $(css_class).html('');

            /**
             * Create error dialog
             */
            if (obj.type === 'error') {
                // Check required data
                if (!obj.message) throw new Error('obj.message is required for an error dialog');
                $obj = $(css_class);
                $obj.attr('title', obj.title || 'Oops, something seem to have gone wrong');
                $obj.html(obj.message);
                $obj.dialog($.extend(true, default_options.error.jquery, obj));
            }
            /**
             * Create confirm dialog
             */
            if (obj.type === 'confirm') {
                // Check required data
                if (!obj.title) throw new Error('obj.title is required for a confirm dialog');
                if (!obj.message) throw new Error('obj.message is required for a confirm dialog');
                $obj = $(css_class);
                $obj.attr('title', obj.title);
                $obj.html(obj.message);
                $obj.dialog($.extend(true, default_options.confirm.jquery, obj));
            }
            /**
             * Create input dialog
             */
            if (obj.type === 'input') {
                // Check required data
                if (!obj.title) throw new Error('obj.title is required for an input dialog');
                $obj = $(css_class);
                $obj.attr('title', obj.title);
                /*
                 * Create basic form via obj.fields
                 */
                if (obj.fields) {
                    $obj.append(obj.fields.reduce(function (acc, val) {
                        return acc + (function () {
                            var str;
                            if (val.type === 'input') {
                                if (!val.name) throw new Error('val.name is required for an input field');
                                if (!val.id) throw new Error('val.id is required for an input field');
                                str = '<label for="[PLACEHOLDER]">' + val.name + '</label>'
                                    + '<input type="text" id="[PLACEHOLDER]" name="[PLACEHOLDER]"' +
                                          'value="' + (val.value ? val.value : '') + '" />';
                                str = str.replace(/\[PLACEHOLDER\]/g, 'og-js-dialog-' + val.id);
                            }
                            if (val.type === 'textarea') {
                                if (!val.name) throw new Error('val.name is required for a textarea');
                                if (!val.id) throw new Error('val.id is required for a textarea');
                                str = '<label for="[PLACEHOLDER]">' + val.name + '</label>'
                                    + '<textarea id="[PLACEHOLDER]" name="[PLACEHOLDER]" />';
                                str = str.replace(/\[PLACEHOLDER\]/g, 'og-js-dialog-' + val.id);
                            }
                            if (val.type === 'select') {
                                if (!val.name) throw new Error('val.name is required for a select');
                                if (!val.id) throw new Error('val.id is required for a select');
                                if (!val.options) throw new Error('val.options is required for a select');
                                str = '<label for="[PLACEHOLDER]">' + val.name + '</label>';
                                str += '<select id="[PLACEHOLDER]" name="[PLACEHOLDER]">';
                                $.each(val.options, function (i, v) {
                                    str += '<option value=' + v.value + '>'+ v.name +'</option>';
                                });
                                str += '</select>';
                                str = str.replace(/\[PLACEHOLDER\]/g, 'og-js-dialog-' + val.id);
                            }
                            return '<div>' + str + '</div>';
                        })();
                    }, '<form class="OG-dialog-form">') + '</form>').find('form').unbind().submit(function (e) {
                        e.preventDefault();
                        $obj.dialog('option', 'buttons')['OK']();
                    });
                }
                /*
                 * Create advanced form via og.common.util.ui.Form
                 */
<<<<<<< HEAD
                if (obj.form) {
                    $(css_class).html('Loading form...');
                    // TODO: move this to trades gadget
                    var form = new og.common.util.ui.Form($.extend(obj.form, {selector: css_class, data: {}}));
                    form.children = [
                        new form.Field({module: 'og.views.forms.currency', generator: function (handler, template) {
                            handler(template);
                        }})
                    ];
                    form.dom();
                }
                /*
                 * Delete any unwanted default buttons
                 */
                (function () {
                    for (var button in obj.buttons) {
                        if (obj.buttons.hasOwnProperty(button) && obj.buttons[button] === null)
                            delete default_options.input.jquery.buttons[button], delete obj.buttons[button];
                    }
                }());
=======
                if (obj.form) {obj.form(css_class);}
>>>>>>> 936a8a5c
                $obj.dialog($.extend(true, default_options.input.jquery, obj));
            }
            $obj.parent('.ui-dialog').addClass(class_name + '-container');
        }
    }
});<|MERGE_RESOLUTION|>--- conflicted
+++ resolved
@@ -123,30 +123,7 @@
                 /*
                  * Create advanced form via og.common.util.ui.Form
                  */
-<<<<<<< HEAD
-                if (obj.form) {
-                    $(css_class).html('Loading form...');
-                    // TODO: move this to trades gadget
-                    var form = new og.common.util.ui.Form($.extend(obj.form, {selector: css_class, data: {}}));
-                    form.children = [
-                        new form.Field({module: 'og.views.forms.currency', generator: function (handler, template) {
-                            handler(template);
-                        }})
-                    ];
-                    form.dom();
-                }
-                /*
-                 * Delete any unwanted default buttons
-                 */
-                (function () {
-                    for (var button in obj.buttons) {
-                        if (obj.buttons.hasOwnProperty(button) && obj.buttons[button] === null)
-                            delete default_options.input.jquery.buttons[button], delete obj.buttons[button];
-                    }
-                }());
-=======
                 if (obj.form) {obj.form(css_class);}
->>>>>>> 936a8a5c
                 $obj.dialog($.extend(true, default_options.input.jquery, obj));
             }
             $obj.parent('.ui-dialog').addClass(class_name + '-container');
