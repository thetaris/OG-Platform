--- conflicted
+++ resolved
@@ -20,13 +20,7 @@
     "timeseries": {
         "fieldLabels": ["Time", "Value (USD)"],
         "data": [
-<<<<<<< HEAD
-        	<#list timeseries.timeSeries.toZonedDateTimeDoubleTimeSeries().iterator() as item>
-        	  [${item.key.toInstant().toEpochMillisLong()?c},${item.value?c}]<#if item_has_next>,</#if>
-        	</#list>
-=======
-        	<#list timeseries.timeSeries.toZonedDateTimeDoubleTimeSeries().iterator() as item>[${item.key.toInstant().toEpochMillisLong()?c},${item.value?c}]<#if item_has_next>,</#if></#list>
->>>>>>> cefc4d07
+        <#list timeseries.timeSeries.toZonedDateTimeDoubleTimeSeries().iterator() as item>[${item.key.toInstant().toEpochMillisLong()?c},${item.value?c}]<#if item_has_next>,</#if></#list>
         ]
     }
 }
