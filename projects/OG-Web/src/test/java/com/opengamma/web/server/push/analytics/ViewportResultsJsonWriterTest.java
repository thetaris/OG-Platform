/**
 * Copyright (C) 2012 - present by OpenGamma Inc. and the OpenGamma group of companies
 *
 * Please see distribution for license.
 */
package com.opengamma.web.server.push.analytics;

import static org.testng.AssertJUnit.assertTrue;

import java.util.List;

import javax.time.Duration;

import org.json.JSONException;
import org.json.JSONObject;
import org.testng.annotations.Test;

import com.google.common.collect.ImmutableList;
import com.opengamma.engine.ComputationTargetSpecification;
import com.opengamma.engine.target.ComputationTargetType;
import com.opengamma.engine.value.ValueProperties;
import com.opengamma.engine.value.ValuePropertyNames;
import com.opengamma.engine.value.ValueRequirement;
import com.opengamma.engine.value.ValueSpecification;
import com.opengamma.engine.view.cache.NotCalculatedSentinel;
import com.opengamma.id.UniqueId;
import com.opengamma.web.server.push.analytics.formatting.ResultsFormatter;
import com.opengamma.web.server.push.analytics.formatting.TypeFormatter;

public class ViewportResultsJsonWriterTest {

  private final ComputationTargetSpecification _target = new ComputationTargetSpecification(ComputationTargetType.POSITION, UniqueId.of("foo", "bar"));
  private final ValueRequirement _valueReq = new ValueRequirement("valueName", _target);
  private final ValueSpecification _valueSpec = new ValueSpecification(_valueReq.getValueName(), _target, ValueProperties.builder().with(ValuePropertyNames.FUNCTION, "fnName").get());
  private final ViewportDefinition _viewportDefinition = ViewportDefinition.create(ImmutableList.of(0), ImmutableList.of(0), ImmutableList.<GridCell>of(), false);
  private static final Duration DURATION = Duration.ofMillis(1234);
<<<<<<< HEAD
=======
  
  private final ViewportDefinition _viewportDefinition =
      ViewportDefinition.create(ImmutableList.of(0), ImmutableList.of(0), ImmutableList.<GridCell>of(), TypeFormatter.Format.CELL);
  private final ValueRequirement _valueReq =
      new ValueRequirement("valueName", ComputationTargetType.POSITION, UniqueId.of("foo", "bar"));
  private final ValueSpecification _valueSpec = new ValueSpecification(_valueReq, "fnName");
>>>>>>> dc91738c
  private final ViewportResultsJsonWriter _writer = new ViewportResultsJsonWriter(new ResultsFormatter());

  private static AnalyticsColumnGroups createColumns(Class<?> type) {
    AnalyticsColumn column = new AnalyticsColumn("header", "desc", type);
    return new AnalyticsColumnGroups(ImmutableList.of(new AnalyticsColumnGroup("grp", ImmutableList.of(column))));
  }

  private List<ViewportResults.Cell> createResults(Object value, List<Object> history) {
    return ImmutableList.of(ViewportResults.valueCell(value, _valueSpec, history, 0));
  }

  @Test
  public void valueWithNoHistory() throws JSONException {
    List<ViewportResults.Cell> results = createResults("val", null);
    ViewportResults viewportResults = new ViewportResults(results, _viewportDefinition, createColumns(String.class), 0, DURATION);
    String json = _writer.getJson(viewportResults);
    String expectedJson = "{\"version\":0, \"calculationDuration\":\"1,234\", \"data\":[\"val\"]}";
    assertTrue(JsonTestUtils.equal(new JSONObject(expectedJson), new JSONObject(json)));
  }

  @Test
  public void valueWithHistory() throws JSONException {
    List<ViewportResults.Cell> results = createResults(3d, ImmutableList.<Object>of(1d, 2d, 3d));
    ViewportResults viewportResults = new ViewportResults(results, _viewportDefinition, createColumns(Double.class), 0, DURATION);
    String json = _writer.getJson(viewportResults);
    String expectedJson = "{\"version\":0, \"calculationDuration\":\"1,234\", \"data\":[{\"v\":\"3.0\",\"h\":[1,2,3]}]}";
    assertTrue(JsonTestUtils.equal(new JSONObject(expectedJson), new JSONObject(json)));
  }

  @Test
  public void valueWithUnknownType() throws JSONException {
    List<ViewportResults.Cell> results = createResults(3d, null);
    ViewportResults viewportResults = new ViewportResults(results, _viewportDefinition, createColumns(null), 0, DURATION);
    String json = _writer.getJson(viewportResults);
    String expectedJson = "{\"version\":0, \"calculationDuration\":\"1,234\", \"data\":[{\"v\":\"3.0\",\"t\":\"DOUBLE\"}]}";
    assertTrue(JsonTestUtils.equal(new JSONObject(expectedJson), new JSONObject(json)));
  }

  @Test
  public void nullValueWithUnknownType() throws JSONException {
    List<ViewportResults.Cell> results = createResults(null, null);
    ViewportResults viewportResults = new ViewportResults(results, _viewportDefinition, createColumns(null), 0, DURATION);
    String json = _writer.getJson(viewportResults);
    String expectedJson = "{\"version\":0, \"calculationDuration\":\"1,234\", \"data\":[{\"v\":\"\",\"t\":\"PRIMITIVE\"}]}";
    assertTrue(JsonTestUtils.equal(new JSONObject(expectedJson), new JSONObject(json)));
  }

  @Test
  public void valueWithUnknownTypeAndHistory() throws JSONException {
    List<ViewportResults.Cell> results = createResults(3d, ImmutableList.<Object>of(1d, 2d, 3d));
    ViewportResults viewportResults = new ViewportResults(results, _viewportDefinition, createColumns(null), 0, DURATION);
    String json = _writer.getJson(viewportResults);
    String expectedJson = "{\"version\":0, \"calculationDuration\":\"1,234\", \"data\":[{\"v\":\"3.0\",\"t\":\"DOUBLE\",\"h\":[1,2,3]}]}";
    assertTrue(JsonTestUtils.equal(new JSONObject(expectedJson), new JSONObject(json)));
  }

  @Test
  public void errorValueNoHistory() throws JSONException {
    List<ViewportResults.Cell> results = createResults(NotCalculatedSentinel.EVALUATION_ERROR, null);
    ViewportResults viewportResults = new ViewportResults(results, _viewportDefinition, createColumns(String.class), 0, DURATION);
    String json = _writer.getJson(viewportResults);
    String expectedJson = "{\"version\":0, \"calculationDuration\":\"1,234\", \"data\":[{\"v\":\"Evaluation error\", \"error\":true}]}";
    assertTrue(JsonTestUtils.equal(new JSONObject(expectedJson), new JSONObject(json)));
  }

  @Test
  public void errorValueWithHistory() throws JSONException {
    ImmutableList<Object> history = ImmutableList.<Object>of(1d, 2d, NotCalculatedSentinel.EVALUATION_ERROR);
    List<ViewportResults.Cell> results = createResults(NotCalculatedSentinel.EVALUATION_ERROR, history);
    ViewportResults viewportResults = new ViewportResults(results, _viewportDefinition, createColumns(Double.class), 0, DURATION);
    String json = _writer.getJson(viewportResults);
    String expectedJson = "{\"version\":0, \"calculationDuration\":\"1,234\", \"data\":[{\"v\":\"Evaluation error\", \"h\":[1,2,null], \"error\":true}]}";
    assertTrue(JsonTestUtils.equal(new JSONObject(expectedJson), new JSONObject(json)));
  }

  @Test
  public void errorValueInHistory() throws JSONException {
    ImmutableList<Object> history = ImmutableList.<Object>of(1d, NotCalculatedSentinel.EVALUATION_ERROR, 3d);
    List<ViewportResults.Cell> results = createResults(3d, history);
    ViewportResults viewportResults = new ViewportResults(results, _viewportDefinition, createColumns(Double.class), 0, DURATION);
    String json = _writer.getJson(viewportResults);
    String expectedJson = "{\"version\":0, \"calculationDuration\":\"1,234\", \"data\":[{\"v\":\"3.0\",\"h\":[1,null,3]}]}";
    assertTrue(JsonTestUtils.equal(new JSONObject(expectedJson), new JSONObject(json)));
  }
}<|MERGE_RESOLUTION|>--- conflicted
+++ resolved
@@ -32,99 +32,90 @@
   private final ComputationTargetSpecification _target = new ComputationTargetSpecification(ComputationTargetType.POSITION, UniqueId.of("foo", "bar"));
   private final ValueRequirement _valueReq = new ValueRequirement("valueName", _target);
   private final ValueSpecification _valueSpec = new ValueSpecification(_valueReq.getValueName(), _target, ValueProperties.builder().with(ValuePropertyNames.FUNCTION, "fnName").get());
-  private final ViewportDefinition _viewportDefinition = ViewportDefinition.create(ImmutableList.of(0), ImmutableList.of(0), ImmutableList.<GridCell>of(), false);
+  private final ViewportDefinition _viewportDefinition = ViewportDefinition.create(ImmutableList.of(0), ImmutableList.of(0), ImmutableList.<GridCell>of(), TypeFormatter.Format.CELL);
   private static final Duration DURATION = Duration.ofMillis(1234);
-<<<<<<< HEAD
-=======
-  
-  private final ViewportDefinition _viewportDefinition =
-      ViewportDefinition.create(ImmutableList.of(0), ImmutableList.of(0), ImmutableList.<GridCell>of(), TypeFormatter.Format.CELL);
-  private final ValueRequirement _valueReq =
-      new ValueRequirement("valueName", ComputationTargetType.POSITION, UniqueId.of("foo", "bar"));
-  private final ValueSpecification _valueSpec = new ValueSpecification(_valueReq, "fnName");
->>>>>>> dc91738c
   private final ViewportResultsJsonWriter _writer = new ViewportResultsJsonWriter(new ResultsFormatter());
 
-  private static AnalyticsColumnGroups createColumns(Class<?> type) {
-    AnalyticsColumn column = new AnalyticsColumn("header", "desc", type);
+  private static AnalyticsColumnGroups createColumns(final Class<?> type) {
+    final AnalyticsColumn column = new AnalyticsColumn("header", "desc", type);
     return new AnalyticsColumnGroups(ImmutableList.of(new AnalyticsColumnGroup("grp", ImmutableList.of(column))));
   }
 
-  private List<ViewportResults.Cell> createResults(Object value, List<Object> history) {
+  private List<ViewportResults.Cell> createResults(final Object value, final List<Object> history) {
     return ImmutableList.of(ViewportResults.valueCell(value, _valueSpec, history, 0));
   }
 
   @Test
   public void valueWithNoHistory() throws JSONException {
-    List<ViewportResults.Cell> results = createResults("val", null);
-    ViewportResults viewportResults = new ViewportResults(results, _viewportDefinition, createColumns(String.class), 0, DURATION);
-    String json = _writer.getJson(viewportResults);
-    String expectedJson = "{\"version\":0, \"calculationDuration\":\"1,234\", \"data\":[\"val\"]}";
+    final List<ViewportResults.Cell> results = createResults("val", null);
+    final ViewportResults viewportResults = new ViewportResults(results, _viewportDefinition, createColumns(String.class), 0, DURATION);
+    final String json = _writer.getJson(viewportResults);
+    final String expectedJson = "{\"version\":0, \"calculationDuration\":\"1,234\", \"data\":[\"val\"]}";
     assertTrue(JsonTestUtils.equal(new JSONObject(expectedJson), new JSONObject(json)));
   }
 
   @Test
   public void valueWithHistory() throws JSONException {
-    List<ViewportResults.Cell> results = createResults(3d, ImmutableList.<Object>of(1d, 2d, 3d));
-    ViewportResults viewportResults = new ViewportResults(results, _viewportDefinition, createColumns(Double.class), 0, DURATION);
-    String json = _writer.getJson(viewportResults);
-    String expectedJson = "{\"version\":0, \"calculationDuration\":\"1,234\", \"data\":[{\"v\":\"3.0\",\"h\":[1,2,3]}]}";
+    final List<ViewportResults.Cell> results = createResults(3d, ImmutableList.<Object>of(1d, 2d, 3d));
+    final ViewportResults viewportResults = new ViewportResults(results, _viewportDefinition, createColumns(Double.class), 0, DURATION);
+    final String json = _writer.getJson(viewportResults);
+    final String expectedJson = "{\"version\":0, \"calculationDuration\":\"1,234\", \"data\":[{\"v\":\"3.0\",\"h\":[1,2,3]}]}";
     assertTrue(JsonTestUtils.equal(new JSONObject(expectedJson), new JSONObject(json)));
   }
 
   @Test
   public void valueWithUnknownType() throws JSONException {
-    List<ViewportResults.Cell> results = createResults(3d, null);
-    ViewportResults viewportResults = new ViewportResults(results, _viewportDefinition, createColumns(null), 0, DURATION);
-    String json = _writer.getJson(viewportResults);
-    String expectedJson = "{\"version\":0, \"calculationDuration\":\"1,234\", \"data\":[{\"v\":\"3.0\",\"t\":\"DOUBLE\"}]}";
+    final List<ViewportResults.Cell> results = createResults(3d, null);
+    final ViewportResults viewportResults = new ViewportResults(results, _viewportDefinition, createColumns(null), 0, DURATION);
+    final String json = _writer.getJson(viewportResults);
+    final String expectedJson = "{\"version\":0, \"calculationDuration\":\"1,234\", \"data\":[{\"v\":\"3.0\",\"t\":\"DOUBLE\"}]}";
     assertTrue(JsonTestUtils.equal(new JSONObject(expectedJson), new JSONObject(json)));
   }
 
   @Test
   public void nullValueWithUnknownType() throws JSONException {
-    List<ViewportResults.Cell> results = createResults(null, null);
-    ViewportResults viewportResults = new ViewportResults(results, _viewportDefinition, createColumns(null), 0, DURATION);
-    String json = _writer.getJson(viewportResults);
-    String expectedJson = "{\"version\":0, \"calculationDuration\":\"1,234\", \"data\":[{\"v\":\"\",\"t\":\"PRIMITIVE\"}]}";
+    final List<ViewportResults.Cell> results = createResults(null, null);
+    final ViewportResults viewportResults = new ViewportResults(results, _viewportDefinition, createColumns(null), 0, DURATION);
+    final String json = _writer.getJson(viewportResults);
+    final String expectedJson = "{\"version\":0, \"calculationDuration\":\"1,234\", \"data\":[{\"v\":\"\",\"t\":\"PRIMITIVE\"}]}";
     assertTrue(JsonTestUtils.equal(new JSONObject(expectedJson), new JSONObject(json)));
   }
 
   @Test
   public void valueWithUnknownTypeAndHistory() throws JSONException {
-    List<ViewportResults.Cell> results = createResults(3d, ImmutableList.<Object>of(1d, 2d, 3d));
-    ViewportResults viewportResults = new ViewportResults(results, _viewportDefinition, createColumns(null), 0, DURATION);
-    String json = _writer.getJson(viewportResults);
-    String expectedJson = "{\"version\":0, \"calculationDuration\":\"1,234\", \"data\":[{\"v\":\"3.0\",\"t\":\"DOUBLE\",\"h\":[1,2,3]}]}";
+    final List<ViewportResults.Cell> results = createResults(3d, ImmutableList.<Object>of(1d, 2d, 3d));
+    final ViewportResults viewportResults = new ViewportResults(results, _viewportDefinition, createColumns(null), 0, DURATION);
+    final String json = _writer.getJson(viewportResults);
+    final String expectedJson = "{\"version\":0, \"calculationDuration\":\"1,234\", \"data\":[{\"v\":\"3.0\",\"t\":\"DOUBLE\",\"h\":[1,2,3]}]}";
     assertTrue(JsonTestUtils.equal(new JSONObject(expectedJson), new JSONObject(json)));
   }
 
   @Test
   public void errorValueNoHistory() throws JSONException {
-    List<ViewportResults.Cell> results = createResults(NotCalculatedSentinel.EVALUATION_ERROR, null);
-    ViewportResults viewportResults = new ViewportResults(results, _viewportDefinition, createColumns(String.class), 0, DURATION);
-    String json = _writer.getJson(viewportResults);
-    String expectedJson = "{\"version\":0, \"calculationDuration\":\"1,234\", \"data\":[{\"v\":\"Evaluation error\", \"error\":true}]}";
+    final List<ViewportResults.Cell> results = createResults(NotCalculatedSentinel.EVALUATION_ERROR, null);
+    final ViewportResults viewportResults = new ViewportResults(results, _viewportDefinition, createColumns(String.class), 0, DURATION);
+    final String json = _writer.getJson(viewportResults);
+    final String expectedJson = "{\"version\":0, \"calculationDuration\":\"1,234\", \"data\":[{\"v\":\"Evaluation error\", \"error\":true}]}";
     assertTrue(JsonTestUtils.equal(new JSONObject(expectedJson), new JSONObject(json)));
   }
 
   @Test
   public void errorValueWithHistory() throws JSONException {
-    ImmutableList<Object> history = ImmutableList.<Object>of(1d, 2d, NotCalculatedSentinel.EVALUATION_ERROR);
-    List<ViewportResults.Cell> results = createResults(NotCalculatedSentinel.EVALUATION_ERROR, history);
-    ViewportResults viewportResults = new ViewportResults(results, _viewportDefinition, createColumns(Double.class), 0, DURATION);
-    String json = _writer.getJson(viewportResults);
-    String expectedJson = "{\"version\":0, \"calculationDuration\":\"1,234\", \"data\":[{\"v\":\"Evaluation error\", \"h\":[1,2,null], \"error\":true}]}";
+    final ImmutableList<Object> history = ImmutableList.<Object>of(1d, 2d, NotCalculatedSentinel.EVALUATION_ERROR);
+    final List<ViewportResults.Cell> results = createResults(NotCalculatedSentinel.EVALUATION_ERROR, history);
+    final ViewportResults viewportResults = new ViewportResults(results, _viewportDefinition, createColumns(Double.class), 0, DURATION);
+    final String json = _writer.getJson(viewportResults);
+    final String expectedJson = "{\"version\":0, \"calculationDuration\":\"1,234\", \"data\":[{\"v\":\"Evaluation error\", \"h\":[1,2,null], \"error\":true}]}";
     assertTrue(JsonTestUtils.equal(new JSONObject(expectedJson), new JSONObject(json)));
   }
 
   @Test
   public void errorValueInHistory() throws JSONException {
-    ImmutableList<Object> history = ImmutableList.<Object>of(1d, NotCalculatedSentinel.EVALUATION_ERROR, 3d);
-    List<ViewportResults.Cell> results = createResults(3d, history);
-    ViewportResults viewportResults = new ViewportResults(results, _viewportDefinition, createColumns(Double.class), 0, DURATION);
-    String json = _writer.getJson(viewportResults);
-    String expectedJson = "{\"version\":0, \"calculationDuration\":\"1,234\", \"data\":[{\"v\":\"3.0\",\"h\":[1,null,3]}]}";
+    final ImmutableList<Object> history = ImmutableList.<Object>of(1d, NotCalculatedSentinel.EVALUATION_ERROR, 3d);
+    final List<ViewportResults.Cell> results = createResults(3d, history);
+    final ViewportResults viewportResults = new ViewportResults(results, _viewportDefinition, createColumns(Double.class), 0, DURATION);
+    final String json = _writer.getJson(viewportResults);
+    final String expectedJson = "{\"version\":0, \"calculationDuration\":\"1,234\", \"data\":[{\"v\":\"3.0\",\"h\":[1,null,3]}]}";
     assertTrue(JsonTestUtils.equal(new JSONObject(expectedJson), new JSONObject(json)));
   }
 }